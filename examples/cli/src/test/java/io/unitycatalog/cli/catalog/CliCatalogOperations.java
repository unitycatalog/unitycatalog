package io.unitycatalog.cli.catalog;

import com.fasterxml.jackson.core.type.TypeReference;
import com.fasterxml.jackson.databind.JsonNode;
import com.fasterxml.jackson.databind.ObjectMapper;
import io.unitycatalog.client.model.CatalogInfo;
import io.unitycatalog.client.model.CreateCatalog;
import io.unitycatalog.client.model.UpdateCatalog;
import io.unitycatalog.server.base.ServerConfig;
import io.unitycatalog.server.base.catalog.CatalogOperations;

import java.util.ArrayList;
import java.util.List;
import java.util.Optional;

import static io.unitycatalog.cli.TestUtils.addServerAndAuthParams;
import static io.unitycatalog.cli.TestUtils.executeCLICommand;

public class CliCatalogOperations implements CatalogOperations {
    private final ServerConfig config;
    private final ObjectMapper objectMapper = new ObjectMapper();

    public CliCatalogOperations(ServerConfig config) {
        this.config = config;
    }

    @Override
    public CatalogInfo createCatalog(CreateCatalog createCatalog) {
        List<String> argsList = new ArrayList<>(List.of("catalog", "create", "--name", createCatalog.getName()));
        if (createCatalog.getComment() != null) {
            argsList.add("--comment");
            argsList.add(createCatalog.getComment());
        }
        String[] args = addServerAndAuthParams(argsList, config);
        JsonNode catalogInfoJson = executeCLICommand(args);
        return objectMapper.convertValue(catalogInfoJson, CatalogInfo.class);
    }

    @Override
    public List<CatalogInfo> listCatalogs() {
        String [] args = addServerAndAuthParams(List.of("catalog", "list"), config);
        JsonNode catalogList = executeCLICommand(args);
        return objectMapper.convertValue(catalogList, new TypeReference<List<CatalogInfo>>() {});
    }

    @Override
    public CatalogInfo getCatalog(String name) {
        String[] args = addServerAndAuthParams(List.of("catalog", "get", "--name", name), config);
        JsonNode catalogInfoJson = executeCLICommand(args);
        return objectMapper.convertValue(catalogInfoJson, CatalogInfo.class);
    }

    @Override
<<<<<<< HEAD
    public CatalogInfo updateCatalog(String name, String newName, String comment) {
        List<String> argsList = new ArrayList<>(List.of("catalog", "update", "--name", name));
        if (newName != null) {
            argsList.add("--new_name");
            argsList.add(newName);
        }
        if (comment != null) {
            argsList.add("--comment");
            argsList.add(comment);
=======
    public CatalogInfo updateCatalog(String name, UpdateCatalog updateCatalog) {
        List<String> argsList = new ArrayList<>(List.of("catalog", "update", "--name", name,
                "--new_name", updateCatalog.getNewName()));
        if (updateCatalog.getComment() != null) {
            argsList.add("--comment");
            argsList.add(updateCatalog.getComment());
>>>>>>> ed2ad4af
        }
        String[] args = addServerAndAuthParams(argsList, config);
        JsonNode updatedCatalogInfo = executeCLICommand(args);
        return objectMapper.convertValue(updatedCatalogInfo, CatalogInfo.class);
    }

    @Override
    public void deleteCatalog(String name, Optional<Boolean> force) {
        String[] args;
        args = force.map(aBoolean ->
                addServerAndAuthParams(List.of("catalog", "delete", "--name", name, "--force", aBoolean.toString()), config))
                .orElseGet(() -> addServerAndAuthParams(List.of("catalog", "delete", "--name", name), config));
        executeCLICommand(args);
    }
}<|MERGE_RESOLUTION|>--- conflicted
+++ resolved
@@ -51,24 +51,15 @@
     }
 
     @Override
-<<<<<<< HEAD
-    public CatalogInfo updateCatalog(String name, String newName, String comment) {
+    public CatalogInfo updateCatalog(String name, UpdateCatalog updateCatalog) {
         List<String> argsList = new ArrayList<>(List.of("catalog", "update", "--name", name));
-        if (newName != null) {
+        if (updateCatalog.getNewName() != null) {
             argsList.add("--new_name");
-            argsList.add(newName);
+            argsList.add(updateCatalog.getNewName());
         }
-        if (comment != null) {
-            argsList.add("--comment");
-            argsList.add(comment);
-=======
-    public CatalogInfo updateCatalog(String name, UpdateCatalog updateCatalog) {
-        List<String> argsList = new ArrayList<>(List.of("catalog", "update", "--name", name,
-                "--new_name", updateCatalog.getNewName()));
         if (updateCatalog.getComment() != null) {
             argsList.add("--comment");
             argsList.add(updateCatalog.getComment());
->>>>>>> ed2ad4af
         }
         String[] args = addServerAndAuthParams(argsList, config);
         JsonNode updatedCatalogInfo = executeCLICommand(args);
