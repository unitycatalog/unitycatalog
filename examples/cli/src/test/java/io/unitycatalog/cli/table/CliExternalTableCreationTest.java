--- conflicted
+++ resolved
@@ -52,25 +52,8 @@
 
     @After
     public void cleanUp() {
-<<<<<<< HEAD
         try {
-            tableOperations.deleteTable(TABLE_FULL_NAME);
-        } catch (Exception e) {
-            // Ignore
-        }
-        try {
-            schemaOperations.deleteSchema(SCHEMA_FULL_NAME);
-        } catch (Exception e) {
-            // Ignore
-        }
-        try {
-            catalogOperations.deleteCatalog(CATALOG_NAME);
-=======
-        try {
-            if (catalogOperations.getCatalog(CATALOG_NAME) != null) {
-                catalogOperations.deleteCatalog(CATALOG_NAME, Optional.of(true));
-            }
->>>>>>> 84e3cac2
+            catalogOperations.deleteCatalog(CATALOG_NAME, Optional.of(true));
         } catch (Exception e) {
             // Ignore
         }
