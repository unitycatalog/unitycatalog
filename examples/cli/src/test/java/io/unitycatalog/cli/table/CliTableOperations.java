--- conflicted
+++ resolved
@@ -26,11 +26,7 @@
     }
 
     @Override
-<<<<<<< HEAD
     public TableInfo createTable(CreateTable createTableRequest) {
-=======
-    public TableInfo createTable(CreateTable createTableRequest) throws IOException {
->>>>>>> 474d676e
         StringBuilder columns = new StringBuilder();
         for (ColumnInfo column : createTableRequest.getColumns()) {
             columns.append(column.getName()).append(" ").append(column.getTypeName().name()).append(",");
