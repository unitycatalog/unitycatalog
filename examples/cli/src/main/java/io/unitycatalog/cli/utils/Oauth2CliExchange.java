--- conflicted
+++ resolved
@@ -42,8 +42,6 @@
 /** Simple OAuth2 authentication flow for the CLI. */
 public class Oauth2CliExchange {
 
-<<<<<<< HEAD
-=======
   // TODO: need common module for these constants, they are reused in AuthService
   public interface Fields {
     String GRANT_TYPE = "grant_type";
@@ -51,19 +49,11 @@
     String CLIENT_SECRET = "client_secret";
     String REDIRECT_URL = "redirect_uri";
     String CODE = "code";
-  }
-
-  public interface TokenTypes {
-    String ACCESS = "urn:ietf:params:oauth:token-type:access_token";
-    String ID = "urn:ietf:params:oauth:token-type:id_token";
-    String JWT = "urn:ietf:params:oauth:token-type:jwt";
-  }
-
-  public interface GrantTypes {
-    String TOKEN_EXCHANGE = "urn:ietf:params:oauth:grant-type:token-exchange";
-  }
-
->>>>>>> 5cc51734
+    String RESPONSE_TYPE = "code";
+    String SCOPE = "scope";
+    String STATE = "state";
+  }
+
   private static final ObjectMapper mapper = new ObjectMapper();
 
   Properties serverProperties = new Properties();
@@ -107,30 +97,17 @@
     byte[] stateBytes = new byte[16];
     new SecureRandom().nextBytes(stateBytes);
 
-    // NOTE: The `scope` is Google OAuth2 specific. We might need more versatile code here.
+    // NOTE: The value of `scope` is Google OAuth2 specific. We might need more versatile code here.
     String authUrl =
-<<<<<<< HEAD
         authorizationUrl
             + "?"
             + URLEncodedForm.ofMap(
                 Map.ofEntries(
-                    entry("client_id", clientId),
-                    entry("redirect_uri", redirectUrl),
-                    entry("response_type", ResponseType.CODE.getValue()),
-                    entry("scope", "openid profile email"),
-                    entry("state", Hex.encodeHexString(stateBytes))));
-=======
-        String.format(
-            "%s?%s=%s&%s=%s&response_type=%s&scope=%s&state=%s",
-            authorizationUrl,
-            Fields.CLIENT_ID,
-            URLEncoder.encode(clientId, StandardCharsets.UTF_8),
-            Fields.REDIRECT_URL,
-            URLEncoder.encode(redirectUrl, StandardCharsets.UTF_8),
-            Fields.CODE,
-            URLEncoder.encode("openid profile email", StandardCharsets.UTF_8),
-            Hex.encodeHexString(stateBytes));
->>>>>>> 5cc51734
+                    entry(Fields.CLIENT_ID, clientId),
+                    entry(Fields.REDIRECT_URL, redirectUrl),
+                    entry(Fields.RESPONSE_TYPE, ResponseType.CODE.getValue()),
+                    entry(Fields.SCOPE, "openid profile email"),
+                    entry(Fields.STATE, Hex.encodeHexString(stateBytes))));
 
     System.out.println("Attempting to open the authorization page in your default browser.");
     System.out.println("If the browser does not open, you can manually open the following URL:");
@@ -167,21 +144,12 @@
 
     server.stop(0);
 
-<<<<<<< HEAD
     String tokenBody =
         URLEncodedForm.ofMap(
             Map.ofEntries(
-                entry("code", authCode),
-                entry("grant_type", AuthorizationGrantType.AUTHORIZATION_CODE.getValue()),
-                entry("redirect_uri", redirectUrl)));
-=======
-    Map<String, String> tokenParams = new HashMap<>();
-    tokenParams.put(Fields.CODE, authCode);
-    tokenParams.put(Fields.CLIENT_ID, clientId);
-    tokenParams.put(Fields.CLIENT_SECRET, clientSecret);
-    tokenParams.put(Fields.GRANT_TYPE, "authorization_code");
-    tokenParams.put(Fields.REDIRECT_URL, redirectUrl);
->>>>>>> 5cc51734
+                entry(Fields.CODE, authCode),
+                entry(Fields.GRANT_TYPE, AuthorizationGrantType.AUTHORIZATION_CODE.getValue()),
+                entry(Fields.REDIRECT_URL, redirectUrl)));
 
     String authorization =
         "Basic " + Base64.getEncoder().encodeToString((clientId + ":" + clientSecret).getBytes());
@@ -263,7 +231,7 @@
                       mapping(s -> decode(s[1], StandardCharsets.UTF_8), toList())));
 
       // Get the authorization flow code
-      String value = parameters.get("code").get(0);
+      String value = parameters.get(Fields.CODE).get(0);
 
       // Prepare response send to browser.
       String response = "User validated with identity provider.";
