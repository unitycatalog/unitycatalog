package io.unitycatalog.cli.utils;

import com.fasterxml.jackson.databind.JsonNode;
import com.fasterxml.jackson.databind.ObjectMapper;
import com.fasterxml.jackson.databind.ObjectWriter;
import com.fasterxml.jackson.databind.node.ArrayNode;
import com.fasterxml.jackson.databind.node.ObjectNode;
import com.fasterxml.jackson.databind.type.TypeFactory;
import de.vandermeer.asciitable.AsciiTable;
import de.vandermeer.asciitable.CWC_FixedWidth;
import de.vandermeer.asciitable.CWC_LongestLine;
import de.vandermeer.skb.interfaces.transformers.textformat.TextAlignment;
import io.unitycatalog.client.model.*;
import java.io.IOException;
import java.io.InputStream;
import java.util.*;
import java.util.regex.Matcher;
import java.util.regex.Pattern;
import java.util.stream.Collectors;
import java.util.stream.IntStream;
import org.apache.commons.cli.CommandLine;
import org.apache.commons.cli.Option;
import org.fusesource.jansi.AnsiConsole;
import org.json.JSONObject;

public class CliUtils {
  public static final String AUTH = "auth";
  public static final String CATALOG = "catalog";
  public static final String SCHEMA = "schema";
  public static final String VOLUME = "volume";
  public static final String TABLE = "table";

  public static final String FUNCTION = "function";
  public static final String REGISTERED_MODEL = "registered_model";
<<<<<<< HEAD
  public static final String PERMISSION = "permission";
  public static final String USER = "user";
=======
  public static final String MODEL_VERSION = "model_version";
>>>>>>> 0f4a4488
  public static final String CREATE = "create";
  public static final String LIST = "list";
  public static final String GET = "get";
  public static final String READ = "read";
  public static final String WRITE = "write";
  public static final String FINALIZE = "finalize";
  public static final String EXECUTE = "call";
  public static final String UPDATE = "update";
  public static final String DELETE = "delete";
  public static final String LOGIN = "login";

  public static final String EMPTY = "";
  public static final String EMPTY_JSON = "{}";

  public static final String SERVER = "server";
  public static final String AUTH_TOKEN = "auth_token";
  public static final String OUTPUT = "output";

  public static final int TABLE_WIDTH = 120;

  public static class CliOptions {
    List<CliParams> necessaryParams;
    List<CliParams> optionalParams;

    public CliOptions(List<CliParams> necessaryParams, List<CliParams> optionalParams) {
      this.necessaryParams = necessaryParams;
      this.optionalParams = optionalParams;
    }

    public List<CliParams> getNecessaryParams() {
      return necessaryParams;
    }

    public List<CliParams> getOptionalParams() {
      return optionalParams;
    }
  }

  public static final Map<String, Map<String, CliOptions>> cliOptions =
      new HashMap<String, Map<String, CliOptions>>() {
        {
          put(
              AUTH,
              new HashMap<String, CliOptions>() {
                {
                  put(LOGIN, new CliOptions(List.of(), List.of(CliParams.IDENTITY_TOKEN)));
                }
              });
          put(
              CATALOG,
              new HashMap<String, CliOptions>() {
                {
                  put(
                      CREATE,
                      new CliOptions(
                          List.of(CliParams.NAME),
                          List.of(CliParams.COMMENT, CliParams.PROPERTIES)));
                  put(LIST, new CliOptions(List.of(), List.of(CliParams.MAX_RESULTS)));
                  put(GET, new CliOptions(List.of(CliParams.NAME), List.of()));
                  put(
                      UPDATE,
                      new CliOptions(
                          List.of(CliParams.NAME),
                          List.of(CliParams.NEW_NAME, CliParams.COMMENT, CliParams.PROPERTIES)));
                  put(DELETE, new CliOptions(List.of(CliParams.NAME), List.of(CliParams.FORCE)));
                }
              });
          put(
              SCHEMA,
              new HashMap<String, CliOptions>() {
                {
                  put(
                      CREATE,
                      new CliOptions(
                          List.of(CliParams.CATALOG_NAME, CliParams.NAME),
                          List.of(CliParams.COMMENT, CliParams.PROPERTIES)));
                  put(
                      LIST,
                      new CliOptions(
                          List.of(CliParams.CATALOG_NAME), List.of(CliParams.MAX_RESULTS)));
                  put(GET, new CliOptions(List.of(CliParams.FULL_NAME), List.of()));
                  put(
                      UPDATE,
                      new CliOptions(
                          List.of(CliParams.FULL_NAME),
                          List.of(CliParams.NEW_NAME, CliParams.COMMENT, CliParams.PROPERTIES)));
                  put(
                      DELETE,
                      new CliOptions(List.of(CliParams.FULL_NAME), List.of(CliParams.FORCE)));
                }
              });
          put(
              VOLUME,
              new HashMap<String, CliOptions>() {
                {
                  put(
                      CREATE,
                      new CliOptions(
                          List.of(CliParams.FULL_NAME, CliParams.STORAGE_LOCATION),
                          List.of(CliParams.COMMENT)));
                  put(
                      LIST,
                      new CliOptions(
                          List.of(CliParams.CATALOG_NAME, CliParams.SCHEMA_NAME),
                          List.of(CliParams.MAX_RESULTS)));
                  put(GET, new CliOptions(List.of(CliParams.FULL_NAME), List.of()));
                  put(
                      UPDATE,
                      new CliOptions(
                          List.of(CliParams.FULL_NAME),
                          List.of(CliParams.COMMENT, CliParams.NEW_NAME)));
                  put(DELETE, new CliOptions(List.of(CliParams.FULL_NAME), List.of()));
                  put(READ, new CliOptions(List.of(CliParams.FULL_NAME), List.of(CliParams.PATH)));
                  put(WRITE, new CliOptions(List.of(CliParams.FULL_NAME), List.of(CliParams.PATH)));
                }
              });
          put(
              TABLE,
              new HashMap<String, CliOptions>() {
                {
                  put(
                      CREATE,
                      new CliOptions(
                          List.of(
                              CliParams.FULL_NAME, CliParams.COLUMNS, CliParams.STORAGE_LOCATION),
                          List.of(CliParams.DATA_SOURCE_FORMAT, CliParams.PROPERTIES)));
                  put(
                      LIST,
                      new CliOptions(
                          List.of(CliParams.CATALOG_NAME, CliParams.SCHEMA_NAME),
                          List.of(CliParams.MAX_RESULTS)));
                  put(GET, new CliOptions(List.of(CliParams.FULL_NAME), List.of()));
                  put(
                      READ,
                      new CliOptions(List.of(CliParams.FULL_NAME), List.of(CliParams.MAX_RESULTS)));
                  put(WRITE, new CliOptions(List.of(CliParams.FULL_NAME), List.of()));
                  put(DELETE, new CliOptions(List.of(CliParams.FULL_NAME), List.of()));
                }
              });
          put(
              FUNCTION,
              new HashMap<String, CliOptions>() {
                {
                  put(
                      CREATE,
                      new CliOptions(
                          List.of(CliParams.FULL_NAME, CliParams.INPUT_PARAMS, CliParams.DATA_TYPE),
                          List.of(
                              CliParams.COMMENT,
                              CliParams.ROUTINE_DEFINITION,
                              CliParams.LANGUAGE)));
                  put(
                      LIST,
                      new CliOptions(
                          List.of(CliParams.CATALOG_NAME, CliParams.SCHEMA_NAME),
                          List.of(CliParams.MAX_RESULTS)));
                  put(GET, new CliOptions(List.of(CliParams.FULL_NAME), List.of()));
                  put(DELETE, new CliOptions(List.of(CliParams.FULL_NAME), List.of()));
                  put(
                      EXECUTE,
                      new CliOptions(
                          List.of(CliParams.FULL_NAME, CliParams.INPUT_PARAMS), List.of()));
                }
              });
          put(
              REGISTERED_MODEL,
              new HashMap<String, CliOptions>() {
                {
                  put(
                      CREATE,
                      new CliOptions(
                          List.of(CliParams.CATALOG_NAME, CliParams.SCHEMA_NAME, CliParams.NAME),
                          List.of(CliParams.COMMENT)));
                  put(
                      LIST,
                      new CliOptions(
                          List.of(CliParams.CATALOG_NAME, CliParams.SCHEMA_NAME),
                          List.of(CliParams.MAX_RESULTS)));
                  put(GET, new CliOptions(List.of(CliParams.FULL_NAME), List.of()));
                  put(
                      UPDATE,
                      new CliOptions(
                          List.of(CliParams.FULL_NAME),
                          List.of(CliParams.NEW_NAME, CliParams.COMMENT)));
                  put(
                      DELETE,
                      new CliOptions(List.of(CliParams.FULL_NAME), List.of(CliParams.FORCE)));
                }
              });
          put(
<<<<<<< HEAD
              USER,
=======
              MODEL_VERSION,
>>>>>>> 0f4a4488
              new HashMap<String, CliOptions>() {
                {
                  put(
                      CREATE,
                      new CliOptions(
<<<<<<< HEAD
                          List.of(CliParams.NAME, CliParams.EMAIL),
                          List.of(CliParams.EXTERNAL_ID)));
                  put(
                      LIST,
                      new CliOptions(
                          List.of(),
                          List.of(CliParams.FILTER, CliParams.START_INDEX, CliParams.COUNT)));
                  put(GET, new CliOptions(List.of(CliParams.ID), List.of()));
                  put(
                      UPDATE,
                      new CliOptions(
                          List.of(CliParams.ID),
                          List.of(CliParams.NAME, CliParams.EXTERNAL_ID, CliParams.EMAIL)));
                  put(DELETE, new CliOptions(List.of(CliParams.ID), List.of()));
                }
              });
          put(
              PERMISSION,
              new HashMap<String, CliOptions>() {
                {
                  put(
                      CREATE,
                      new CliOptions(
                          List.of(
                              CliParams.RESOURCE_TYPE,
                              CliParams.NAME,
                              CliParams.PRINCIPAL,
                              CliParams.PRIVILEGE),
                          List.of()));
                  put(
                      DELETE,
                      new CliOptions(
                          List.of(
                              CliParams.RESOURCE_TYPE,
                              CliParams.NAME,
                              CliParams.PRINCIPAL,
                              CliParams.PRIVILEGE),
                          List.of()));
                  put(
                      GET,
                      new CliOptions(
                          List.of(CliParams.RESOURCE_TYPE, CliParams.NAME),
                          List.of(CliParams.PRINCIPAL)));
=======
                          List.of(CliParams.CATALOG_NAME, CliParams.SCHEMA_NAME, CliParams.NAME),
                          List.of(CliParams.COMMENT, CliParams.RUN_ID, CliParams.SOURCE)));
                  put(
                      LIST,
                      new CliOptions(List.of(CliParams.FULL_NAME), List.of(CliParams.MAX_RESULTS)));
                  put(
                      GET,
                      new CliOptions(List.of(CliParams.FULL_NAME, CliParams.VERSION), List.of()));
                  put(
                      UPDATE,
                      new CliOptions(
                          List.of(CliParams.FULL_NAME, CliParams.VERSION),
                          List.of(CliParams.COMMENT)));
                  put(
                      DELETE,
                      new CliOptions(List.of(CliParams.FULL_NAME), List.of(CliParams.VERSION)));
                  put(
                      FINALIZE,
                      new CliOptions(List.of(CliParams.FULL_NAME), List.of(CliParams.VERSION)));
>>>>>>> 0f4a4488
                }
              });
        }
      };

  public static final List<CliParams> commonOptions =
      Arrays.asList(CliParams.SERVER, CliParams.AUTH_TOKEN, CliParams.OUTPUT);
  private static final Properties properties = new Properties();

  static {
    try (InputStream input =
        CliUtils.class.getClassLoader().getResourceAsStream("application.properties")) {
      properties.load(input);
    } catch (IOException e) {
      System.out.println("Error while loading properties file.");
    }
  }

  private static final ObjectMapper objectMapper = new ObjectMapper();
  private static ObjectWriter objectWriter;

  public static ObjectMapper getObjectMapper() {
    return objectMapper;
  }

  public static ObjectWriter getObjectWriter(CommandLine cmd) {
    if (objectWriter == null) {
      if (cmd.hasOption(OUTPUT) && "jsonPretty".equals(cmd.getOptionValue(OUTPUT))) {
        objectWriter = objectMapper.writerWithDefaultPrettyPrinter();
      } else {
        objectWriter = objectMapper.writer();
      }
    }
    return objectWriter;
  }

  public static String preprocess(String value, int length) {
    if (value.length() > length && length > 3) {
      return value.substring(0, length - 3) + "...";
    }
    return value;
  }

  public static List<String> getFieldNames(JsonNode element) {
    List<String> columns = new ArrayList<>();
    if (element.isObject()) {
      (element).fieldNames().forEachRemaining(columns::add);
    }
    return columns;
  }

  /**
   * Generate the maximum lengths of the columns values in the given JSON node.
   *
   * @param node The JSON node representing a list of nodes.
   * @param fieldNames The column names.
   * @param columnWidths Updated with the maximum length of each column.
   * @param isFixedWidthColumns Updated with whether the column is fixed width or not.
   * @return the maximum length of the column values.
   */
  private static int calculateFieldWidths(
      JsonNode node, List<String> fieldNames, int[] columnWidths, boolean[] isFixedWidthColumns) {
    int maxLineWidth = 0;

    for (int columnIndex = 0; columnIndex < fieldNames.size(); columnIndex++) {
      columnWidths[columnIndex] = fieldNames.get(columnIndex).length();
    }

    for (JsonNode jsonNode : node) {
      int lineWidth = 1;
      for (int columnIndex = 0; columnIndex < fieldNames.size(); columnIndex++) {
        String fieldName = fieldNames.get(columnIndex);
        JsonNode value = jsonNode.get(fieldName);
        String valueString = value.isTextual() ? value.asText() : value.toString();

        columnWidths[columnIndex] = Math.max(columnWidths[columnIndex], valueString.length());
        lineWidth += valueString.length() + 1;

        String fieldNameLowerCase = fieldName.toLowerCase();
        if (fieldNameLowerCase.equals("name") || fieldNameLowerCase.endsWith("id")) {
          isFixedWidthColumns[columnIndex] = true;
        }
      }
      maxLineWidth = Math.max(maxLineWidth, lineWidth);
    }

    return maxLineWidth;
  }

  /**
   * Adjust the column widths to fit the output width, ignore fixed width columns.
   *
   * @param fieldNames The column names.
   * @param outputWidth The output width.
   * @param columnWidths The column widths, updated with the new widths to fix the output width.
   * @param isFixedWidthColumns Whether the column is fixed width or not.
   */
  private static void adjustColumnWidths(
      List<String> fieldNames, int outputWidth, int[] columnWidths, boolean[] isFixedWidthColumns) {

    int[] fixedWidthIndices =
        IntStream.range(0, fieldNames.size()).filter(idx -> isFixedWidthColumns[idx]).toArray();

    int widthRemaining =
        outputWidth
            - fieldNames.size()
            - IntStream.of(fixedWidthIndices).map(idx -> columnWidths[idx]).sum();

    int columnWidth = (widthRemaining) / (fieldNames.size() - fixedWidthIndices.length);

    IntStream.range(0, fieldNames.size())
        .filter(idx -> !isFixedWidthColumns[idx])
        .forEach(idx -> columnWidths[idx] = columnWidth);
  }

  private static void processOutputAsRows(AsciiTable at, JsonNode node, int outputWidth) {
    List<String> fieldNames = getFieldNames(node.get(0));

    int[] columnWidths = new int[fieldNames.size()];
    boolean[] isFixedWidthColumns = new boolean[fieldNames.size()];
    int maxLineWidth = calculateFieldWidths(node, fieldNames, columnWidths, isFixedWidthColumns);

    if (maxLineWidth >= outputWidth) {
      adjustColumnWidths(fieldNames, outputWidth, columnWidths, isFixedWidthColumns);
    }

    List<String> headers =
        fieldNames.stream().map(String::toUpperCase).collect(Collectors.toList());

    CWC_FixedWidth cwc = new CWC_FixedWidth();
    for (int i = 0; i < fieldNames.size(); i++) {
      cwc.add(columnWidths[i]);
    }

    at.getRenderer().setCWC(cwc);
    at.addRule();
    at.addRow(headers.toArray()).setTextAlignment(TextAlignment.CENTER);
    at.addRule();
    node.forEach(
        element -> {
          List<String> row = new ArrayList<>();
          ObjectNode objectNode = (ObjectNode) element;
          Iterator<String> nodeFieldNames = objectNode.fieldNames();
          int columnIndex = 0;
          while (nodeFieldNames.hasNext()) {
            String nodeFieldName = nodeFieldNames.next();
            JsonNode value = element.get(nodeFieldName);
            String valueString = value.isTextual() ? value.asText() : value.toString();
            row.add(preprocess(valueString, columnWidths[columnIndex]));
            columnIndex++;
          }
          at.addRow(row.toArray());
          at.addRule();
        });
  }

  private static void processOutputAsKeysAndValues(AsciiTable at, JsonNode node, int outputWidth) {
    int minOutputWidth = outputWidth / 2;

    at.getRenderer()
        .setCWC(
            new CWC_LongestLine()
                .add(minOutputWidth / 3, outputWidth / 4)
                .add(2 * minOutputWidth / 3, 3 * outputWidth / 4));
    at.addRule();
    at.addRow("KEY", "VALUE").setTextAlignment(TextAlignment.CENTER);
    at.addRule();
    node.fields()
        .forEachRemaining(
            field -> {
              JsonNode value = field.getValue();
              StringBuilder valueString = new StringBuilder();
              if (value.isTextual()) {
                valueString = new StringBuilder(value.asText());
              } else if (value.isArray()) {
                ArrayNode arrayNode = (ArrayNode) value;
                for (int i = 0; i < arrayNode.size(); i++) {
                  valueString.append(arrayNode.get(i).toString()).append("\n\n");
                }
              } else {
                valueString = new StringBuilder(value.toString());
              }
              at.addRow(field.getKey().toUpperCase(), valueString.toString())
                  .setTextAlignment(TextAlignment.LEFT);
              at.addRule();
            });
  }

  private static int getOutputWidth() {
    // TODO: maybe turn this into a command line parameter.
    String envWidth = System.getenv().get("UC_OUTPUT_WIDTH");
    if (envWidth != null) {
      return Integer.parseInt(envWidth);
    } else {
      return Math.max(TABLE_WIDTH, AnsiConsole.getTerminalWidth());
    }
  }

  public static void postProcessAndPrintOutput(CommandLine cmd, String output, String subCommand) {
    boolean jsonFormat =
        cmd.hasOption(OUTPUT)
            && ("json".equals(cmd.getOptionValue(OUTPUT))
                || "jsonPretty".equals(cmd.getOptionValue(OUTPUT)));
    if (jsonFormat || READ.equals(subCommand) || EXECUTE.equals(subCommand)) {
      System.out.println(output);
    } else {
      AsciiTable at = new AsciiTable();
      int outputWidth = getOutputWidth();
      try {
        JsonNode node = objectMapper.readTree(output);
        if (node.isArray()) {
          if (node.isEmpty()) {
            System.out.println(output);
            return;
          } else {
            processOutputAsRows(at, node, outputWidth);
          }
        } else {
          processOutputAsKeysAndValues(at, node, outputWidth);
        }
        System.out.println(at.render(outputWidth));
      } catch (Exception e) {
        System.out.println("Error while printing output as table: " + e.getMessage());
        System.out.println(output);
      }
    }
  }

  public static JSONObject createJsonFromOptions(CommandLine cmd) {
    JSONObject json = new JSONObject();
    for (Option opt : cmd.getOptions()) {
      // Skip server related options
      if (Arrays.asList(SERVER, AUTH_TOKEN, OUTPUT).contains(opt.getLongOpt())) {
        continue;
      }
      String optValue = opt.getValue();
      if (optValue != null) {
        json.put(CliParams.fromString(opt.getLongOpt()).getServerParam(), optValue);
      }
    }
    return json;
  }

  public static void printEntityHelp(String entity) {
    Map<String, CliOptions> entityOptions = cliOptions.get(entity);
    System.out.printf("Please provide a valid sub-command for %s.\n", entity);
    System.out.printf(
        "Valid sub-commands for %s are: %s\n", entity, String.join(", ", entityOptions.keySet()));
    System.out.printf(
        "For detailed help on %s sub-commands, use bin/uc %s <sub-command> --help\n",
        entity, entity);
  }

  public static void printSubCommandHelp(String entity, String operation) {
    CliOptions options = cliOptions.get(entity).get(operation);
    System.out.printf("Usage: bin/uc %s %s [options]\n", entity, operation);
    System.out.println("Required Params:");
    for (CliParams param : options.getNecessaryParams()) {
      System.out.printf("  --%s %s\n", param.val(), param.getHelpMessage());
    }
    System.out.println("Optional Params:");
    for (CliParams param : commonOptions) {
      System.out.printf("  --%s %s\n", param.val(), param.getHelpMessage());
    }
    for (CliParams param : options.getOptionalParams()) {
      System.out.printf("  --%s %s\n", param.val(), param.getHelpMessage());
    }
  }

  public static void printHelp() {
    System.out.println();
    System.out.println("Usage: bin/uc <entity> <operation> [options]");
    System.out.printf("Entities: %s\n", String.join(", ", cliOptions.keySet()));
    System.out.println();
    System.out.println(
        "By default, the client will connect to UC running locally at http://localhost:8080\n");
    System.out.println("To connect to specific UC server, use --server https://<host>:<port>\n");
    System.out.println(
        "Currently, auth using bearer token is supported. Please specify the token via --auth_token"
            + " <PAT Token>\n");
    System.out.println(
        "For detailed help on entity specific operations, use bin/uc <entity> --help");
  }

  public static List<String> parseFullName(String fullName) {
    return Arrays.asList(fullName.split("\\."));
  }

  public static String getPropertyValue(String key) {
    String value = properties.getProperty(key);
    if (value.isEmpty()) return null;
    return value;
  }

  public static void setProperty(String key, String value) {
    properties.setProperty(key, value);
  }

  public static boolean doesPropertyExist(String key) {
    return properties.containsKey(key) && !properties.getProperty(key).isEmpty();
  }

  public static void resolveFullNameToThreeLevelNamespace(JSONObject json) {
    String fullName = json.getString(CliParams.FULL_NAME.getServerParam());
    List<String> threeLevelNamespace = CliUtils.parseFullName(fullName);
    if (threeLevelNamespace.size() != 3) {
      printSubCommandHelp(TABLE, CREATE);
      throw new RuntimeException("Full name is not three level namespace: " + fullName);
    }
    // Set fields in json object for seamless deserialization
    json.put(CliParams.CATALOG_NAME.getServerParam(), threeLevelNamespace.get(0));
    json.put(CliParams.SCHEMA_NAME.getServerParam(), threeLevelNamespace.get(1));
    json.put(CliParams.NAME.getServerParam(), threeLevelNamespace.get(2));
    json.remove(CliParams.FULL_NAME.getServerParam());
  }

  public static Map<String, String> extractProperties(ObjectMapper objectMapper, JSONObject node) {
    // Retrieve the escaped JSON string
    if (node.has(CreateTable.JSON_PROPERTY_PROPERTIES)) {
      String escapedJson = node.get(CreateTable.JSON_PROPERTY_PROPERTIES).toString();
      // Parse the escaped JSON string into a JsonNode
      try {
        JsonNode propertiesNode = objectMapper.readTree(escapedJson);
        TypeFactory typeFactory = objectMapper.getTypeFactory();

        // Convert the JsonNode to a Map
        return objectMapper.convertValue(
            propertiesNode, typeFactory.constructMapType(Map.class, String.class, String.class));
      } catch (IOException e) {
        throw new IllegalArgumentException(
            "Failed to deserialize properties field " + escapedJson, e);
      }
    }
    return null;
  }

  private static String setPrecisionAndScale(
      ColumnInfo columnInfo, String typeText, String params) {
    if (params != null) {
      String[] paramArray = params.split(",");
      if (typeText.equals("DECIMAL") && paramArray.length == 2) {
        columnInfo.setTypePrecision(Integer.valueOf(paramArray[0].trim()));
        columnInfo.setTypeScale(Integer.valueOf(paramArray[1].trim()));
        return "(" + paramArray[0].trim() + "," + paramArray[1].trim() + ")";
      }
    } else {
      columnInfo.setTypePrecision(0);
      columnInfo.setTypeScale(0);
    }
    return "";
  }

  /**
   * Method to convert the columns string to a list of ColumnInfo objects the columns string is
   * expected to be in the format: column1 type1, column2 type2, ... e.g., id INT, name String, age
   * INT
   *
   * @param columnsString
   * @return
   */
  public static List<ColumnInfo> parseColumns(String columnsString) {
    List<ColumnInfo> columns = new ArrayList<>();
    Pattern pattern = Pattern.compile("(\\w+)\\s+(\\w+)(\\(([^)]+)\\))?");
    Matcher matcher = pattern.matcher(columnsString);
    int position = 0;

    while (matcher.find()) {
      try {
        ColumnInfo columnInfo = new ColumnInfo();

        String name = matcher.group(1); // e.g., column name
        String typeName = matcher.group(2).toUpperCase(); // e.g., DECIMAL, VARCHAR, INT
        String params = matcher.group(4); // e.g., 10,2 or 255

        columnInfo.setName(name);
        columnInfo.setTypeText(typeNameVsTypeText.getOrDefault(typeName, typeName.toLowerCase()));
        columnInfo.setTypeName(ColumnTypeName.valueOf(typeName));
        columnInfo.setTypeJson(
            String.format(
                "{\"name\":\"%s\",\"type\":\"%s\",\"nullable\":%s,\"metadata\":{}}",
                name,
                typeNameVsJsonText.getOrDefault(typeName, typeName.toLowerCase(Locale.ROOT))
                    + setPrecisionAndScale(columnInfo, typeName, params),
                "true"));
        columnInfo.setPosition(position++);
        columns.add(columnInfo);
      } catch (Exception e) {
        throw new IllegalArgumentException("Invalid column definition: " + matcher.group(0), e);
      }
    }

    return columns;
  }

  static Map<String, String> typeNameVsTypeText =
      new HashMap<String, String>() {
        {
          put("LONG", "bigint");
          put("SHORT", "smallint");
          put("BYTE", "tinyint");
        }
      };

  static Map<String, String> typeNameVsJsonText =
      new HashMap<String, String>() {
        {
          put("INT", "integer");
        }
      };

  /*
  Input parameters would be given in the form
  --input_params "param1 INT, param2 STRING"
   */
  public static FunctionParameterInfos parseInputParams(JSONObject json) {
    String[] inputParams = json.getString(CliParams.INPUT_PARAMS.getServerParam()).split(",");
    List<FunctionParameterInfo> parameterInfos = new ArrayList<>();
    for (int i = 0; i < inputParams.length; i++) {
      String name = inputParams[i].trim().split(" ")[0];
      String typeName = (inputParams[i].trim().split(" ")[1]).toUpperCase();
      FunctionParameterInfo param =
          new FunctionParameterInfo()
              .name(name)
              .typeName(ColumnTypeName.valueOf(typeName))
              .typeText(typeNameVsTypeText.getOrDefault(typeName, typeName.toLowerCase()))
              .typeJson(
                  String.format(
                      "{\"name\":\"%s\",\"type\":\"%s\",\"nullable\":%s,\"metadata\":{}}",
                      name,
                      typeNameVsJsonText.getOrDefault(typeName, typeName.toLowerCase()),
                      "true"))
              .position(i);
      parameterInfos.add(param);
    }
    json.remove(CliParams.INPUT_PARAMS.getServerParam());
    return new FunctionParameterInfos().parameters(parameterInfos);
  }
}<|MERGE_RESOLUTION|>--- conflicted
+++ resolved
@@ -32,12 +32,9 @@
 
   public static final String FUNCTION = "function";
   public static final String REGISTERED_MODEL = "registered_model";
-<<<<<<< HEAD
+  public static final String MODEL_VERSION = "model_version";
   public static final String PERMISSION = "permission";
   public static final String USER = "user";
-=======
-  public static final String MODEL_VERSION = "model_version";
->>>>>>> 0f4a4488
   public static final String CREATE = "create";
   public static final String LIST = "list";
   public static final String GET = "get";
@@ -228,61 +225,12 @@
                 }
               });
           put(
-<<<<<<< HEAD
-              USER,
-=======
               MODEL_VERSION,
->>>>>>> 0f4a4488
               new HashMap<String, CliOptions>() {
                 {
                   put(
                       CREATE,
                       new CliOptions(
-<<<<<<< HEAD
-                          List.of(CliParams.NAME, CliParams.EMAIL),
-                          List.of(CliParams.EXTERNAL_ID)));
-                  put(
-                      LIST,
-                      new CliOptions(
-                          List.of(),
-                          List.of(CliParams.FILTER, CliParams.START_INDEX, CliParams.COUNT)));
-                  put(GET, new CliOptions(List.of(CliParams.ID), List.of()));
-                  put(
-                      UPDATE,
-                      new CliOptions(
-                          List.of(CliParams.ID),
-                          List.of(CliParams.NAME, CliParams.EXTERNAL_ID, CliParams.EMAIL)));
-                  put(DELETE, new CliOptions(List.of(CliParams.ID), List.of()));
-                }
-              });
-          put(
-              PERMISSION,
-              new HashMap<String, CliOptions>() {
-                {
-                  put(
-                      CREATE,
-                      new CliOptions(
-                          List.of(
-                              CliParams.RESOURCE_TYPE,
-                              CliParams.NAME,
-                              CliParams.PRINCIPAL,
-                              CliParams.PRIVILEGE),
-                          List.of()));
-                  put(
-                      DELETE,
-                      new CliOptions(
-                          List.of(
-                              CliParams.RESOURCE_TYPE,
-                              CliParams.NAME,
-                              CliParams.PRINCIPAL,
-                              CliParams.PRIVILEGE),
-                          List.of()));
-                  put(
-                      GET,
-                      new CliOptions(
-                          List.of(CliParams.RESOURCE_TYPE, CliParams.NAME),
-                          List.of(CliParams.PRINCIPAL)));
-=======
                           List.of(CliParams.CATALOG_NAME, CliParams.SCHEMA_NAME, CliParams.NAME),
                           List.of(CliParams.COMMENT, CliParams.RUN_ID, CliParams.SOURCE)));
                   put(
@@ -302,9 +250,60 @@
                   put(
                       FINALIZE,
                       new CliOptions(List.of(CliParams.FULL_NAME), List.of(CliParams.VERSION)));
->>>>>>> 0f4a4488
                 }
               });
+          put(
+                  USER,
+                  new HashMap<String, CliOptions>() {
+                    {
+                      put(
+                              CREATE,
+                              new CliOptions(
+                                      List.of(CliParams.NAME, CliParams.EMAIL),
+                                      List.of(CliParams.EXTERNAL_ID)));
+                      put(
+                              LIST,
+                              new CliOptions(
+                                      List.of(),
+                                      List.of(CliParams.FILTER, CliParams.START_INDEX, CliParams.COUNT)));
+                      put(GET, new CliOptions(List.of(CliParams.ID), List.of()));
+                      put(
+                              UPDATE,
+                              new CliOptions(
+                                      List.of(CliParams.ID),
+                                      List.of(CliParams.NAME, CliParams.EXTERNAL_ID, CliParams.EMAIL)));
+                      put(DELETE, new CliOptions(List.of(CliParams.ID), List.of()));
+                    }
+                  });
+          put(
+                  PERMISSION,
+                  new HashMap<String, CliOptions>() {
+                    {
+                      put(
+                              CREATE,
+                              new CliOptions(
+                                      List.of(
+                                              CliParams.RESOURCE_TYPE,
+                                              CliParams.NAME,
+                                              CliParams.PRINCIPAL,
+                                              CliParams.PRIVILEGE),
+                                      List.of()));
+                      put(
+                              DELETE,
+                              new CliOptions(
+                                      List.of(
+                                              CliParams.RESOURCE_TYPE,
+                                              CliParams.NAME,
+                                              CliParams.PRINCIPAL,
+                                              CliParams.PRIVILEGE),
+                                      List.of()));
+                      put(
+                              GET,
+                              new CliOptions(
+                                      List.of(CliParams.RESOURCE_TYPE, CliParams.NAME),
+                                      List.of(CliParams.PRINCIPAL)));
+                    }
+                  });
         }
       };
 
