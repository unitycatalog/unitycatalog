--- conflicted
+++ resolved
@@ -30,12 +30,9 @@
   public static final String TABLE = "table";
 
   public static final String FUNCTION = "function";
-<<<<<<< HEAD
+  public static final String REGISTERED_MODEL = "registered_model";
   public static final String PERMISSION = "permission";
   public static final String USER = "user";
-=======
-  public static final String REGISTERED_MODEL = "registered_model";
->>>>>>> 9e3ebaa1
   public static final String CREATE = "create";
   public static final String LIST = "list";
   public static final String GET = "get";
@@ -192,17 +189,37 @@
                 }
               });
           put(
-<<<<<<< HEAD
-              USER,
-=======
               REGISTERED_MODEL,
->>>>>>> 9e3ebaa1
               new HashMap<String, CliOptions>() {
                 {
                   put(
                       CREATE,
                       new CliOptions(
-<<<<<<< HEAD
+                          List.of(CliParams.CATALOG_NAME, CliParams.SCHEMA_NAME, CliParams.NAME),
+                          List.of(CliParams.COMMENT)));
+                  put(
+                      LIST,
+                      new CliOptions(
+                          List.of(CliParams.CATALOG_NAME, CliParams.SCHEMA_NAME),
+                          List.of(CliParams.MAX_RESULTS)));
+                  put(GET, new CliOptions(List.of(CliParams.FULL_NAME), List.of()));
+                  put(
+                      UPDATE,
+                      new CliOptions(
+                          List.of(CliParams.FULL_NAME),
+                          List.of(CliParams.NEW_NAME, CliParams.COMMENT)));
+                  put(
+                      DELETE,
+                      new CliOptions(List.of(CliParams.FULL_NAME), List.of(CliParams.FORCE)));
+                }
+              });
+          put(
+              USER,
+              new HashMap<String, CliOptions>() {
+                {
+                  put(
+                      CREATE,
+                      new CliOptions(
                           List.of(CliParams.NAME, CliParams.EMAIL),
                           List.of(CliParams.EXTERNAL_ID)));
                   put(
@@ -246,24 +263,6 @@
                       new CliOptions(
                           List.of(CliParams.RESOURCE_TYPE, CliParams.NAME),
                           List.of(CliParams.PRINCIPAL)));
-=======
-                          List.of(CliParams.CATALOG_NAME, CliParams.SCHEMA_NAME, CliParams.NAME),
-                          List.of(CliParams.COMMENT)));
-                  put(
-                      LIST,
-                      new CliOptions(
-                          List.of(CliParams.CATALOG_NAME, CliParams.SCHEMA_NAME),
-                          List.of(CliParams.MAX_RESULTS)));
-                  put(GET, new CliOptions(List.of(CliParams.FULL_NAME), List.of()));
-                  put(
-                      UPDATE,
-                      new CliOptions(
-                          List.of(CliParams.FULL_NAME),
-                          List.of(CliParams.NEW_NAME, CliParams.COMMENT)));
-                  put(
-                      DELETE,
-                      new CliOptions(List.of(CliParams.FULL_NAME), List.of(CliParams.FORCE)));
->>>>>>> 9e3ebaa1
                 }
               });
         }
@@ -548,8 +547,8 @@
         "For detailed help on entity specific operations, use bin/uc <entity> --help");
   }
 
-  public static List<String> parseToList(String s, String regex) {
-    return Arrays.asList(s.split(regex));
+  public static List<String> parseFullName(String fullName) {
+    return Arrays.asList(fullName.split("\\."));
   }
 
   public static String getPropertyValue(String key) {
@@ -568,7 +567,7 @@
 
   public static void resolveFullNameToThreeLevelNamespace(JSONObject json) {
     String fullName = json.getString(CliParams.FULL_NAME.getServerParam());
-    List<String> threeLevelNamespace = CliUtils.parseToList(fullName, "\\.");
+    List<String> threeLevelNamespace = CliUtils.parseFullName(fullName);
     if (threeLevelNamespace.size() != 3) {
       printSubCommandHelp(TABLE, CREATE);
       throw new RuntimeException("Full name is not three level namespace: " + fullName);
