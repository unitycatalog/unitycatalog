--- conflicted
+++ resolved
@@ -69,59 +69,6 @@
   public static final Map<String, Map<String, CliOptions>> cliOptions =
       new HashMap<String, Map<String, CliOptions>>() {
         {
-<<<<<<< HEAD
-            put(CATALOG, new HashMap<String, CliOptions>() {{
-                put(CREATE, new CliOptions(List.of(CliParams.NAME), List.of(CliParams.COMMENT)));
-                put(LIST, new CliOptions(List.of(), List.of(CliParams.MAX_RESULTS)));
-                put(GET, new CliOptions(List.of(CliParams.NAME), List.of()));
-                put(UPDATE, new CliOptions(List.of(CliParams.NAME), List.of(CliParams.NEW_NAME, CliParams.COMMENT)));
-                put(DELETE, new CliOptions(List.of(CliParams.NAME), List.of(CliParams.FORCE)));
-            }});
-            put(SCHEMA, new HashMap<String, CliOptions>() {{
-                put(CREATE, new CliOptions(List.of(CliParams.CATALOG_NAME, CliParams.NAME), List.of(CliParams.COMMENT)));
-                put(LIST, new CliOptions(List.of(CliParams.CATALOG_NAME), List.of(CliParams.MAX_RESULTS)));
-                put(GET, new CliOptions(List.of(CliParams.FULL_NAME), List.of()));
-                put(UPDATE, new CliOptions(List.of(CliParams.FULL_NAME), List.of(CliParams.NEW_NAME, CliParams.COMMENT)));
-                put(DELETE, new CliOptions(List.of(CliParams.FULL_NAME), List.of(CliParams.FORCE)));
-            }});
-            put(VOLUME, new HashMap<String, CliOptions>() {{
-                put(CREATE, new CliOptions(List.of(CliParams.FULL_NAME, CliParams.STORAGE_LOCATION), List.of(CliParams.COMMENT)));
-                put(LIST, new CliOptions(List.of(CliParams.CATALOG_NAME, CliParams.SCHEMA_NAME), List.of(CliParams.MAX_RESULTS)));
-                put(GET, new CliOptions(List.of(CliParams.FULL_NAME), List.of()));
-                put(UPDATE, new CliOptions(List.of(CliParams.FULL_NAME, CliParams.NEW_NAME), List.of(CliParams.COMMENT)));
-                put(DELETE, new CliOptions(List.of(CliParams.FULL_NAME), List.of()));
-                put(READ, new CliOptions(List.of(CliParams.FULL_NAME), List.of(CliParams.PATH)));
-                put(WRITE, new CliOptions(List.of(CliParams.FULL_NAME), List.of(CliParams.PATH)));
-            }});
-            put(TABLE, new HashMap<String, CliOptions>() {{
-                put(CREATE, new CliOptions(List.of(CliParams.FULL_NAME, CliParams.COLUMNS, CliParams.STORAGE_LOCATION),
-                        List.of(CliParams.DATA_SOURCE_FORMAT, CliParams.PROPERTIES)));
-                put(LIST, new CliOptions(List.of(CliParams.CATALOG_NAME, CliParams.SCHEMA_NAME), List.of(CliParams.MAX_RESULTS)));
-                put(GET, new CliOptions(List.of(CliParams.FULL_NAME), List.of()));
-                put(READ, new CliOptions(List.of(CliParams.FULL_NAME), List.of(CliParams.MAX_RESULTS)));
-                put(WRITE, new CliOptions(List.of(CliParams.FULL_NAME), List.of()));
-                put(DELETE, new CliOptions(List.of(CliParams.FULL_NAME), List.of()));
-            }});
-            put(FUNCTION, new HashMap<String, CliOptions>() {{
-                put(CREATE, new CliOptions(List.of(CliParams.FULL_NAME, CliParams.INPUT_PARAMS, CliParams.DATA_TYPE)
-                        , List.of(CliParams.COMMENT, CliParams.ROUTINE_DEFINITION, CliParams.LANGUAGE)));
-                put(LIST, new CliOptions(List.of(CliParams.CATALOG_NAME, CliParams.SCHEMA_NAME), List.of(CliParams.MAX_RESULTS)));
-                put(GET, new CliOptions(List.of(CliParams.FULL_NAME), List.of()));
-                put(DELETE, new CliOptions(List.of(CliParams.FULL_NAME), List.of()));
-                put(EXECUTE, new CliOptions(List.of(CliParams.FULL_NAME, CliParams.INPUT_PARAMS), List.of()));
-            }});
-        }
-    };
-
-    public static final List<CliParams> commonOptions = Arrays.asList(CliParams.SERVER, CliParams.AUTH_TOKEN, CliParams.OUTPUT);
-    private static final Properties properties = new Properties();
-
-    static {
-        try (InputStream input = CliUtils.class.getClassLoader().getResourceAsStream("application.properties")) {
-            properties.load(input);
-        } catch (IOException e) {
-            System.out.println("Error while loading properties file.");
-=======
           put(
               CATALOG,
               new HashMap<String, CliOptions>() {
@@ -153,8 +100,8 @@
                   put(
                       UPDATE,
                       new CliOptions(
-                          List.of(CliParams.FULL_NAME, CliParams.NEW_NAME),
-                          List.of(CliParams.COMMENT)));
+                          List.of(CliParams.FULL_NAME),
+                          List.of(CliParams.NEW_NAME, CliParams.COMMENT)));
                   put(
                       DELETE,
                       new CliOptions(List.of(CliParams.FULL_NAME), List.of(CliParams.FORCE)));
@@ -233,7 +180,6 @@
                           List.of(CliParams.FULL_NAME, CliParams.INPUT_PARAMS), List.of()));
                 }
               });
->>>>>>> 9db6cf95
         }
       };
 
