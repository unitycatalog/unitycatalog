package io.unitycatalog.cli.utils;

import com.fasterxml.jackson.databind.JsonNode;
import com.fasterxml.jackson.databind.ObjectMapper;
import com.fasterxml.jackson.databind.ObjectWriter;
import com.fasterxml.jackson.databind.node.ArrayNode;
import com.fasterxml.jackson.databind.node.ObjectNode;
import com.fasterxml.jackson.databind.type.TypeFactory;
import de.vandermeer.asciitable.AsciiTable;
import de.vandermeer.asciitable.CWC_FixedWidth;
import de.vandermeer.asciitable.CWC_LongestLine;
import de.vandermeer.skb.interfaces.transformers.textformat.TextAlignment;
import io.unitycatalog.client.model.*;
import java.io.IOException;
import java.io.InputStream;
import java.util.*;
import java.util.regex.Matcher;
import java.util.regex.Pattern;
import java.util.stream.Collectors;
import java.util.stream.IntStream;
import org.apache.commons.cli.CommandLine;
import org.apache.commons.cli.Option;
import org.fusesource.jansi.AnsiConsole;
import org.json.JSONObject;

public class CliUtils {
  public static final String AUTH = "auth";
  public static final String CATALOG = "catalog";
  public static final String SCHEMA = "schema";
  public static final String VOLUME = "volume";
  public static final String TABLE = "table";

  public static final String FUNCTION = "function";
  public static final String REGISTERED_MODEL = "registered_model";
  public static final String MODEL_VERSION = "model_version";
<<<<<<< HEAD
  public static final String PERMISSION = "permission";
=======
>>>>>>> 4d52f55e
  public static final String USER = "user";
  public static final String CREATE = "create";
  public static final String LIST = "list";
  public static final String GET = "get";
  public static final String READ = "read";
  public static final String WRITE = "write";
  public static final String FINALIZE = "finalize";
  public static final String EXECUTE = "call";
  public static final String UPDATE = "update";
  public static final String DELETE = "delete";
  public static final String LOGIN = "login";

  public static final String EMPTY = "";
  public static final String EMPTY_JSON = "{}";

  public static final String SERVER = "server";
  public static final String AUTH_TOKEN = "auth_token";
  public static final String OUTPUT = "output";

  public static final int TABLE_WIDTH = 120;

  public static class CliOptions {
    List<CliParams> necessaryParams;
    List<CliParams> optionalParams;

    public CliOptions(List<CliParams> necessaryParams, List<CliParams> optionalParams) {
      this.necessaryParams = necessaryParams;
      this.optionalParams = optionalParams;
    }

    public List<CliParams> getNecessaryParams() {
      return necessaryParams;
    }

    public List<CliParams> getOptionalParams() {
      return optionalParams;
    }
  }

  public static final Map<String, Map<String, CliOptions>> cliOptions =
      new HashMap<String, Map<String, CliOptions>>() {
        {
          put(
              AUTH,
              new HashMap<String, CliOptions>() {
                {
                  put(LOGIN, new CliOptions(List.of(), List.of(CliParams.IDENTITY_TOKEN)));
                }
              });
          put(
              CATALOG,
              new HashMap<String, CliOptions>() {
                {
                  put(
                      CREATE,
                      new CliOptions(
                          List.of(CliParams.NAME),
                          List.of(CliParams.COMMENT, CliParams.PROPERTIES)));
                  put(LIST, new CliOptions(List.of(), List.of(CliParams.MAX_RESULTS)));
                  put(GET, new CliOptions(List.of(CliParams.NAME), List.of()));
                  put(
                      UPDATE,
                      new CliOptions(
                          List.of(CliParams.NAME),
                          List.of(CliParams.NEW_NAME, CliParams.COMMENT, CliParams.PROPERTIES)));
                  put(DELETE, new CliOptions(List.of(CliParams.NAME), List.of(CliParams.FORCE)));
                }
              });
          put(
              SCHEMA,
              new HashMap<String, CliOptions>() {
                {
                  put(
                      CREATE,
                      new CliOptions(
                          List.of(CliParams.CATALOG_NAME, CliParams.NAME),
                          List.of(CliParams.COMMENT, CliParams.PROPERTIES)));
                  put(
                      LIST,
                      new CliOptions(
                          List.of(CliParams.CATALOG_NAME), List.of(CliParams.MAX_RESULTS)));
                  put(GET, new CliOptions(List.of(CliParams.FULL_NAME), List.of()));
                  put(
                      UPDATE,
                      new CliOptions(
                          List.of(CliParams.FULL_NAME),
                          List.of(CliParams.NEW_NAME, CliParams.COMMENT, CliParams.PROPERTIES)));
                  put(
                      DELETE,
                      new CliOptions(List.of(CliParams.FULL_NAME), List.of(CliParams.FORCE)));
                }
              });
          put(
              VOLUME,
              new HashMap<String, CliOptions>() {
                {
                  put(
                      CREATE,
                      new CliOptions(
                          List.of(CliParams.FULL_NAME, CliParams.STORAGE_LOCATION),
                          List.of(CliParams.COMMENT)));
                  put(
                      LIST,
                      new CliOptions(
                          List.of(CliParams.CATALOG_NAME, CliParams.SCHEMA_NAME),
                          List.of(CliParams.MAX_RESULTS)));
                  put(GET, new CliOptions(List.of(CliParams.FULL_NAME), List.of()));
                  put(
                      UPDATE,
                      new CliOptions(
                          List.of(CliParams.FULL_NAME),
                          List.of(CliParams.COMMENT, CliParams.NEW_NAME)));
                  put(DELETE, new CliOptions(List.of(CliParams.FULL_NAME), List.of()));
                  put(READ, new CliOptions(List.of(CliParams.FULL_NAME), List.of(CliParams.PATH)));
                  put(WRITE, new CliOptions(List.of(CliParams.FULL_NAME), List.of(CliParams.PATH)));
                }
              });
          put(
              TABLE,
              new HashMap<String, CliOptions>() {
                {
                  put(
                      CREATE,
                      new CliOptions(
                          List.of(
                              CliParams.FULL_NAME, CliParams.COLUMNS, CliParams.STORAGE_LOCATION),
                          List.of(CliParams.DATA_SOURCE_FORMAT, CliParams.PROPERTIES)));
                  put(
                      LIST,
                      new CliOptions(
                          List.of(CliParams.CATALOG_NAME, CliParams.SCHEMA_NAME),
                          List.of(CliParams.MAX_RESULTS)));
                  put(GET, new CliOptions(List.of(CliParams.FULL_NAME), List.of()));
                  put(
                      READ,
                      new CliOptions(List.of(CliParams.FULL_NAME), List.of(CliParams.MAX_RESULTS)));
                  put(WRITE, new CliOptions(List.of(CliParams.FULL_NAME), List.of()));
                  put(DELETE, new CliOptions(List.of(CliParams.FULL_NAME), List.of()));
                }
              });
          put(
              FUNCTION,
              new HashMap<String, CliOptions>() {
                {
                  put(
                      CREATE,
                      new CliOptions(
                          List.of(CliParams.FULL_NAME, CliParams.INPUT_PARAMS, CliParams.DATA_TYPE),
                          List.of(
                              CliParams.COMMENT,
                              CliParams.ROUTINE_DEFINITION,
                              CliParams.LANGUAGE)));
                  put(
                      LIST,
                      new CliOptions(
                          List.of(CliParams.CATALOG_NAME, CliParams.SCHEMA_NAME),
                          List.of(CliParams.MAX_RESULTS)));
                  put(GET, new CliOptions(List.of(CliParams.FULL_NAME), List.of()));
                  put(DELETE, new CliOptions(List.of(CliParams.FULL_NAME), List.of()));
                  put(
                      EXECUTE,
                      new CliOptions(
                          List.of(CliParams.FULL_NAME, CliParams.INPUT_PARAMS), List.of()));
                }
              });
          put(
              REGISTERED_MODEL,
              new HashMap<String, CliOptions>() {
                {
                  put(
                      CREATE,
                      new CliOptions(
                          List.of(CliParams.CATALOG_NAME, CliParams.SCHEMA_NAME, CliParams.NAME),
                          List.of(CliParams.COMMENT)));
                  put(
                      LIST,
                      new CliOptions(
                          List.of(),
                          List.of(
                              CliParams.CATALOG_NAME,
                              CliParams.SCHEMA_NAME,
                              CliParams.MAX_RESULTS)));
                  put(GET, new CliOptions(List.of(CliParams.FULL_NAME), List.of()));
                  put(
                      UPDATE,
                      new CliOptions(
                          List.of(CliParams.FULL_NAME),
                          List.of(CliParams.NEW_NAME, CliParams.COMMENT)));
                  put(
                      DELETE,
                      new CliOptions(List.of(CliParams.FULL_NAME), List.of(CliParams.FORCE)));
                }
              });
          put(
              MODEL_VERSION,
              new HashMap<String, CliOptions>() {
                {
                  put(
                      CREATE,
                      new CliOptions(
                          List.of(CliParams.CATALOG_NAME, CliParams.SCHEMA_NAME, CliParams.NAME),
                          List.of(CliParams.COMMENT, CliParams.RUN_ID, CliParams.SOURCE)));
                  put(
                      LIST,
                      new CliOptions(List.of(CliParams.FULL_NAME), List.of(CliParams.MAX_RESULTS)));
                  put(
                      GET,
                      new CliOptions(List.of(CliParams.FULL_NAME, CliParams.VERSION), List.of()));
                  put(
                      UPDATE,
                      new CliOptions(
                          List.of(CliParams.FULL_NAME, CliParams.VERSION),
                          List.of(CliParams.COMMENT)));
                  put(
                      DELETE,
                      new CliOptions(List.of(CliParams.FULL_NAME), List.of(CliParams.VERSION)));
                  put(
                      FINALIZE,
                      new CliOptions(List.of(CliParams.FULL_NAME), List.of(CliParams.VERSION)));
                }
              });
          put(
              USER,
              new HashMap<String, CliOptions>() {
                {
                  put(
                      CREATE,
                      new CliOptions(
                          List.of(CliParams.NAME, CliParams.EMAIL),
                          List.of(CliParams.EXTERNAL_ID)));
                  put(
                      LIST,
                      new CliOptions(
                          List.of(),
                          List.of(CliParams.FILTER, CliParams.START_INDEX, CliParams.COUNT)));
                  put(GET, new CliOptions(List.of(CliParams.ID), List.of()));
                  put(
                      UPDATE,
                      new CliOptions(
                          List.of(CliParams.ID),
                          List.of(CliParams.NAME, CliParams.EXTERNAL_ID, CliParams.EMAIL)));
                  put(DELETE, new CliOptions(List.of(CliParams.ID), List.of()));
                }
              });
<<<<<<< HEAD
          put(
              PERMISSION,
              new HashMap<String, CliOptions>() {
                {
                  put(
                      CREATE,
                      new CliOptions(
                          List.of(
                              CliParams.RESOURCE_TYPE,
                              CliParams.NAME,
                              CliParams.PRINCIPAL,
                              CliParams.PRIVILEGE),
                          List.of()));
                  put(
                      DELETE,
                      new CliOptions(
                          List.of(
                              CliParams.RESOURCE_TYPE,
                              CliParams.NAME,
                              CliParams.PRINCIPAL,
                              CliParams.PRIVILEGE),
                          List.of()));
                  put(
                      GET,
                      new CliOptions(
                          List.of(CliParams.RESOURCE_TYPE, CliParams.NAME),
                          List.of(CliParams.PRINCIPAL)));
                }
              });
=======
>>>>>>> 4d52f55e
        }
      };

  public static final List<CliParams> commonOptions =
      Arrays.asList(CliParams.SERVER, CliParams.AUTH_TOKEN, CliParams.OUTPUT);
  private static final Properties properties = new Properties();

  static {
    try (InputStream input =
        CliUtils.class.getClassLoader().getResourceAsStream("application.properties")) {
      properties.load(input);
    } catch (IOException e) {
      System.out.println("Error while loading properties file.");
    }
  }

  private static final ObjectMapper objectMapper = new ObjectMapper();
  private static ObjectWriter objectWriter;

  public static ObjectMapper getObjectMapper() {
    return objectMapper;
  }

  public static ObjectWriter getObjectWriter(CommandLine cmd) {
    if (objectWriter == null) {
      if (cmd.hasOption(OUTPUT) && "jsonPretty".equals(cmd.getOptionValue(OUTPUT))) {
        objectWriter = objectMapper.writerWithDefaultPrettyPrinter();
      } else {
        objectWriter = objectMapper.writer();
      }
    }
    return objectWriter;
  }

  public static String preprocess(String value, int length) {
    if (value.length() > length && length > 3) {
      return value.substring(0, length - 3) + "...";
    }
    return value;
  }

  public static List<String> getFieldNames(JsonNode element) {
    List<String> columns = new ArrayList<>();
    if (element.isObject()) {
      (element).fieldNames().forEachRemaining(columns::add);
    }
    return columns;
  }

  /**
   * Generate the maximum lengths of the columns values in the given JSON node.
   *
   * @param node The JSON node representing a list of nodes.
   * @param fieldNames The column names.
   * @param columnWidths Updated with the maximum length of each column.
   * @param isFixedWidthColumns Updated with whether the column is fixed width or not.
   * @return the maximum length of the column values.
   */
  private static int calculateFieldWidths(
      JsonNode node, List<String> fieldNames, int[] columnWidths, boolean[] isFixedWidthColumns) {
    int maxLineWidth = 0;

    for (int columnIndex = 0; columnIndex < fieldNames.size(); columnIndex++) {
      columnWidths[columnIndex] = fieldNames.get(columnIndex).length();
    }

    for (JsonNode jsonNode : node) {
      int lineWidth = 1;
      for (int columnIndex = 0; columnIndex < fieldNames.size(); columnIndex++) {
        String fieldName = fieldNames.get(columnIndex);
        JsonNode value = jsonNode.get(fieldName);
        String valueString = value.isTextual() ? value.asText() : value.toString();

        columnWidths[columnIndex] = Math.max(columnWidths[columnIndex], valueString.length());
        lineWidth += valueString.length() + 1;

        String fieldNameLowerCase = fieldName.toLowerCase();
        if (fieldNameLowerCase.equals("name") || fieldNameLowerCase.endsWith("id")) {
          isFixedWidthColumns[columnIndex] = true;
        }
      }
      maxLineWidth = Math.max(maxLineWidth, lineWidth);
    }

    return maxLineWidth;
  }

  /**
   * Adjust the column widths to fit the output width, ignore fixed width columns.
   *
   * @param fieldNames The column names.
   * @param outputWidth The output width.
   * @param columnWidths The column widths, updated with the new widths to fix the output width.
   * @param isFixedWidthColumns Whether the column is fixed width or not.
   */
  private static void adjustColumnWidths(
      List<String> fieldNames, int outputWidth, int[] columnWidths, boolean[] isFixedWidthColumns) {

    int[] fixedWidthIndices =
        IntStream.range(0, fieldNames.size()).filter(idx -> isFixedWidthColumns[idx]).toArray();

    int widthRemaining =
        outputWidth
            - fieldNames.size()
            - IntStream.of(fixedWidthIndices).map(idx -> columnWidths[idx]).sum();

    int columnWidth = (widthRemaining) / (fieldNames.size() - fixedWidthIndices.length);

    IntStream.range(0, fieldNames.size())
        .filter(idx -> !isFixedWidthColumns[idx])
        .forEach(idx -> columnWidths[idx] = columnWidth);
  }

  private static void processOutputAsRows(AsciiTable at, JsonNode node, int outputWidth) {
    List<String> fieldNames = getFieldNames(node.get(0));

    int[] columnWidths = new int[fieldNames.size()];
    boolean[] isFixedWidthColumns = new boolean[fieldNames.size()];
    int maxLineWidth = calculateFieldWidths(node, fieldNames, columnWidths, isFixedWidthColumns);

    if (maxLineWidth >= outputWidth) {
      adjustColumnWidths(fieldNames, outputWidth, columnWidths, isFixedWidthColumns);
    }

    List<String> headers =
        fieldNames.stream().map(String::toUpperCase).collect(Collectors.toList());

    CWC_FixedWidth cwc = new CWC_FixedWidth();
    for (int i = 0; i < fieldNames.size(); i++) {
      cwc.add(columnWidths[i]);
    }

    at.getRenderer().setCWC(cwc);
    at.addRule();
    at.addRow(headers.toArray()).setTextAlignment(TextAlignment.CENTER);
    at.addRule();
    node.forEach(
        element -> {
          List<String> row = new ArrayList<>();
          ObjectNode objectNode = (ObjectNode) element;
          Iterator<String> nodeFieldNames = objectNode.fieldNames();
          int columnIndex = 0;
          while (nodeFieldNames.hasNext()) {
            String nodeFieldName = nodeFieldNames.next();
            JsonNode value = element.get(nodeFieldName);
            String valueString = value.isTextual() ? value.asText() : value.toString();
            row.add(preprocess(valueString, columnWidths[columnIndex]));
            columnIndex++;
          }
          at.addRow(row.toArray());
          at.addRule();
        });
  }

  private static void processOutputAsKeysAndValues(AsciiTable at, JsonNode node, int outputWidth) {
    int minOutputWidth = outputWidth / 2;

    at.getRenderer()
        .setCWC(
            new CWC_LongestLine()
                .add(minOutputWidth / 3, outputWidth / 4)
                .add(2 * minOutputWidth / 3, 3 * outputWidth / 4));
    at.addRule();
    at.addRow("KEY", "VALUE").setTextAlignment(TextAlignment.CENTER);
    at.addRule();
    node.fields()
        .forEachRemaining(
            field -> {
              JsonNode value = field.getValue();
              StringBuilder valueString = new StringBuilder();
              if (value.isTextual()) {
                valueString = new StringBuilder(value.asText());
              } else if (value.isArray()) {
                ArrayNode arrayNode = (ArrayNode) value;
                for (int i = 0; i < arrayNode.size(); i++) {
                  valueString.append(arrayNode.get(i).toString()).append("\n\n");
                }
              } else {
                valueString = new StringBuilder(value.toString());
              }
              at.addRow(field.getKey().toUpperCase(), valueString.toString())
                  .setTextAlignment(TextAlignment.LEFT);
              at.addRule();
            });
  }

  private static int getOutputWidth() {
    // TODO: maybe turn this into a command line parameter.
    String envWidth = System.getenv().get("UC_OUTPUT_WIDTH");
    if (envWidth != null) {
      return Integer.parseInt(envWidth);
    } else {
      return Math.max(TABLE_WIDTH, AnsiConsole.getTerminalWidth());
    }
  }

  public static void postProcessAndPrintOutput(CommandLine cmd, String output, String subCommand) {
    boolean jsonFormat =
        cmd.hasOption(OUTPUT)
            && ("json".equals(cmd.getOptionValue(OUTPUT))
                || "jsonPretty".equals(cmd.getOptionValue(OUTPUT)));
    if (jsonFormat || READ.equals(subCommand) || EXECUTE.equals(subCommand)) {
      System.out.println(output);
    } else {
      AsciiTable at = new AsciiTable();
      int outputWidth = getOutputWidth();
      try {
        JsonNode node = objectMapper.readTree(output);
        if (node.isArray()) {
          if (node.isEmpty()) {
            System.out.println(output);
            return;
          } else {
            processOutputAsRows(at, node, outputWidth);
          }
        } else {
          processOutputAsKeysAndValues(at, node, outputWidth);
        }
        System.out.println(at.render(outputWidth));
      } catch (Exception e) {
        System.out.println("Error while printing output as table: " + e.getMessage());
        System.out.println(output);
      }
    }
  }

  public static JSONObject createJsonFromOptions(CommandLine cmd) {
    JSONObject json = new JSONObject();
    for (Option opt : cmd.getOptions()) {
      // Skip server related options
      if (Arrays.asList(SERVER, AUTH_TOKEN, OUTPUT).contains(opt.getLongOpt())) {
        continue;
      }
      String optValue = opt.getValue();
      if (optValue != null) {
        json.put(CliParams.fromString(opt.getLongOpt()).getServerParam(), optValue);
      }
    }
    return json;
  }

  public static void printEntityHelp(String entity) {
    Map<String, CliOptions> entityOptions = cliOptions.get(entity);
    System.out.printf("Please provide a valid sub-command for %s.\n", entity);
    System.out.printf(
        "Valid sub-commands for %s are: %s\n", entity, String.join(", ", entityOptions.keySet()));
    System.out.printf(
        "For detailed help on %s sub-commands, use bin/uc %s <sub-command> --help\n",
        entity, entity);
  }

  public static void printSubCommandHelp(String entity, String operation) {
    CliOptions options = cliOptions.get(entity).get(operation);
    System.out.printf("Usage: bin/uc %s %s [options]\n", entity, operation);
    System.out.println("Required Params:");
    for (CliParams param : options.getNecessaryParams()) {
      System.out.printf("  --%s %s\n", param.val(), param.getHelpMessage());
    }
    System.out.println("Optional Params:");
    for (CliParams param : commonOptions) {
      System.out.printf("  --%s %s\n", param.val(), param.getHelpMessage());
    }
    for (CliParams param : options.getOptionalParams()) {
      System.out.printf("  --%s %s\n", param.val(), param.getHelpMessage());
    }
  }

  public static void printHelp() {
    System.out.println();
    System.out.println("Usage: bin/uc <entity> <operation> [options]");
    System.out.printf("Entities: %s\n", String.join(", ", cliOptions.keySet()));
    System.out.println();
    System.out.println(
        "By default, the client will connect to UC running locally at http://localhost:8080\n");
    System.out.println("To connect to specific UC server, use --server https://<host>:<port>\n");
    System.out.println(
        "Currently, auth using bearer token is supported. Please specify the token via --auth_token"
            + " <PAT Token>\n");
    System.out.println(
        "For detailed help on entity specific operations, use bin/uc <entity> --help");
  }

  public static List<String> parseFullName(String fullName) {
    return Arrays.asList(fullName.split("\\."));
  }

  public static String getPropertyValue(String key) {
    String value = properties.getProperty(key);
    if (value.isEmpty()) return null;
    return value;
  }

  public static void setProperty(String key, String value) {
    properties.setProperty(key, value);
  }

  public static boolean doesPropertyExist(String key) {
    return properties.containsKey(key) && !properties.getProperty(key).isEmpty();
  }

  public static void resolveFullNameToThreeLevelNamespace(JSONObject json) {
    String fullName = json.getString(CliParams.FULL_NAME.getServerParam());
    List<String> threeLevelNamespace = CliUtils.parseFullName(fullName);
    if (threeLevelNamespace.size() != 3) {
      printSubCommandHelp(TABLE, CREATE);
      throw new RuntimeException("Full name is not three level namespace: " + fullName);
    }
    // Set fields in json object for seamless deserialization
    json.put(CliParams.CATALOG_NAME.getServerParam(), threeLevelNamespace.get(0));
    json.put(CliParams.SCHEMA_NAME.getServerParam(), threeLevelNamespace.get(1));
    json.put(CliParams.NAME.getServerParam(), threeLevelNamespace.get(2));
    json.remove(CliParams.FULL_NAME.getServerParam());
  }

  public static Map<String, String> extractProperties(ObjectMapper objectMapper, JSONObject node) {
    // Retrieve the escaped JSON string
    if (node.has(CreateTable.JSON_PROPERTY_PROPERTIES)) {
      String escapedJson = node.get(CreateTable.JSON_PROPERTY_PROPERTIES).toString();
      // Parse the escaped JSON string into a JsonNode
      try {
        JsonNode propertiesNode = objectMapper.readTree(escapedJson);
        TypeFactory typeFactory = objectMapper.getTypeFactory();

        // Convert the JsonNode to a Map
        return objectMapper.convertValue(
            propertiesNode, typeFactory.constructMapType(Map.class, String.class, String.class));
      } catch (IOException e) {
        throw new IllegalArgumentException(
            "Failed to deserialize properties field " + escapedJson, e);
      }
    }
    return null;
  }

  private static String setPrecisionAndScale(
      ColumnInfo columnInfo, String typeText, String params) {
    if (params != null) {
      String[] paramArray = params.split(",");
      if (typeText.equals("DECIMAL") && paramArray.length == 2) {
        columnInfo.setTypePrecision(Integer.valueOf(paramArray[0].trim()));
        columnInfo.setTypeScale(Integer.valueOf(paramArray[1].trim()));
        return "(" + paramArray[0].trim() + "," + paramArray[1].trim() + ")";
      }
    } else {
      columnInfo.setTypePrecision(0);
      columnInfo.setTypeScale(0);
    }
    return "";
  }

  /**
   * Method to convert the columns string to a list of ColumnInfo objects the columns string is
   * expected to be in the format: column1 type1, column2 type2, ... e.g., id INT, name String, age
   * INT
   *
   * @param columnsString
   * @return
   */
  public static List<ColumnInfo> parseColumns(String columnsString) {
    List<ColumnInfo> columns = new ArrayList<>();
    Pattern pattern = Pattern.compile("(\\w+)\\s+(\\w+)(\\(([^)]+)\\))?");
    Matcher matcher = pattern.matcher(columnsString);
    int position = 0;

    while (matcher.find()) {
      try {
        ColumnInfo columnInfo = new ColumnInfo();

        String name = matcher.group(1); // e.g., column name
        String typeName = matcher.group(2).toUpperCase(); // e.g., DECIMAL, VARCHAR, INT
        String params = matcher.group(4); // e.g., 10,2 or 255

        columnInfo.setName(name);
        columnInfo.setTypeText(typeNameVsTypeText.getOrDefault(typeName, typeName.toLowerCase()));
        columnInfo.setTypeName(ColumnTypeName.valueOf(typeName));
        columnInfo.setTypeJson(
            String.format(
                "{\"name\":\"%s\",\"type\":\"%s\",\"nullable\":%s,\"metadata\":{}}",
                name,
                typeNameVsJsonText.getOrDefault(typeName, typeName.toLowerCase(Locale.ROOT))
                    + setPrecisionAndScale(columnInfo, typeName, params),
                "true"));
        columnInfo.setPosition(position++);
        columns.add(columnInfo);
      } catch (Exception e) {
        throw new IllegalArgumentException("Invalid column definition: " + matcher.group(0), e);
      }
    }

    return columns;
  }

  static Map<String, String> typeNameVsTypeText =
      new HashMap<String, String>() {
        {
          put("LONG", "bigint");
          put("SHORT", "smallint");
          put("BYTE", "tinyint");
        }
      };

  static Map<String, String> typeNameVsJsonText =
      new HashMap<String, String>() {
        {
          put("INT", "integer");
        }
      };

  /*
  Input parameters would be given in the form
  --input_params "param1 INT, param2 STRING"
   */
  public static FunctionParameterInfos parseInputParams(JSONObject json) {
    String[] inputParams = json.getString(CliParams.INPUT_PARAMS.getServerParam()).split(",");
    List<FunctionParameterInfo> parameterInfos = new ArrayList<>();
    for (int i = 0; i < inputParams.length; i++) {
      String name = inputParams[i].trim().split(" ")[0];
      String typeName = (inputParams[i].trim().split(" ")[1]).toUpperCase();
      FunctionParameterInfo param =
          new FunctionParameterInfo()
              .name(name)
              .typeName(ColumnTypeName.valueOf(typeName))
              .typeText(typeNameVsTypeText.getOrDefault(typeName, typeName.toLowerCase()))
              .typeJson(
                  String.format(
                      "{\"name\":\"%s\",\"type\":\"%s\",\"nullable\":%s,\"metadata\":{}}",
                      name,
                      typeNameVsJsonText.getOrDefault(typeName, typeName.toLowerCase()),
                      "true"))
              .position(i);
      parameterInfos.add(param);
    }
    json.remove(CliParams.INPUT_PARAMS.getServerParam());
    return new FunctionParameterInfos().parameters(parameterInfos);
  }
}<|MERGE_RESOLUTION|>--- conflicted
+++ resolved
@@ -33,10 +33,7 @@
   public static final String FUNCTION = "function";
   public static final String REGISTERED_MODEL = "registered_model";
   public static final String MODEL_VERSION = "model_version";
-<<<<<<< HEAD
   public static final String PERMISSION = "permission";
-=======
->>>>>>> 4d52f55e
   public static final String USER = "user";
   public static final String CREATE = "create";
   public static final String LIST = "list";
@@ -281,7 +278,29 @@
                   put(DELETE, new CliOptions(List.of(CliParams.ID), List.of()));
                 }
               });
-<<<<<<< HEAD
+          put(
+              USER,
+              new HashMap<String, CliOptions>() {
+                {
+                  put(
+                      CREATE,
+                      new CliOptions(
+                          List.of(CliParams.NAME, CliParams.EMAIL),
+                          List.of(CliParams.EXTERNAL_ID)));
+                  put(
+                      LIST,
+                      new CliOptions(
+                          List.of(),
+                          List.of(CliParams.FILTER, CliParams.START_INDEX, CliParams.COUNT)));
+                  put(GET, new CliOptions(List.of(CliParams.ID), List.of()));
+                  put(
+                      UPDATE,
+                      new CliOptions(
+                          List.of(CliParams.ID),
+                          List.of(CliParams.NAME, CliParams.EXTERNAL_ID, CliParams.EMAIL)));
+                  put(DELETE, new CliOptions(List.of(CliParams.ID), List.of()));
+                }
+              });
           put(
               PERMISSION,
               new HashMap<String, CliOptions>() {
@@ -311,8 +330,6 @@
                           List.of(CliParams.PRINCIPAL)));
                 }
               });
-=======
->>>>>>> 4d52f55e
         }
       };
 
