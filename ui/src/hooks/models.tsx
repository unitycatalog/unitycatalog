--- conflicted
+++ resolved
@@ -228,30 +228,6 @@
   });
 }
 
-<<<<<<< HEAD
-// update model
-interface UpdateModelParams {
-  catalog: string;
-  schema: string;
-  model: string;
-}
-export interface UpdateModelMutationParams
-  extends Pick<ModelVersionInterface, 'comment'> {}
-
-export function useUpdateModel({ catalog, schema, model }: UpdateModelParams) {
-  const queryClient = useQueryClient();
-
-  return useMutation<ModelInterface, Error, UpdateModelMutationParams>({
-    mutationFn: async (params: UpdateModelMutationParams) => {
-      const fullName = [catalog, schema, model].join('.');
-
-      return apiClient
-        .patch(`/models/${fullName}`, JSON.stringify(params))
-        .then((response) => response.data)
-        .catch((e) => {
-          throw new Error(
-            e.response?.data?.message || 'Failed to update model',
-=======
 // update model version
 interface UpdateModelVersionParams {
   catalog: string;
@@ -287,17 +263,45 @@
         .catch((e) => {
           throw new Error(
             e.response?.data?.message || 'Failed to update model version',
->>>>>>> 00cbefb5
           );
         });
     },
     onSuccess: () => {
       queryClient.invalidateQueries({
-<<<<<<< HEAD
+        queryKey: ['getVersion', catalog, schema, model, version],
+      });
+    },
+  });
+}
+
+// update model
+interface UpdateModelParams {
+  catalog: string;
+  schema: string;
+  model: string;
+}
+export interface UpdateModelMutationParams
+  extends Pick<ModelVersionInterface, 'comment'> {}
+
+export function useUpdateModel({ catalog, schema, model }: UpdateModelParams) {
+  const queryClient = useQueryClient();
+
+  return useMutation<ModelInterface, Error, UpdateModelMutationParams>({
+    mutationFn: async (params: UpdateModelMutationParams) => {
+      const fullName = [catalog, schema, model].join('.');
+
+      return apiClient
+        .patch(`/models/${fullName}`, JSON.stringify(params))
+        .then((response) => response.data)
+        .catch((e) => {
+          throw new Error(
+            e.response?.data?.message || 'Failed to update model',
+          );
+        });
+    },
+    onSuccess: () => {
+      queryClient.invalidateQueries({
         queryKey: ['getModel', catalog, schema, model],
-=======
-        queryKey: ['getVersion', catalog, schema, model, version],
->>>>>>> 00cbefb5
       });
     },
   });
