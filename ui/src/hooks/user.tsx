--- conflicted
+++ resolved
@@ -39,7 +39,6 @@
   });
 }
 
-<<<<<<< HEAD
 // TODO:
 // As of [28/11/2024], the OpenAPI specification for auth-related APIs has not been defined.
 // Once the specification is added, the following hooks should be updated.
@@ -56,26 +55,6 @@
 
 interface LogoutResponse {
   response: HttpStatus;
-=======
-export function useGetCurrentUser() {
-  return useQuery<UserInterface>({
-    queryKey: ['getUser'],
-    queryFn: async () => {
-      return apiClient
-        .get(`/scim2/Me`, {
-          baseURL: `${UC_AUTH_API_PREFIX}`,
-        })
-        .then((response) => response.data)
-        .catch((error) => {
-          if (error?.status === HttpStatus.UNAUTHORIZED) {
-            return null;
-          } else {
-            throw new Error('Failed to fetch user');
-          }
-        });
-    },
-  });
->>>>>>> fb74ce8c
 }
 
 export function useLogoutCurrentUser() {
@@ -104,7 +83,7 @@
     data: any;
   }): response is ApiErrorResponse<
     ControlApi,
-    '/scim2/Users/self',
+    '/scim2/Me',
     'get',
     ErrorCode
   > => expectedErrorCodes.map(Number).includes(response.status);
