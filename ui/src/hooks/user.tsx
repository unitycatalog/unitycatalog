import { useMutation, useQuery } from '@tanstack/react-query';
import catalogClient from '../context/catalog';
import { UC_AUTH_API_PREFIX } from '../utils/constants';

interface LoginResponse {
  access_token: string;
}

export interface EmailInterface {
  value: string;
}

export interface UserInterface {
  id: string;
  userName: string;
  displayName: string;
  emails: EmailInterface[];
  photos: any;
}

enum HttpStatus {
  OK = 200,
  CREATED = 201,
  BAD_REQUEST = 400,
  UNAUTHORIZED = 401,
  NOT_FOUND = 404,
  INTERNAL_SERVER_ERROR = 500,
}

interface LogoutResponse {
  response: HttpStatus;
}

export function useLoginWithToken() {
  return useMutation<LoginResponse, Error, string>({
    mutationFn: async (idToken) => {
      const params = {
        grantType: 'urn:ietf:params:oauth:grant-type:token-exchange',
        requestedTokenType: 'urn:ietf:params:oauth:token-type:access_token',
        subjectTokenType: 'urn:ietf:params:oauth:token-type:id_token',
        subjectToken: idToken,
      };

<<<<<<< HEAD
      return catalogClient
        .post(`/auth/tokens`, JSON.stringify(params), {
=======
      return apiClient
        .post(`/auth/tokens?ext=cookie`, JSON.stringify(params), {
>>>>>>> 4d6b2032
          baseURL: `${UC_AUTH_API_PREFIX}`,
        })
        .then((response) => response.data)
        .catch((e) => {
          throw new Error(e.response?.data?.message || 'Failed to log in');
        });
    },
  });
}

export function useGetCurrentUser() {
  return useQuery<UserInterface>({
    queryKey: ['getUser'],
    queryFn: async () => {
      return catalogClient
        .get(`/scim2/Users/self`, {
          baseURL: `${UC_AUTH_API_PREFIX}`,
        })
        .then((response) => response.data)
        .catch((error) => {
          if (error?.status === HttpStatus.UNAUTHORIZED) {
            return null;
          } else {
            throw new Error('Failed to fetch user');
          }
        });
    },
  });
}

export function useLogoutCurrentUser() {
  return useMutation<LogoutResponse, Error, {}>({
    mutationFn: async () => {
      return apiClient
        .post(
          `/auth/logout`,
          {},
          {
            baseURL: `${UC_AUTH_API_PREFIX}`,
          },
        )
        .then((response) => response.data)
        .catch((e) => {
          throw new Error(e.response?.data?.message || 'Logout method failed');
        });
    },
  });
}<|MERGE_RESOLUTION|>--- conflicted
+++ resolved
@@ -1,6 +1,5 @@
 import { useMutation, useQuery } from '@tanstack/react-query';
-import catalogClient from '../context/catalog';
-import { UC_AUTH_API_PREFIX } from '../utils/constants';
+import controlClient from '../context/control';
 
 interface LoginResponse {
   access_token: string;
@@ -41,15 +40,8 @@
         subjectToken: idToken,
       };
 
-<<<<<<< HEAD
-      return catalogClient
-        .post(`/auth/tokens`, JSON.stringify(params), {
-=======
-      return apiClient
-        .post(`/auth/tokens?ext=cookie`, JSON.stringify(params), {
->>>>>>> 4d6b2032
-          baseURL: `${UC_AUTH_API_PREFIX}`,
-        })
+      return controlClient
+        .post(`/auth/tokens?ext=cookie`, JSON.stringify(params))
         .then((response) => response.data)
         .catch((e) => {
           throw new Error(e.response?.data?.message || 'Failed to log in');
@@ -62,10 +54,8 @@
   return useQuery<UserInterface>({
     queryKey: ['getUser'],
     queryFn: async () => {
-      return catalogClient
-        .get(`/scim2/Users/self`, {
-          baseURL: `${UC_AUTH_API_PREFIX}`,
-        })
+      return controlClient
+        .get(`/scim2/Users/self`)
         .then((response) => response.data)
         .catch((error) => {
           if (error?.status === HttpStatus.UNAUTHORIZED) {
@@ -81,14 +71,8 @@
 export function useLogoutCurrentUser() {
   return useMutation<LogoutResponse, Error, {}>({
     mutationFn: async () => {
-      return apiClient
-        .post(
-          `/auth/logout`,
-          {},
-          {
-            baseURL: `${UC_AUTH_API_PREFIX}`,
-          },
-        )
+      return controlClient
+        .post(`/auth/logout`, {})
         .then((response) => response.data)
         .catch((e) => {
           throw new Error(e.response?.data?.message || 'Logout method failed');
