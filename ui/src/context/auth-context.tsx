<<<<<<< HEAD
import React, { useCallback, useEffect, useMemo, useState } from 'react';
import { useGetCurrentUser, useLoginWithToken } from '../hooks/user';
import catalogClient from './catalog';
=======
import React, { useCallback, useMemo } from 'react';
import {
  useGetCurrentUser,
  useLoginWithToken,
  useLogoutCurrentUser,
  UserInterface,
} from '../hooks/user';
>>>>>>> 4d6b2032
import { useNotification } from '../utils/NotificationContext';

interface AuthContextProps {
  accessToken: any;
  loginWithToken: any;
  logout: any;
  currentUser: UserInterface | null;
}

const AuthContext = React.createContext<AuthContextProps>({
  accessToken: null,
  loginWithToken: null,
  logout: null,
  currentUser: null,
});
AuthContext.displayName = 'AuthContext';

function AuthProvider(props: any) {
  const { data: currentUser, refetch } = useGetCurrentUser();
  const loginWithTokenMutation = useLoginWithToken();
  const logoutUser = useLogoutCurrentUser();
  const { setNotification } = useNotification();

  const loginWithToken = useCallback(
    async (idToken: string) => {
      return loginWithTokenMutation.mutate(idToken, {
        onSuccess: () => {
          refetch();
        },
        onError: () => {
          setNotification(
            'Login failed. Please contact your system administrator.',
            'error',
          );
        },
      });
    },
    [loginWithTokenMutation, setNotification, refetch],
  );

  const logout = useCallback(async () => {
<<<<<<< HEAD
    return setAccessToken('');
  }, []);

  useEffect(() => {
    const requestIntercept = catalogClient.interceptors.request.use(
      (config) => {
        if (accessToken) {
          config.headers['Authorization'] = `Bearer ${accessToken}`;
        }
        return config;
      },
      (error) => Promise.reject(error),
    );
    const responseIntercept = catalogClient.interceptors.response.use(
      (response) => response,
      async (error) => {
        if (error?.response?.status === 403) {
          // todo if we support refresh in the future, that logic will go in here
          setAccessToken('');
        }
        return Promise.reject(error);
      },
    );

    return () => {
      catalogClient.interceptors.request.eject(requestIntercept);
      catalogClient.interceptors.response.eject(responseIntercept);
    };
  }, [accessToken]);
=======
    return logoutUser.mutate(
      {},
      {
        onSuccess: () => {
          refetch();
        },
        onError: () => {
          setNotification(
            'Logout failed. Please contact your system administrator.',
            'error',
          );
        },
      },
    );
  }, [refetch, logoutUser, setNotification]);
>>>>>>> 4d6b2032

  const value = useMemo(
    () => ({
      loginWithToken,
      logout,
      currentUser,
    }),
    [loginWithToken, logout, currentUser],
  );

  return <AuthContext.Provider value={value} {...props} />;
}

function useAuth() {
  const context = React.useContext(AuthContext);
  if (context === undefined) {
    throw new Error(`useAuth must be used within an AuthProvider`);
  }
  return context;
}

export { AuthProvider, useAuth };<|MERGE_RESOLUTION|>--- conflicted
+++ resolved
@@ -1,8 +1,3 @@
-<<<<<<< HEAD
-import React, { useCallback, useEffect, useMemo, useState } from 'react';
-import { useGetCurrentUser, useLoginWithToken } from '../hooks/user';
-import catalogClient from './catalog';
-=======
 import React, { useCallback, useMemo } from 'react';
 import {
   useGetCurrentUser,
@@ -10,7 +5,6 @@
   useLogoutCurrentUser,
   UserInterface,
 } from '../hooks/user';
->>>>>>> 4d6b2032
 import { useNotification } from '../utils/NotificationContext';
 
 interface AuthContextProps {
@@ -52,37 +46,6 @@
   );
 
   const logout = useCallback(async () => {
-<<<<<<< HEAD
-    return setAccessToken('');
-  }, []);
-
-  useEffect(() => {
-    const requestIntercept = catalogClient.interceptors.request.use(
-      (config) => {
-        if (accessToken) {
-          config.headers['Authorization'] = `Bearer ${accessToken}`;
-        }
-        return config;
-      },
-      (error) => Promise.reject(error),
-    );
-    const responseIntercept = catalogClient.interceptors.response.use(
-      (response) => response,
-      async (error) => {
-        if (error?.response?.status === 403) {
-          // todo if we support refresh in the future, that logic will go in here
-          setAccessToken('');
-        }
-        return Promise.reject(error);
-      },
-    );
-
-    return () => {
-      catalogClient.interceptors.request.eject(requestIntercept);
-      catalogClient.interceptors.response.eject(responseIntercept);
-    };
-  }, [accessToken]);
-=======
     return logoutUser.mutate(
       {},
       {
@@ -98,7 +61,6 @@
       },
     );
   }, [refetch, logoutUser, setNotification]);
->>>>>>> 4d6b2032
 
   const value = useMemo(
     () => ({
