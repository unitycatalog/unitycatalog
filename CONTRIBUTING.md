We happily welcome contributions to Unity Catalog. We use [GitHub Issues](https://github.com/unitycatalog/unitycatalog/issues) to track community reported issues and [GitHub Pull Requests ](https://github.com/unitycatalog/unitycatalog/pulls) for accepting changes.

# Governance

Unity Catalog is an independent open-source project and is also a project of the [LF AI and Data Foundation](https://lfaidata.foundation/). The project under the Linux Foundation follows [open governance](https://github.com/opengovernance/opengovernance.dev), which means that there is no one company or individual in control of a project.

Unity Catalog is built on OpenAPI spec and an open source server implementation under [Apache 2.0 license](https://github.com/unitycatalog/unitycatalog/blob/main/LICENSE). It is also compatible with Apache Hive's metastore API and Apache Iceberg's REST catalog API.
This is a community effort and is supported by Amazon Web Services (AWS), Microsoft Azure, Google Cloud, Nvidia, Salesforce, DuckDB, LangChain, dbt Labs, Fivetran, Confluent, Unstructured, Onehouse, Immuta, Informatica and many more.

We are excited to work with the open source communities in the many years to come to realize this vision. You can join the Unity Catalog open source community at unitycatalog.io and the [Unity Catalog Community Slack](https://go.unitycatalog.io/slack).

# Communication

- Before starting work on a major feature, please reach out to us via [GitHub](https://github.com/unitycatalog/unitycatalog/issues), [Slack](https://unitycatalog.slack.com/), etc. We will make sure no one else is already working on it and ask you to open a GitHub issue.
- A "major feature" is defined as any change that is > 100 LOC altered (not including tests), or changes any user-facing behavior.
- We will use the GitHub issue to discuss the feature and come to agreement.
- This is to prevent your time being wasted, as well as ours.
- The GitHub review process for major features is also important so that organizations with commit access can come to agreement on design.
- If it is appropriate to write a design document, the document must be hosted either in the GitHub tracking issue, or linked to from the issue and hosted in a world-readable location.
- Specifically, if the goal is to add a new extension, please read the extension policy.
- Small patches and bug fixes don't need prior communication. If you have identified a bug and have ways to solve it, please create an [issue](https://github.com/unitycatalog/unitycatalog/issues) or create a [pull request](https://github.com/unitycatalog/unitycatalog/pulls).

<<<<<<< HEAD
# Auto-Assigning Issues
We have implemented a feature that allows users to comment "**take**" on an issue to be auto-assigned the issue without having to depend on or wait for the maintainers to assign the issue before working on it.

=======
>>>>>>> 1a11ac99
# Coding style

We generally follow the [Apache Spark Scala Style Guide](https://spark.apache.org/contributing.html).

# Sign your work

The sign-off is a simple line at the end of the explanation for the patch. Your signature certifies that you wrote the patch or otherwise have the right to pass it on as an open-source patch.

```
Signed-off-by: Jane Smith <jane.smith@email.com>
Use your real name (sorry, no pseudonyms or anonymous contributions.)
```<|MERGE_RESOLUTION|>--- conflicted
+++ resolved
@@ -20,12 +20,9 @@
 - Specifically, if the goal is to add a new extension, please read the extension policy.
 - Small patches and bug fixes don't need prior communication. If you have identified a bug and have ways to solve it, please create an [issue](https://github.com/unitycatalog/unitycatalog/issues) or create a [pull request](https://github.com/unitycatalog/unitycatalog/pulls).
 
-<<<<<<< HEAD
 # Auto-Assigning Issues
 We have implemented a feature that allows users to comment "**take**" on an issue to be auto-assigned the issue without having to depend on or wait for the maintainers to assign the issue before working on it.
 
-=======
->>>>>>> 1a11ac99
 # Coding style
 
 We generally follow the [Apache Spark Scala Style Guide](https://spark.apache.org/contributing.html).
