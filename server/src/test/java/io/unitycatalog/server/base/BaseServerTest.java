package io.unitycatalog.server.base;

import static org.mockito.Mockito.mock;

import io.unitycatalog.server.UnityCatalogServer;
import io.unitycatalog.server.persist.utils.HibernateConfigurator;
import io.unitycatalog.server.service.credential.CredentialOperations;
import io.unitycatalog.server.service.credential.aws.AwsCredentialVendor;
import io.unitycatalog.server.service.credential.azure.AzureCredentialVendor;
import io.unitycatalog.server.service.credential.gcp.GcpCredentialVendor;
import io.unitycatalog.server.utils.ServerProperties;
import io.unitycatalog.server.utils.TestUtils;
import java.util.Properties;
import org.hibernate.Session;
import org.hibernate.SessionFactory;
import org.hibernate.Transaction;
import org.junit.jupiter.api.AfterEach;
import org.junit.jupiter.api.BeforeEach;
import org.mockito.Mock;

public abstract class BaseServerTest {

  public static ServerConfig serverConfig = new ServerConfig("http://localhost", "");
  protected static UnityCatalogServer unityCatalogServer;
  protected static Properties serverProperties;
  protected static HibernateConfigurator hibernateConfigurator;
  protected static CredentialOperations credentialOperations;

  @Mock AwsCredentialVendor awsCredentialVendor;
  @Mock AzureCredentialVendor azureCredentialVendor;
  @Mock GcpCredentialVendor gcpCredentialVendor;

  protected void setUpProperties() {
    serverProperties = new Properties();
    serverProperties.setProperty("server.env", "test");
  }

  protected void setUpCredentialOperations() {
    awsCredentialVendor = mock(AwsCredentialVendor.class);
    azureCredentialVendor = mock(AzureCredentialVendor.class);
    gcpCredentialVendor = mock(GcpCredentialVendor.class);
  }

  @BeforeEach
  public void setUp() {
    if (serverConfig == null) {
      throw new IllegalArgumentException("Server config is required");
    }
    if (serverConfig.getServerUrl() == null) {
      throw new IllegalArgumentException("Server URL is required");
    }
    if (serverConfig.getAuthToken() == null) {
      throw new IllegalArgumentException("Auth token is required");
    }
    if (serverConfig.getServerUrl().contains("localhost")) {
      System.out.println("Running tests on localhost..");
      // start the server on a random port
      int port = TestUtils.getRandomPort();
      setUpProperties();
      ServerProperties initServerProperties = new ServerProperties(serverProperties);
      setUpCredentialOperations();
      hibernateConfigurator = new HibernateConfigurator(initServerProperties);
      unityCatalogServer =
<<<<<<< HEAD
          new UnityCatalogServer.Builder()
              .port(port)
              .serverProperties(initServerProperties)
              .credentialOperations(credentialOperations)
              .build();
=======
          UnityCatalogServer.builder().port(port).serverProperties(initServerProperties).build();
>>>>>>> a6a9fa09
      unityCatalogServer.start();
      serverConfig.setServerUrl("http://localhost:" + port);
    }
  }

  @AfterEach
  public void tearDown() {
    if (unityCatalogServer != null) {

      // TODO: Figure out a better way to clear the database
      SessionFactory sessionFactory = hibernateConfigurator.getSessionFactory();
      Session session = sessionFactory.openSession();
      Transaction tx = session.beginTransaction();
      session.createMutationQuery("delete from FunctionParameterInfoDAO").executeUpdate();
      session.createMutationQuery("delete from FunctionInfoDAO").executeUpdate();
      session.createMutationQuery("delete from VolumeInfoDAO").executeUpdate();
      session.createMutationQuery("delete from ColumnInfoDAO").executeUpdate();
      session.createMutationQuery("delete from TableInfoDAO").executeUpdate();
      session.createMutationQuery("delete from SchemaInfoDAO").executeUpdate();
      session.createMutationQuery("delete from CatalogInfoDAO").executeUpdate();
      session.createMutationQuery("delete from UserDAO").executeUpdate();
      tx.commit();
      session.close();

      unityCatalogServer.stop();
    }
  }
}<|MERGE_RESOLUTION|>--- conflicted
+++ resolved
@@ -60,16 +60,11 @@
       ServerProperties initServerProperties = new ServerProperties(serverProperties);
       setUpCredentialOperations();
       hibernateConfigurator = new HibernateConfigurator(initServerProperties);
-      unityCatalogServer =
-<<<<<<< HEAD
-          new UnityCatalogServer.Builder()
+      unityCatalogServer = UnityCatalogServer.builder()
               .port(port)
               .serverProperties(initServerProperties)
               .credentialOperations(credentialOperations)
               .build();
-=======
-          UnityCatalogServer.builder().port(port).serverProperties(initServerProperties).build();
->>>>>>> a6a9fa09
       unityCatalogServer.start();
       serverConfig.setServerUrl("http://localhost:" + port);
     }
