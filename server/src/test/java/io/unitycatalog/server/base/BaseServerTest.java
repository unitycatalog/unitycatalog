package io.unitycatalog.server.base;

import io.unitycatalog.server.UnityCatalogServer;
import io.unitycatalog.server.persist.utils.HibernateConfigurator;
import io.unitycatalog.server.utils.ServerProperties;
import io.unitycatalog.server.utils.TestUtils;
import java.util.Properties;
import org.hibernate.Session;
import org.hibernate.SessionFactory;
import org.hibernate.Transaction;
import org.junit.jupiter.api.AfterEach;
import org.junit.jupiter.api.BeforeEach;

public abstract class BaseServerTest {

  public static ServerConfig serverConfig = new ServerConfig("http://localhost", "");
  protected static UnityCatalogServer unityCatalogServer;
  protected static Properties serverProperties;
  protected static HibernateConfigurator hibernateConfigurator;

  protected void setUpProperties() {
    serverProperties = new Properties();
    serverProperties.setProperty("server.env", "test");
  }

  @BeforeEach
  public void setUp() {
    if (serverConfig == null) {
      throw new IllegalArgumentException("Server config is required");
    }
    if (serverConfig.getServerUrl() == null) {
      throw new IllegalArgumentException("Server URL is required");
    }
    if (serverConfig.getAuthToken() == null) {
      throw new IllegalArgumentException("Auth token is required");
    }
    if (serverConfig.getServerUrl().contains("localhost")) {
      System.out.println("Running tests on localhost..");
      // start the server on a random port
      int port = TestUtils.getRandomPort();
<<<<<<< HEAD
      System.setProperty("server.env", "test");
      UnityCatalogServer.bootstrap();
      unityCatalogServer = new UnityCatalogServer(port);
=======
      setUpProperties();
      ServerProperties initServerProperties = new ServerProperties(serverProperties);
      hibernateConfigurator = new HibernateConfigurator(initServerProperties);
      unityCatalogServer =
          UnityCatalogServer.builder().port(port).serverProperties(initServerProperties).build();
>>>>>>> be7b1652
      unityCatalogServer.start();
      serverConfig.setServerUrl("http://localhost:" + port);
    }
  }

  @AfterEach
  public void tearDown() {
    if (unityCatalogServer != null) {

      // TODO: Figure out a better way to clear the database
      SessionFactory sessionFactory = hibernateConfigurator.getSessionFactory();
      Session session = sessionFactory.openSession();
      Transaction tx = session.beginTransaction();
      session.createMutationQuery("delete from FunctionParameterInfoDAO").executeUpdate();
      session.createMutationQuery("delete from FunctionInfoDAO").executeUpdate();
      session.createMutationQuery("delete from VolumeInfoDAO").executeUpdate();
      session.createMutationQuery("delete from ColumnInfoDAO").executeUpdate();
      session.createMutationQuery("delete from TableInfoDAO").executeUpdate();
      session.createMutationQuery("delete from SchemaInfoDAO").executeUpdate();
      session.createMutationQuery("delete from CatalogInfoDAO").executeUpdate();
      session.createMutationQuery("delete from UserDAO").executeUpdate();
      tx.commit();
      session.close();

      unityCatalogServer.stop();
    }
  }
}<|MERGE_RESOLUTION|>--- conflicted
+++ resolved
@@ -38,17 +38,11 @@
       System.out.println("Running tests on localhost..");
       // start the server on a random port
       int port = TestUtils.getRandomPort();
-<<<<<<< HEAD
-      System.setProperty("server.env", "test");
-      UnityCatalogServer.bootstrap();
-      unityCatalogServer = new UnityCatalogServer(port);
-=======
       setUpProperties();
       ServerProperties initServerProperties = new ServerProperties(serverProperties);
       hibernateConfigurator = new HibernateConfigurator(initServerProperties);
       unityCatalogServer =
           UnityCatalogServer.builder().port(port).serverProperties(initServerProperties).build();
->>>>>>> be7b1652
       unityCatalogServer.start();
       serverConfig.setServerUrl("http://localhost:" + port);
     }
