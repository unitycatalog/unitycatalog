--- conflicted
+++ resolved
@@ -23,43 +23,6 @@
     public void setUp() {
         super.setUp();
         schemaOperations = createSchemaOperations(serverConfig);
-    }
-
-<<<<<<< HEAD
-    @After
-    @Override
-    public void cleanUp() {
-        try {
-            schemaOperations.deleteSchema(TestUtils.SCHEMA_FULL_NAME);
-        } catch (Exception e) {
-            // Ignore
-        }
-        try {
-            schemaOperations.deleteSchema(TestUtils.SCHEMA_NEW_FULL_NAME);
-        } catch (Exception e) {
-            // Ignore
-        }
-        try {
-            schemaOperations.deleteSchema(TestUtils.CATALOG_NEW_NAME + "." + TestUtils.SCHEMA_NEW_NAME);
-        } catch (Exception e) {
-            // Ignore
-        }
-        try {
-            schemaOperations.deleteSchema(TestUtils.CATALOG_NEW_NAME + "." + TestUtils.SCHEMA_NAME);
-        } catch (Exception e) {
-                // Ignore
-        }
-        super.cleanUp();
-=======
-    protected abstract SchemaOperations createSchemaOperations(ServerConfig config);
-    protected void cleanUp() {
-        super.cleanUp();
-    }
-
-    protected void createCommonResources() throws ApiException {
-        // Common setup operations such as creating a catalog
-        catalogOperations.createCatalog(TestUtils.CATALOG_NAME, "Common catalog for schemas");
->>>>>>> 84e3cac2
     }
 
     @Test
