--- conflicted
+++ resolved
@@ -11,10 +11,8 @@
 import io.unitycatalog.client.model.CreateCatalog;
 import io.unitycatalog.client.model.UpdateCatalog;
 import io.unitycatalog.server.base.BaseCRUDTest;
-
 import java.util.List;
 import java.util.Optional;
-
 import org.junit.jupiter.api.Test;
 
 public abstract class BaseCatalogCRUDTest extends BaseCRUDTest {
@@ -27,17 +25,10 @@
   }
 
   protected void assertCatalogExists(List<CatalogInfo> catalogList, String name, String comment) {
-<<<<<<< HEAD
     assertThat(catalogList)
         .extracting(CatalogInfo::getName, CatalogInfo::getComment)
         .as("Catalog list should contain a catalog with name '%s' and comment '%s'", name, comment)
         .containsAnyOf(tuple(name, comment));
-=======
-    assertTrue(
-        catalogList.stream()
-            .anyMatch(
-                c -> Objects.equals(c.getName(), name) && Objects.equals(c.getComment(), comment)));
->>>>>>> 78b7e132
   }
 
   protected void assertCatalogNotExists(List<CatalogInfo> catalogList, String name) {
