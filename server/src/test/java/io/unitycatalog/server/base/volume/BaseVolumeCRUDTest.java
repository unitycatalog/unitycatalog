--- conflicted
+++ resolved
@@ -35,45 +35,6 @@
         super.setUp();
         schemaOperations = createSchemaOperations(serverConfig);
         volumeOperations = createVolumeOperations(serverConfig);
-    }
-
-<<<<<<< HEAD
-    @After
-    @Override
-    public void cleanUp() {
-        try {
-            volumeOperations.deleteVolume(VOLUME_FULL_NAME);
-        } catch (Exception e) {
-            // Ignore
-        }
-        try {
-            volumeOperations.deleteVolume(VOLUME_NEW_FULL_NAME);
-        } catch (Exception e) {
-            // Ignore
-        }
-        try {
-            schemaOperations.deleteSchema(SCHEMA_FULL_NAME);
-        } catch (Exception e) {
-            // Ignore
-        }
-        try {
-            schemaOperations.deleteSchema(TestUtils.CATALOG_NEW_NAME + "." + TestUtils.SCHEMA_NEW_NAME);
-        } catch (Exception e) {
-            // Ignore
-        }
-        try {
-            schemaOperations.deleteSchema(TestUtils.CATALOG_NEW_NAME + "." + TestUtils.SCHEMA_NAME);
-        } catch (Exception e) {
-            // Ignore
-        }
-=======
-    protected abstract SchemaOperations createSchemaOperations(ServerConfig serverConfig);
-
-    protected abstract VolumeOperations createVolumeOperations(ServerConfig serverConfig);
-
-    protected void cleanUp() {
->>>>>>> 84e3cac2
-        super.cleanUp();
     }
 
     private SchemaInfo schemaInfo;
