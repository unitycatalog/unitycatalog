package io.unitycatalog.server.base.volume;

import static io.unitycatalog.server.utils.TestUtils.*;
import static org.assertj.core.api.Assertions.assertThat;
import static org.assertj.core.api.Assertions.assertThatThrownBy;

import io.unitycatalog.client.ApiException;
import io.unitycatalog.client.model.*;
import io.unitycatalog.server.base.BaseCRUDTest;
import io.unitycatalog.server.base.ServerConfig;
import io.unitycatalog.server.base.schema.SchemaOperations;
import io.unitycatalog.server.persist.dao.VolumeInfoDAO;
import io.unitycatalog.server.persist.utils.FileUtils;
import io.unitycatalog.server.persist.utils.HibernateUtils;
import java.util.Date;
import java.util.Optional;
import java.util.UUID;
import org.hibernate.Session;
import org.hibernate.SessionFactory;
import org.junit.jupiter.api.BeforeEach;
import org.junit.jupiter.api.Test;

public abstract class BaseVolumeCRUDTest extends BaseCRUDTest {
  protected SchemaOperations schemaOperations;
  protected VolumeOperations volumeOperations;

  protected abstract SchemaOperations createSchemaOperations(ServerConfig serverConfig);

  protected abstract VolumeOperations createVolumeOperations(ServerConfig serverConfig);

  @BeforeEach
  @Override
  public void setUp() {
    super.setUp();
    schemaOperations = createSchemaOperations(serverConfig);
    volumeOperations = createVolumeOperations(serverConfig);
  }

  private SchemaInfo schemaInfo;

  protected void createCommonResources() throws ApiException {
    // Common setup operations such as creating a catalog and schema
    CreateCatalog createCatalog = new CreateCatalog().name(CATALOG_NAME).comment(COMMENT);
    catalogOperations.createCatalog(createCatalog);
    schemaInfo =
        schemaOperations.createSchema(
            new CreateSchema().name(SCHEMA_NAME).catalogName(CATALOG_NAME));
  }

  protected void assertVolume(
      VolumeInfo volumeInfo,
      CreateVolumeRequestContent createVolumeRequest,
      String volumeFullName) {
    assertThat(volumeInfo.getName()).isEqualTo(createVolumeRequest.getName());
    assertThat(volumeInfo.getCatalogName()).isEqualTo(createVolumeRequest.getCatalogName());
    assertThat(volumeInfo.getSchemaName()).isEqualTo(createVolumeRequest.getSchemaName());
    assertThat(volumeInfo.getVolumeType()).isEqualTo(createVolumeRequest.getVolumeType());
    assertThat(volumeInfo.getStorageLocation())
        .isEqualTo(FileUtils.convertRelativePathToURI(createVolumeRequest.getStorageLocation()));
    assertThat(volumeInfo.getFullName()).isEqualTo(volumeFullName);
    assertThat(volumeInfo.getCreatedAt()).isNotNull();
  }

  @Test
  public void testVolumeCRUD() throws ApiException {
    // Create a volume
    System.out.println("Testing create volume..");
    CreateVolumeRequestContent createVolumeRequest =
        new CreateVolumeRequestContent()
            .name(VOLUME_NAME)
            .catalogName(CATALOG_NAME)
            .schemaName(SCHEMA_NAME)
            .volumeType(VolumeType.EXTERNAL)
            .storageLocation("/tmp/volume1");
    assertThatThrownBy(() -> volumeOperations.createVolume(createVolumeRequest))
        .isInstanceOf(Exception.class);

    createCommonResources();
    VolumeInfo volumeInfo = volumeOperations.createVolume(createVolumeRequest);
<<<<<<< HEAD
    assertThat(volumeInfo.getName()).isEqualTo(createVolumeRequest.getName());
    assertThat(volumeInfo.getCatalogName()).isEqualTo(createVolumeRequest.getCatalogName());
    assertThat(volumeInfo.getSchemaName()).isEqualTo(createVolumeRequest.getSchemaName());
    assertThat(volumeInfo.getVolumeType()).isEqualTo(createVolumeRequest.getVolumeType());
    assertThat(volumeInfo.getStorageLocation())
        .isEqualTo(FileUtils.toStandardizedURIString(createVolumeRequest.getStorageLocation()));
    assertThat(volumeInfo.getFullName()).isEqualTo(VOLUME_FULL_NAME);
    assertThat(volumeInfo.getCreatedAt()).isNotNull();
=======
    assertVolume(volumeInfo, createVolumeRequest, VOLUME_FULL_NAME);

    // Create another volume to test pagination
    CreateVolumeRequestContent createVolumeRequest2 =
        new CreateVolumeRequestContent()
            .name(COMMON_ENTITY_NAME)
            .catalogName(CATALOG_NAME)
            .schemaName(SCHEMA_NAME)
            .volumeType(VolumeType.EXTERNAL)
            .storageLocation("/tmp/volume2");
    VolumeInfo volumeInfo2 = volumeOperations.createVolume(createVolumeRequest2);
    assertVolume(
        volumeInfo2,
        createVolumeRequest2,
        CATALOG_NAME + '.' + SCHEMA_NAME + '.' + COMMON_ENTITY_NAME);
>>>>>>> 364d21b2

    // List volumes
    System.out.println("Testing list volumes..");
    Iterable<VolumeInfo> volumeInfos =
        volumeOperations.listVolumes(CATALOG_NAME, SCHEMA_NAME, Optional.empty());
    assertThat(volumeInfos).contains(volumeInfo);

    // List volumes with page token
    System.out.println("Testing list volumes with page token..");
    volumeInfos = volumeOperations.listVolumes(CATALOG_NAME, SCHEMA_NAME, Optional.of(VOLUME_NAME));
    assertThat(volumeInfos).doesNotContain(volumeInfo);
    assertThat(volumeInfos).contains(volumeInfo2);

    // Get volume
    System.out.println("Testing get volume..");
    VolumeInfo retrievedVolumeInfo = volumeOperations.getVolume(VOLUME_FULL_NAME);
    assertThat(retrievedVolumeInfo).isEqualTo(volumeInfo);

    // Calling update volume with nothing to update should not change anything
    System.out.println("Testing updating volume with nothing to update..");
    UpdateVolumeRequestContent emptyUpdateVolumeRequest = new UpdateVolumeRequestContent();
    volumeOperations.updateVolume(VOLUME_FULL_NAME, emptyUpdateVolumeRequest);
    VolumeInfo retrievedVolumeInfo2 = volumeOperations.getVolume(VOLUME_FULL_NAME);
    assertThat(retrievedVolumeInfo2).isEqualTo(volumeInfo);

    // Update volume name without updating comment
    System.out.println("Testing update volume: changing name..");
    UpdateVolumeRequestContent updateVolumeRequest =
        new UpdateVolumeRequestContent().newName(VOLUME_NEW_NAME);
    VolumeInfo updatedVolumeInfo =
        volumeOperations.updateVolume(VOLUME_FULL_NAME, updateVolumeRequest);
    assertThat(updatedVolumeInfo.getName()).isEqualTo(updateVolumeRequest.getNewName());
    assertThat(updatedVolumeInfo.getComment()).isEqualTo(updateVolumeRequest.getComment());
    assertThat(updatedVolumeInfo.getFullName()).isEqualTo(VOLUME_NEW_FULL_NAME);
    assertThat(updatedVolumeInfo.getUpdatedAt()).isNotNull();

    // Update volume comment without updating name
    System.out.println("Testing update volume: changing comment..");
    UpdateVolumeRequestContent updateVolumeRequest2 =
        new UpdateVolumeRequestContent().comment(COMMENT);
    VolumeInfo updatedVolumeInfo2 =
        volumeOperations.updateVolume(VOLUME_NEW_FULL_NAME, updateVolumeRequest2);
    assertThat(updatedVolumeInfo2.getName()).isEqualTo(VOLUME_NEW_NAME);
    assertThat(updatedVolumeInfo2.getComment()).isEqualTo(updateVolumeRequest2.getComment());
    assertThat(updatedVolumeInfo2.getFullName()).isEqualTo(VOLUME_NEW_FULL_NAME);
    assertThat(updatedVolumeInfo2.getUpdatedAt()).isNotNull();

    // Delete volume
    System.out.println("Testing delete volume..");
    volumeOperations.deleteVolume(VOLUME_NEW_FULL_NAME);
    assertThat(volumeOperations.listVolumes(CATALOG_NAME, SCHEMA_NAME, Optional.empty()))
        .doesNotContain(volumeInfo);

    // Testing Managed Volume
    System.out.println("Creating managed volume..");

    SessionFactory sessionFactory = HibernateUtils.getSessionFactory();

    try (Session session = sessionFactory.openSession()) {
      session.beginTransaction();
      VolumeInfoDAO managedVolume =
          VolumeInfoDAO.builder()
              .volumeType(VolumeType.MANAGED.getValue())
              .storageLocation("/tmp/managed_volume")
              .name(VOLUME_NAME)
              .createdAt(new Date())
              .updatedAt(new Date())
              .id(UUID.randomUUID())
              .schemaId(UUID.fromString(schemaInfo.getSchemaId()))
              .build();
      session.persist(managedVolume);
      session.getTransaction().commit();
    }

    VolumeInfo managedVolumeInfo = volumeOperations.getVolume(VOLUME_FULL_NAME);
    assertThat(managedVolumeInfo.getVolumeType()).isEqualTo(VolumeType.MANAGED);
    assertThat(managedVolumeInfo.getStorageLocation())
        .isEqualTo(FileUtils.toStandardizedURIString("/tmp/managed_volume"));
    assertThat(managedVolumeInfo.getFullName()).isEqualTo(VOLUME_FULL_NAME);
    assertThat(managedVolumeInfo.getName()).isEqualTo(VOLUME_NAME);
    assertThat(managedVolumeInfo.getCatalogName()).isEqualTo(CATALOG_NAME);
    assertThat(managedVolumeInfo.getSchemaName()).isEqualTo(SCHEMA_NAME);
    assertThat(managedVolumeInfo.getCreatedAt()).isNotNull();
    assertThat(managedVolumeInfo.getUpdatedAt()).isNotNull();

    // List volumes
    System.out.println("Testing list managed volumes..");
    Iterable<VolumeInfo> volumeInfosManaged =
        volumeOperations.listVolumes(CATALOG_NAME, SCHEMA_NAME, Optional.empty());
    assertThat(volumeInfosManaged).hasSize(2).contains(managedVolumeInfo);

    // List volumes with page token
    System.out.println("Testing list managed volumes with page token..");
    Iterable<VolumeInfo> volumeInfosManaged2 =
        volumeOperations.listVolumes(CATALOG_NAME, SCHEMA_NAME, Optional.of(VOLUME_NAME));
    assertThat(volumeInfosManaged2).hasSize(1).contains(volumeInfo2);

    // Delete the volume created to test pagination
    volumeOperations.deleteVolume(CATALOG_NAME + '.' + SCHEMA_NAME + '.' + COMMON_ENTITY_NAME);
    assertThat(volumeOperations.listVolumes(CATALOG_NAME, SCHEMA_NAME, Optional.empty()))
        .doesNotContain(volumeInfo2);

    // NOW Update the schema name
    schemaOperations.updateSchema(
        SCHEMA_FULL_NAME, new UpdateSchema().newName(SCHEMA_NEW_NAME).comment(SCHEMA_NEW_COMMENT));
    // get volume
    VolumeInfo volumePostSchemaNameChange =
        volumeOperations.getVolume(CATALOG_NAME + "." + SCHEMA_NEW_NAME + "." + VOLUME_NAME);
    assertThat(managedVolumeInfo.getVolumeId()).isEqualTo(volumePostSchemaNameChange.getVolumeId());

    // test delete parent schema when volume exists
    assertThatThrownBy(
            () ->
                schemaOperations.deleteSchema(
                    CATALOG_NAME + "." + SCHEMA_NEW_NAME, Optional.of(false)))
        .isInstanceOf(Exception.class);

    // test force delete parent schema when volume exists
    schemaOperations.deleteSchema(CATALOG_NAME + "." + SCHEMA_NEW_NAME, Optional.of(true));
    // both schema and volume should be deleted
    assertThatThrownBy(
            () ->
                volumeOperations.getVolume(
                    CATALOG_NAME + "." + SCHEMA_NEW_NAME + "." + VOLUME_NAME))
        .isInstanceOf(Exception.class);
    assertThatThrownBy(() -> schemaOperations.getSchema(CATALOG_NAME + "." + SCHEMA_NEW_NAME))
        .isInstanceOf(Exception.class);
  }
}<|MERGE_RESOLUTION|>--- conflicted
+++ resolved
@@ -56,7 +56,7 @@
     assertThat(volumeInfo.getSchemaName()).isEqualTo(createVolumeRequest.getSchemaName());
     assertThat(volumeInfo.getVolumeType()).isEqualTo(createVolumeRequest.getVolumeType());
     assertThat(volumeInfo.getStorageLocation())
-        .isEqualTo(FileUtils.convertRelativePathToURI(createVolumeRequest.getStorageLocation()));
+        .isEqualTo(FileUtils.toStandardizedURIString(createVolumeRequest.getStorageLocation()));
     assertThat(volumeInfo.getFullName()).isEqualTo(volumeFullName);
     assertThat(volumeInfo.getCreatedAt()).isNotNull();
   }
@@ -77,16 +77,6 @@
 
     createCommonResources();
     VolumeInfo volumeInfo = volumeOperations.createVolume(createVolumeRequest);
-<<<<<<< HEAD
-    assertThat(volumeInfo.getName()).isEqualTo(createVolumeRequest.getName());
-    assertThat(volumeInfo.getCatalogName()).isEqualTo(createVolumeRequest.getCatalogName());
-    assertThat(volumeInfo.getSchemaName()).isEqualTo(createVolumeRequest.getSchemaName());
-    assertThat(volumeInfo.getVolumeType()).isEqualTo(createVolumeRequest.getVolumeType());
-    assertThat(volumeInfo.getStorageLocation())
-        .isEqualTo(FileUtils.toStandardizedURIString(createVolumeRequest.getStorageLocation()));
-    assertThat(volumeInfo.getFullName()).isEqualTo(VOLUME_FULL_NAME);
-    assertThat(volumeInfo.getCreatedAt()).isNotNull();
-=======
     assertVolume(volumeInfo, createVolumeRequest, VOLUME_FULL_NAME);
 
     // Create another volume to test pagination
@@ -102,7 +92,6 @@
         volumeInfo2,
         createVolumeRequest2,
         CATALOG_NAME + '.' + SCHEMA_NAME + '.' + COMMON_ENTITY_NAME);
->>>>>>> 364d21b2
 
     // List volumes
     System.out.println("Testing list volumes..");
