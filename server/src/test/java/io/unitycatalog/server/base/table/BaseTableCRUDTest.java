--- conflicted
+++ resolved
@@ -98,53 +98,22 @@
   private void verifyTableInfo(TableInfo retrievedTable, TableInfo expectedTable) {
     assertEquals(expectedTable, retrievedTable);
     Collection<ColumnInfo> columns = retrievedTable.getColumns();
-    assertEquals(2, columns.size());
-    assertTrue(columns.stream().anyMatch(c -> c.getName().equals("as_int")));
-    assertTrue(columns.stream().anyMatch(c -> c.getName().equals("as_string")));
-  }
-
-<<<<<<< HEAD
-    Collection<ColumnInfo> columnInfos2 = tableInfo2.getColumns();
-    assertThat(columnInfos2).hasSize(2)
+    assertThat(columns).hasSize(2)
         .extracting(ColumnInfo::getName)
         .as("Table should contain two colums with names '%s' and '%s'", "as_int", "as_string")
         .containsOnlyOnce("as_int", "as_string");
-=======
+  }
+
   private void verifyTablePagination() throws ApiException {
     Iterable<TableInfo> tables = tableOperations.listTables(TestUtils.CATALOG_NAME, TestUtils.SCHEMA_NAME);
-    assertEquals(100, TestUtils.getSize(tables));
-  }
->>>>>>> 9145ef8a
+    assertThat(tables).hasSize(100);
+  }
 
   private void verifyTableSorting() throws ApiException {
     Iterable<TableInfo> tables = tableOperations.listTables(TestUtils.CATALOG_NAME, TestUtils.SCHEMA_NAME);
     List<TableInfo> sortedTables = new ArrayList<>();
     tables.forEach(sortedTables::add);
-
-<<<<<<< HEAD
-    // List tables with pagination - default is 100 tables per page
-    System.out.println("Testing list tables with pagination..");
-    Iterable<TableInfo> tableInfosWithPagination =
-        tableOperations.listTables(TestUtils.CATALOG_NAME, TestUtils.SCHEMA_NAME);
-    assertThat(tableInfosWithPagination).hasSize(100);
-
-    // List tables with result sorted by name
-    System.out.println("Testing list tables sorted by name");
-    Iterable<TableInfo> tableInfosSortedByName =
-        tableOperations.listTables(TestUtils.CATALOG_NAME, TestUtils.SCHEMA_NAME);
-    List<TableInfo> sortedTableList = new ArrayList<>();
-    tableInfosSortedByName.forEach(sortedTableList::add);
-    assertThat(sortedTableList).isSortedAccordingTo(Comparator.comparing(TableInfo::getName));
-=======
-    List<String> tableNames = sortedTables.stream()
-            .map(TableInfo::getName)
-            .collect(Collectors.toList());
->>>>>>> 9145ef8a
-
-    List<String> sortedTableNames = new ArrayList<>(tableNames);
-    Collections.sort(sortedTableNames);
-
-    assertEquals(sortedTableNames, tableNames);
+    assertThat(sortedTables).isSortedAccordingTo(Comparator.comparing(TableInfo::getName));
   }
 
   private void cleanUpTables(List<TableInfo> tables) {
