--- conflicted
+++ resolved
@@ -155,20 +155,13 @@
     assertEquals(TestUtils.TABLE_NAME, managedTable.getName());
     assertEquals(TestUtils.CATALOG_NAME, managedTable.getCatalogName());
     assertEquals(TestUtils.SCHEMA_NAME, managedTable.getSchemaName());
-<<<<<<< HEAD
     assertEquals(FileUtils.convertRelativePathToURI("/tmp/managedStagingLocation"), managedTable.getStorageLocation());
-=======
-    assertEquals(
-        FileUtils.convertRelativePathToURI("/tmp/managedStagingLocation"),
-        managedTable.getStorageLocation());
->>>>>>> 79a2ad9a
     assertEquals(TableType.MANAGED, managedTable.getTableType());
     assertEquals(DataSourceFormat.DELTA, managedTable.getDataSourceFormat());
     assertNotNull(managedTable.getCreatedAt());
     assertNotNull(managedTable.getTableId());
   }
 
-<<<<<<< HEAD
   private TableInfoDAO createManagedTableDAO(UUID tableId) {
     TableInfoDAO tableInfoDAO = TableInfoDAO.builder()
             .name(TestUtils.TABLE_NAME)
@@ -213,24 +206,6 @@
   }
 
   private void testTableAfterSchemaUpdateAndDeletion() throws ApiException {
-=======
-    System.out.println("Testing list managed tables..");
-    List<TableInfo> managedTables =
-        tableOperations.listTables(TestUtils.CATALOG_NAME, TestUtils.SCHEMA_NAME);
-    TableInfo managedListTable = managedTables.get(0);
-    assertEquals(TestUtils.TABLE_NAME, managedListTable.getName());
-    assertEquals(TestUtils.CATALOG_NAME, managedListTable.getCatalogName());
-    assertEquals(TestUtils.SCHEMA_NAME, managedListTable.getSchemaName());
-    assertEquals(
-        FileUtils.convertRelativePathToURI("/tmp/managedStagingLocation"),
-        managedListTable.getStorageLocation());
-    assertEquals(TableType.MANAGED, managedListTable.getTableType());
-    assertEquals(DataSourceFormat.DELTA, managedListTable.getDataSourceFormat());
-    assertNotNull(managedListTable.getCreatedAt());
-    assertNotNull(managedListTable.getTableId());
-
-    // Now update the parent schema name
->>>>>>> 79a2ad9a
     schemaOperations.updateSchema(
             TestUtils.SCHEMA_FULL_NAME,
             new UpdateSchema().newName(TestUtils.SCHEMA_NEW_NAME).comment(TestUtils.SCHEMA_COMMENT));
