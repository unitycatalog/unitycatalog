--- conflicted
+++ resolved
@@ -83,33 +83,8 @@
 
         // Create a table
         System.out.println("Testing create table..");
-<<<<<<< HEAD
-        ColumnInfo columnInfo1 = new ColumnInfo().name("as_int").typeText("INTEGER")
-                .typeJson("{\"type\": \"integer\"}")
-                .typeName(ColumnTypeName.INT).typePrecision(10).typeScale(0).position(0)
-                .comment("Integer column").nullable(true);
-        ColumnInfo columnInfo2 = new ColumnInfo().name("as_string").typeText("VARCHAR(255)")
-                .typeJson("{\"type\": \"string\", \"length\": \"255\"}")
-                .typeName(ColumnTypeName.STRING).position(1)
-                .comment("String column").nullable(true);
-
-        CreateTable createTableRequest = new CreateTable()
-                .name(TestUtils.TABLE_NAME)
-                .catalogName(TestUtils.CATALOG_NAME)
-                .schemaName(TestUtils.SCHEMA_NAME)
-                .columns(List.of(columnInfo1, columnInfo2))
-                .properties(TestUtils.PROPERTIES)
-                .comment(TestUtils.COMMENT)
-                .storageLocation("/tmp/stagingLocation")
-                .tableType(TableType.EXTERNAL)
-                .dataSourceFormat(DataSourceFormat.DELTA);
-
-        TableInfo tableInfo = tableOperations.createTable(createTableRequest);
+        TableInfo tableInfo = createDefaultTestingTable();
         assertEquals(TestUtils.TABLE_NAME, tableInfo.getName());
-=======
-        TableInfo tableInfo = createDefaultTestingTable();
-        assertEquals(TABLE_NAME, tableInfo.getName());
->>>>>>> 6c2a9c30
         Assert.assertEquals(TestUtils.CATALOG_NAME, tableInfo.getCatalogName());
         Assert.assertEquals(TestUtils.SCHEMA_NAME, tableInfo.getSchemaName());
         assertNotNull(tableInfo.getTableId());
@@ -234,11 +209,11 @@
                 .comment("String column").nullable(true);
 
         CreateTable createTableRequest = new CreateTable()
-                .name(TABLE_NAME)
+                .name(TestUtils.TABLE_NAME)
                 .catalogName(TestUtils.CATALOG_NAME)
                 .schemaName(TestUtils.SCHEMA_NAME)
                 .columns(List.of(columnInfo1, columnInfo2))
-                .properties(PROPERTIES)
+                .properties(TestUtils.PROPERTIES)
                 .comment(TestUtils.COMMENT)
                 .storageLocation("/tmp/stagingLocation")
                 .tableType(TableType.EXTERNAL)
