--- conflicted
+++ resolved
@@ -9,12 +9,9 @@
 import io.unitycatalog.server.base.BaseCRUDTest;
 import io.unitycatalog.server.base.ServerConfig;
 import io.unitycatalog.server.base.schema.SchemaOperations;
-<<<<<<< HEAD
-=======
 import io.unitycatalog.server.persist.dao.ColumnInfoDAO;
 import io.unitycatalog.server.persist.dao.TableInfoDAO;
 import io.unitycatalog.server.persist.utils.HibernateUtils;
->>>>>>> acc4d005
 import io.unitycatalog.server.utils.TestUtils;
 import java.io.IOException;
 import java.util.ArrayList;
@@ -165,7 +162,6 @@
         .isInstanceOf(Exception.class);
   }
 
-<<<<<<< HEAD
   private void testManagedTableRetrieval() throws ApiException, IOException {
     CreateTable createTableRequest =
         new CreateTable()
@@ -178,86 +174,19 @@
             .tableType(TableType.MANAGED)
             .dataSourceFormat(DataSourceFormat.DELTA);
     TableInfo tableInfo = tableOperations.createTable(createTableRequest);
-=======
-  private void testManagedTableRetrieval() throws ApiException {
-    UUID tableId = UUID.randomUUID();
-    try (Session session = HibernateUtils.getSessionFactory().openSession()) {
-      Transaction tx = session.beginTransaction();
-
-      TableInfoDAO tableInfoDAO = createManagedTableDAO(tableId);
-      session.persist(tableInfoDAO);
-      session.flush();
-      tx.commit();
-    } catch (Exception e) {
-      fail("Failed to set up managed table: " + e.getMessage());
-    }
->>>>>>> acc4d005
 
     TableInfo managedTable = tableOperations.getTable(TestUtils.TABLE_FULL_NAME);
     assertThat(managedTable.getName()).isEqualTo(TestUtils.TABLE_NAME);
     assertThat(managedTable.getCatalogName()).isEqualTo(TestUtils.CATALOG_NAME);
     assertThat(managedTable.getSchemaName()).isEqualTo(TestUtils.SCHEMA_NAME);
-<<<<<<< HEAD
     assertThat(managedTable.getStorageLocation())
         .isEqualTo("file:///tmp/tables/" + tableInfo.getTableId());
-=======
-    assertThat(managedTable.getStorageLocation()).isEqualTo("file:///tmp/tables/" + tableId);
->>>>>>> acc4d005
     assertThat(managedTable.getTableType()).isEqualTo(TableType.MANAGED);
     assertThat(managedTable.getDataSourceFormat()).isEqualTo(DataSourceFormat.DELTA);
     assertThat(managedTable.getCreatedAt()).isNotNull();
     assertThat(managedTable.getTableId()).isNotNull();
   }
 
-<<<<<<< HEAD
-=======
-  private TableInfoDAO createManagedTableDAO(UUID tableId) {
-    TableInfoDAO tableInfoDAO =
-        TableInfoDAO.builder()
-            .name(TestUtils.TABLE_NAME)
-            .schemaId(UUID.fromString(schemaId))
-            .comment(TestUtils.COMMENT)
-            .url("/tmp/tables/" + tableId)
-            .type(TableType.MANAGED.name())
-            .dataSourceFormat(DataSourceFormat.DELTA.name())
-            .id(tableId)
-            .createdAt(new Date())
-            .updatedAt(new Date())
-            .build();
-
-    ColumnInfoDAO columnInfoDAO1 =
-        ColumnInfoDAO.builder()
-            .id(UUID.randomUUID())
-            .name("as_int")
-            .typeText("INTEGER")
-            .typeJson("{\"type\": \"integer\"}")
-            .typeName(ColumnTypeName.INT.name())
-            .typePrecision(10)
-            .typeScale(0)
-            .ordinalPosition((short) 0)
-            .comment("Integer column")
-            .nullable(true)
-            .table(tableInfoDAO)
-            .build();
-
-    ColumnInfoDAO columnInfoDAO2 =
-        ColumnInfoDAO.builder()
-            .id(UUID.randomUUID())
-            .name("as_string")
-            .typeText("VARCHAR(255)")
-            .typeJson("{\"type\": \"string\", \"length\": \"255\"}")
-            .typeName(ColumnTypeName.STRING.name())
-            .ordinalPosition((short) 1)
-            .comment("String column")
-            .nullable(true)
-            .table(tableInfoDAO)
-            .build();
-
-    tableInfoDAO.setColumns(List.of(columnInfoDAO1, columnInfoDAO2));
-    return tableInfoDAO;
-  }
-
->>>>>>> acc4d005
   private void testTableAfterSchemaUpdateAndDeletion() throws ApiException {
     TableInfo tableBeforeSchemaUpdate = tableOperations.getTable(TestUtils.TABLE_FULL_NAME);
     schemaOperations.updateSchema(
