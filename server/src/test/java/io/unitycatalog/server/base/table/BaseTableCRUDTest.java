--- conflicted
+++ resolved
@@ -16,9 +16,6 @@
 import io.unitycatalog.server.persist.utils.FileUtils;
 import io.unitycatalog.server.persist.utils.HibernateUtils;
 import io.unitycatalog.server.utils.TestUtils;
-import java.io.IOException;
-import java.util.*;
-import java.util.stream.Collectors;
 import org.hibernate.Session;
 import org.hibernate.Transaction;
 import org.junit.jupiter.api.BeforeEach;
@@ -95,21 +92,17 @@
   private void verifyTableInfo(TableInfo retrievedTable, TableInfo expectedTable) {
     assertEquals(expectedTable, retrievedTable);
     Collection<ColumnInfo> columns = retrievedTable.getColumns();
-    assertThat(columns).hasSize(2)
+    assertThat(columns)
+        .hasSize(2)
         .extracting(ColumnInfo::getName)
         .as("Table should contain two colums with names '%s' and '%s'", "as_int", "as_string")
         .containsOnlyOnce("as_int", "as_string");
   }
 
   private void verifyTablePagination() throws ApiException {
-<<<<<<< HEAD
-    Iterable<TableInfo> tables = tableOperations.listTables(TestUtils.CATALOG_NAME, TestUtils.SCHEMA_NAME);
-    assertThat(tables).hasSize(100);
-=======
     Iterable<TableInfo> tables =
         tableOperations.listTables(TestUtils.CATALOG_NAME, TestUtils.SCHEMA_NAME);
-    assertEquals(100, TestUtils.getSize(tables));
->>>>>>> 78b7e132
+    assertThat(tables).hasSize(100);
   }
 
   private void verifyTableSorting() throws ApiException {
@@ -117,18 +110,7 @@
         tableOperations.listTables(TestUtils.CATALOG_NAME, TestUtils.SCHEMA_NAME);
     List<TableInfo> sortedTables = new ArrayList<>();
     tables.forEach(sortedTables::add);
-<<<<<<< HEAD
     assertThat(sortedTables).isSortedAccordingTo(Comparator.comparing(TableInfo::getName));
-=======
-
-    List<String> tableNames =
-        sortedTables.stream().map(TableInfo::getName).collect(Collectors.toList());
-
-    List<String> sortedTableNames = new ArrayList<>(tableNames);
-    Collections.sort(sortedTableNames);
-
-    assertEquals(sortedTableNames, tableNames);
->>>>>>> 78b7e132
   }
 
   private void cleanUpTables(List<TableInfo> tables) {
