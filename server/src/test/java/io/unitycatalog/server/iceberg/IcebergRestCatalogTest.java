package io.unitycatalog.server.iceberg;

import java.io.IOException;
import java.net.URISyntaxException;
import java.util.List;
import java.util.Objects;
import java.util.UUID;

import com.linecorp.armeria.client.WebClient;
import com.linecorp.armeria.common.AggregatedHttpResponse;
import com.linecorp.armeria.common.auth.AuthToken;
import io.unitycatalog.client.ApiException;
import io.unitycatalog.client.model.*;
import io.unitycatalog.server.base.BaseServerTest;
import io.unitycatalog.server.base.catalog.CatalogOperations;
import io.unitycatalog.server.base.schema.SchemaOperations;
import io.unitycatalog.server.base.table.TableOperations;
import io.unitycatalog.server.persist.HibernateUtil;
import io.unitycatalog.server.persist.dao.TableInfoDAO;
import io.unitycatalog.server.sdk.catalog.SdkCatalogOperations;
import io.unitycatalog.server.sdk.schema.SdkSchemaOperations;
import io.unitycatalog.server.sdk.tables.SdkTableOperations;
import io.unitycatalog.server.utils.RESTObjectMapper;
import io.unitycatalog.server.utils.TestUtils;
import org.apache.iceberg.catalog.Namespace;
import org.apache.iceberg.catalog.TableIdentifier;
import org.apache.iceberg.rest.responses.GetNamespaceResponse;
import org.apache.iceberg.rest.responses.ListNamespacesResponse;
import org.apache.iceberg.rest.responses.ListTablesResponse;
import org.apache.iceberg.rest.responses.LoadTableResponse;
import org.hibernate.Session;
import org.hibernate.Transaction;
import org.junit.Before;
import org.junit.Test;

import static org.assertj.core.api.Assertions.assertThat;

public class IcebergRestCatalogTest extends BaseServerTest {

  protected CatalogOperations catalogOperations;
  protected SchemaOperations schemaOperations;
  protected TableOperations tableOperations;
  private WebClient client;

  @Before
  public void setUp() {
    super.setUp();
    String uri = serverConfig.getServerUrl() + "/api/2.1/unity-catalog/iceberg";
    String token = serverConfig.getAuthToken();
    catalogOperations = new SdkCatalogOperations(TestUtils.createApiClient(serverConfig));
    schemaOperations = new SdkSchemaOperations(TestUtils.createApiClient(serverConfig));
    tableOperations = new SdkTableOperations(TestUtils.createApiClient(serverConfig));
    client = WebClient
      .builder(uri)
      .auth(AuthToken.ofOAuth2(token))
      .build();
    cleanUp();
  }

    protected void cleanUp() {
        try {
          if (catalogOperations.getCatalog(TestUtils.CATALOG_NAME) != null) {
            catalogOperations.deleteCatalog(TestUtils.CATALOG_NAME);
          }
        } catch (Exception e) {
          // Ignore
        }
        try {
        if (schemaOperations.getSchema(TestUtils.CATALOG_NAME +"." +TestUtils.SCHEMA_NAME) != null) {
            schemaOperations.deleteSchema(TestUtils.CATALOG_NAME+"."+TestUtils.SCHEMA_NAME);
        }
        } catch (Exception e) {
        // Ignore
        }
        try {
        if (tableOperations.getTable(TestUtils.CATALOG_NAME+ "." + TestUtils.SCHEMA_NAME + "." +TestUtils.TABLE_NAME) != null) {
            tableOperations.deleteTable(TestUtils.CATALOG_NAME+ "." + TestUtils.SCHEMA_NAME + "." +TestUtils.TABLE_NAME);
        }
        } catch (Exception e) {
        // Ignore
        }
    }

  @Test
  public void testConfig() {
    AggregatedHttpResponse resp =
      client.get("/v1/config").aggregate().join();
    assertThat(resp.contentUtf8()).isEqualTo("{\"defaults\":{},\"overrides\":{}}");
  }

  @Test
  public void testNamespaces()
    throws ApiException, IOException {
    CreateCatalog createCatalog = new CreateCatalog()
            .name(TestUtils.CATALOG_NAME)
            .comment(TestUtils.COMMENT)
            .properties(TestUtils.PROPERTIES);
    CatalogInfo catalogInfo = catalogOperations.createCatalog(createCatalog);
    assertEquals(createCatalog.getName(), catalogInfo.getName());
    assertEquals(createCatalog.getComment(), catalogInfo.getComment());
    assertEquals(createCatalog.getProperties(), catalogInfo.getProperties());

    CreateSchema createSchema = new CreateSchema()
            .catalogName(TestUtils.CATALOG_NAME)
            .name(TestUtils.SCHEMA_NAME)
            .properties(TestUtils.PROPERTIES);
    SchemaInfo schemaInfo = schemaOperations.createSchema(createSchema);
    assertEquals(createSchema.getName(), schemaInfo.getName());
    assertEquals(createSchema.getCatalogName(), schemaInfo.getCatalogName());
    assertEquals(TestUtils.SCHEMA_FULL_NAME, schemaInfo.getFullName());
    assertEquals(createSchema.getProperties(), schemaInfo.getProperties());
    // GetNamespace for catalog
    {
      AggregatedHttpResponse resp =
        client.get("/v1/namespaces/" + TestUtils.CATALOG_NAME).aggregate().join();
<<<<<<< HEAD
      Assert.assertEquals(resp.status().code(), 200);
      Assert.assertEquals(GetNamespaceResponse.builder()
          .withNamespace(Namespace.of(TestUtils.CATALOG_NAME))
          .setProperties(TestUtils.PROPERTIES)
          .build()
          .toString(),
        RESTObjectMapper.mapper().readValue(resp.contentUtf8(), GetNamespaceResponse.class)
          .toString());
=======
      assertThat(resp.status().code()).isEqualTo(200);
      assertThat(RESTObjectMapper.mapper().readValue(resp.contentUtf8(), GetNamespaceResponse.class)).asString()
              .isEqualTo(GetNamespaceResponse.builder()
                      .withNamespace(Namespace.of(TestUtils.CATALOG_NAME))
                      .build()
                      .toString());
>>>>>>> b33fa8e5
    }
    // GetNamespace for schema
    {
      AggregatedHttpResponse resp =
        client.get("/v1/namespaces/" + TestUtils.CATALOG_NAME + "." + TestUtils.SCHEMA_NAME)
          .aggregate().join();
<<<<<<< HEAD
      Assert.assertEquals(resp.status().code(), 200);
      Assert.assertEquals(GetNamespaceResponse.builder()
          .withNamespace(Namespace.of(TestUtils.CATALOG_NAME, TestUtils.SCHEMA_NAME))
          .setProperties(TestUtils.PROPERTIES)
          .build()
          .toString(),
        RESTObjectMapper.mapper().readValue(resp.contentUtf8(), GetNamespaceResponse.class)
          .toString());
=======
      assertThat(resp.status().code()).isEqualTo(200);
      assertThat(RESTObjectMapper.mapper().readValue(resp.contentUtf8(), GetNamespaceResponse.class)).asString()
              .isEqualTo(GetNamespaceResponse.builder()
                      .withNamespace(Namespace.of(TestUtils.CATALOG_NAME, TestUtils.SCHEMA_NAME))
                      .build()
                      .toString());
>>>>>>> b33fa8e5
    }

    // ListNamespaces from root
    {
      AggregatedHttpResponse resp =
        client.get("/v1/namespaces").aggregate().join();
      assertThat(resp.status().code()).isEqualTo(200);
      assertThat(RESTObjectMapper.mapper().readValue(resp.contentUtf8(), ListNamespacesResponse.class)).asString()
              .isEqualTo(ListNamespacesResponse.builder()
                      .add(Namespace.of(TestUtils.CATALOG_NAME))
                      .build()
                      .toString());
    }
    // ListNamespaces from catalog
    {
      AggregatedHttpResponse resp =
        client.get("/v1/namespaces?parent=" + TestUtils.CATALOG_NAME).aggregate().join();
      assertThat(resp.status().code()).isEqualTo(200);
      assertThat(RESTObjectMapper.mapper().readValue(resp.contentUtf8(), ListNamespacesResponse.class)).asString()
              .isEqualTo(ListNamespacesResponse.builder()
                      .add(Namespace.of(TestUtils.CATALOG_NAME, TestUtils.SCHEMA_NAME))
                      .build()
                      .toString());
    }
    // ListNamespaces from schema
    {
      AggregatedHttpResponse resp =
        client.get("/v1/namespaces?parent=" + TestUtils.CATALOG_NAME + "." + TestUtils.SCHEMA_NAME)
          .aggregate().join();
      assertThat(resp.status().code()).isEqualTo(200);
      assertThat(RESTObjectMapper.mapper().readValue(resp.contentUtf8(), ListNamespacesResponse.class)).asString()
              .isEqualTo(ListNamespacesResponse.builder()
                      .build()
                      .toString());
    }
  }

  @Test
  public void testTable() throws ApiException, IOException, URISyntaxException {
    CreateCatalog createCatalog = new CreateCatalog().name(TestUtils.CATALOG_NAME).comment(TestUtils.COMMENT);
    catalogOperations.createCatalog(createCatalog);
    schemaOperations.createSchema(
      new CreateSchema()
        .catalogName(TestUtils.CATALOG_NAME)
        .name(TestUtils.SCHEMA_NAME)
    );
    ColumnInfo columnInfo1 = new ColumnInfo().name("as_int").typeText("INTEGER")
      .typeJson("{\"type\": \"integer\"}")
      .typeName(ColumnTypeName.INT).typePrecision(10).typeScale(0).position(0)
      .comment("Integer column").nullable(true);
    ColumnInfo columnInfo2 = new ColumnInfo().name("as_string").typeText("VARCHAR(255)")
      .typeJson("{\"type\": \"string\", \"length\": \"255\"}")
      .typeName(ColumnTypeName.STRING).position(1)
      .comment("String column").nullable(true);
    CreateTable createTableRequest = new CreateTable()
      .name(TestUtils.TABLE_NAME)
      .catalogName(TestUtils.CATALOG_NAME)
      .schemaName(TestUtils.SCHEMA_NAME)
      .columns(List.of(columnInfo1, columnInfo2))
      .comment(TestUtils.COMMENT)
      .storageLocation("/tmp/stagingLocation")
      .tableType(TableType.EXTERNAL)
      .dataSourceFormat(DataSourceFormat.DELTA);
    TableInfo tableInfo = tableOperations.createTable(createTableRequest);

    // Uniform table doesn't exist at this point
    {
      AggregatedHttpResponse resp =
        client.head(
          "/v1/namespaces/" + TestUtils.CATALOG_NAME + "." + TestUtils.SCHEMA_NAME + "/tables/" +
            TestUtils.TABLE_NAME).aggregate().join();
      assertThat(resp.status().code()).isEqualTo(404);
    }
    {
      AggregatedHttpResponse resp =
        client.get(
          "/v1/namespaces/" + TestUtils.CATALOG_NAME + "." + TestUtils.SCHEMA_NAME + "/tables/" +
            TestUtils.TABLE_NAME).aggregate().join();
      assertThat(resp.status().code()).isEqualTo(404);
    }

    // Add the uniform metadata
    try (Session session = HibernateUtil.getSessionFactory().openSession()) {
      Transaction tx = session.beginTransaction();
      TableInfoDAO tableInfoDAO = TableInfoDAO.builder().build();
      assert tableInfo.getTableId() != null;
      session.load(tableInfoDAO, UUID.fromString(tableInfo.getTableId()));
      String metadataLocation = Objects.requireNonNull(
        this.getClass().getResource("/metadata.json")).toURI().toString();
      tableInfoDAO.setUniformIcebergMetadataLocation(metadataLocation);
      session.merge(tableInfoDAO);
      tx.commit();
    }

    // Now the uniform table exists
    {
      AggregatedHttpResponse resp =
        client.head(
          "/v1/namespaces/" + TestUtils.CATALOG_NAME + "." + TestUtils.SCHEMA_NAME + "/tables/" +
            TestUtils.TABLE_NAME).aggregate().join();
      assertThat(resp.status().code()).isEqualTo(200);
    }
    // metadata is valid metadata content and metadata location matches
    {
      AggregatedHttpResponse resp =
        client.get(
          "/v1/namespaces/" + TestUtils.CATALOG_NAME + "." + TestUtils.SCHEMA_NAME + "/tables/" +
            TestUtils.TABLE_NAME).aggregate().join();
      assertThat(resp.status().code()).isEqualTo(200);
      LoadTableResponse loadTableResponse =
        RESTObjectMapper.mapper().readValue(resp.contentUtf8(), LoadTableResponse.class);
      assertThat(loadTableResponse.tableMetadata().metadataFileLocation())
              .isEqualTo(this.getClass().getResource("/metadata.json").toURI().toString());
    }

    // List uniform tables
    {
      AggregatedHttpResponse resp =
        client.get(
          "/v1/namespaces/" + TestUtils.CATALOG_NAME + "." + TestUtils.SCHEMA_NAME + "/tables").aggregate().join();
      assertThat(resp.status().code()).isEqualTo(200);
      ListTablesResponse loadTableResponse =
        RESTObjectMapper.mapper().readValue(resp.contentUtf8(), ListTablesResponse.class);
      assertThat(loadTableResponse.identifiers()).containsExactly(TableIdentifier.of(TestUtils.CATALOG_NAME, TestUtils.SCHEMA_NAME, TestUtils.TABLE_NAME));
    }
  }

  @Test
  public void testLoadTablesInvalidNamespace() {
    AggregatedHttpResponse resp = client.get("/v1/namespaces/incomplete_namespace/tables/some_table").aggregate().join();
    assertThat(resp.status().code()).isEqualTo(400);
  }

  @Test
  public void testListTablesInvalidNamespace() {
    AggregatedHttpResponse resp = client.get("/v1/namespaces/incomplete_namespace/tables").aggregate().join();
    assertThat(resp.status().code()).isEqualTo(400);
  }

  @Test
  public void testTableExistsInvalidNamespace() {
    AggregatedHttpResponse resp = client.head("/v1/namespaces/incomplete_namespace/tables").aggregate().join();
    assertThat(resp.status().code()).isEqualTo(400);
  }
}<|MERGE_RESOLUTION|>--- conflicted
+++ resolved
@@ -113,46 +113,26 @@
     {
       AggregatedHttpResponse resp =
         client.get("/v1/namespaces/" + TestUtils.CATALOG_NAME).aggregate().join();
-<<<<<<< HEAD
-      Assert.assertEquals(resp.status().code(), 200);
-      Assert.assertEquals(GetNamespaceResponse.builder()
-          .withNamespace(Namespace.of(TestUtils.CATALOG_NAME))
-          .setProperties(TestUtils.PROPERTIES)
-          .build()
-          .toString(),
-        RESTObjectMapper.mapper().readValue(resp.contentUtf8(), GetNamespaceResponse.class)
-          .toString());
-=======
       assertThat(resp.status().code()).isEqualTo(200);
       assertThat(RESTObjectMapper.mapper().readValue(resp.contentUtf8(), GetNamespaceResponse.class)).asString()
               .isEqualTo(GetNamespaceResponse.builder()
                       .withNamespace(Namespace.of(TestUtils.CATALOG_NAME))
-                      .build()
-                      .toString());
->>>>>>> b33fa8e5
+                      .setProperties(TestUtils.PROPERTIES)
+                      .build()
+                      .toString());
     }
     // GetNamespace for schema
     {
       AggregatedHttpResponse resp =
         client.get("/v1/namespaces/" + TestUtils.CATALOG_NAME + "." + TestUtils.SCHEMA_NAME)
           .aggregate().join();
-<<<<<<< HEAD
-      Assert.assertEquals(resp.status().code(), 200);
-      Assert.assertEquals(GetNamespaceResponse.builder()
-          .withNamespace(Namespace.of(TestUtils.CATALOG_NAME, TestUtils.SCHEMA_NAME))
-          .setProperties(TestUtils.PROPERTIES)
-          .build()
-          .toString(),
-        RESTObjectMapper.mapper().readValue(resp.contentUtf8(), GetNamespaceResponse.class)
-          .toString());
-=======
       assertThat(resp.status().code()).isEqualTo(200);
       assertThat(RESTObjectMapper.mapper().readValue(resp.contentUtf8(), GetNamespaceResponse.class)).asString()
               .isEqualTo(GetNamespaceResponse.builder()
                       .withNamespace(Namespace.of(TestUtils.CATALOG_NAME, TestUtils.SCHEMA_NAME))
-                      .build()
-                      .toString());
->>>>>>> b33fa8e5
+                      .setProperties(TestUtils.PROPERTIES)
+                      .build()
+                      .toString());
     }
 
     // ListNamespaces from root
