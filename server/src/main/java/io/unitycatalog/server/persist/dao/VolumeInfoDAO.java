--- conflicted
+++ resolved
@@ -20,23 +20,10 @@
 @Setter
 @NoArgsConstructor
 @AllArgsConstructor
-<<<<<<< HEAD
 @SuperBuilder
 @EqualsAndHashCode(callSuper = true)
 public class VolumeInfoDAO extends IdentifiableDAO {
-  @Column(name = "schema_id", columnDefinition = "BINARY(16)")
-=======
-@Builder
-public class VolumeInfoDAO {
-  @Id
-  @Column(name = "id")
-  private UUID id;
-
-  @Column(name = "name")
-  private String name;
-
   @Column(name = "schema_id")
->>>>>>> 79a2ad9a
   private UUID schemaId;
 
   @Column(name = "comment")
