--- conflicted
+++ resolved
@@ -17,21 +17,9 @@
 @SuperBuilder
 @AllArgsConstructor
 @NoArgsConstructor
-<<<<<<< HEAD
 @EqualsAndHashCode(callSuper = true)
 public class SchemaInfoDAO extends IdentifiableDAO {
-  @Column(name = "catalog_id", columnDefinition = "BINARY(16)")
-=======
-public class SchemaInfoDAO {
-  @Id
-  @Column(name = "id")
-  private UUID id;
-
-  @Column(name = "name")
-  private String name;
-
   @Column(name = "catalog_id")
->>>>>>> 79a2ad9a
   private UUID catalogId;
 
   @Column(name = "comment")
