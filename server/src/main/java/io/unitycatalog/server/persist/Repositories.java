--- conflicted
+++ resolved
@@ -22,12 +22,8 @@
   private final MetastoreRepository metastoreRepository;
   private final FunctionRepository functionRepository;
   private final ModelRepository modelRepository;
-<<<<<<< HEAD
+  private final CredentialRepository credentialRepository;
   private final ExternalLocationRepository externalLocationRepository;
-  private final StorageCredentialRepository storageCredentialRepository;
-=======
-  private final CredentialRepository credentialRepository;
->>>>>>> e19dfa8c
 
   public Repositories(SessionFactory sessionFactory, ServerProperties serverProperties) {
     this.sessionFactory = sessionFactory;
@@ -41,11 +37,7 @@
     this.metastoreRepository = new MetastoreRepository(this, sessionFactory);
     this.functionRepository = new FunctionRepository(this, sessionFactory);
     this.modelRepository = new ModelRepository(this, sessionFactory);
-<<<<<<< HEAD
+    this.credentialRepository = new CredentialRepository(this, sessionFactory);
     this.externalLocationRepository = new ExternalLocationRepository(this, sessionFactory);
-    this.storageCredentialRepository = new StorageCredentialRepository(this, sessionFactory);
-=======
-    this.credentialRepository = new CredentialRepository(this, sessionFactory);
->>>>>>> e19dfa8c
   }
 }