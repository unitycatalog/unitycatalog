package io.unitycatalog.server.persist;

import com.fasterxml.jackson.core.JsonProcessingException;
import com.fasterxml.jackson.databind.ObjectMapper;
import io.unitycatalog.server.exception.BaseException;
import io.unitycatalog.server.exception.ErrorCode;
<<<<<<< HEAD
import io.unitycatalog.server.model.CreateStorageCredential;
import io.unitycatalog.server.model.ListStorageCredentialsResponse;
import io.unitycatalog.server.model.StorageCredentialInfo;
import io.unitycatalog.server.model.UpdateStorageCredential;
=======
import io.unitycatalog.server.model.*;
>>>>>>> 64967ae5
import io.unitycatalog.server.persist.dao.StorageCredentialDAO;
import io.unitycatalog.server.persist.utils.PagedListingHelper;
import io.unitycatalog.server.utils.IdentityUtils;
import io.unitycatalog.server.utils.ValidationUtils;
import java.time.Instant;
import java.util.*;
import org.hibernate.Session;
import org.hibernate.SessionFactory;
import org.hibernate.Transaction;
import org.hibernate.query.Query;

public class StorageCredentialRepository {
  private final Repositories repositories;
  private final SessionFactory sessionFactory;
  private static final PagedListingHelper<StorageCredentialDAO> LISTING_HELPER =
      new PagedListingHelper<>(StorageCredentialDAO.class);
  public static ObjectMapper objectMapper = new ObjectMapper();

  public StorageCredentialRepository(Repositories repositories, SessionFactory sessionFactory) {
    this.repositories = repositories;
    this.sessionFactory = sessionFactory;
  }

  public StorageCredentialInfo addStorageCredential(
      CreateStorageCredential createStorageCredential) {
    ValidationUtils.validateSqlObjectName(createStorageCredential.getName());
    String callerId = IdentityUtils.findPrincipalEmailAddress();
    UUID storageCredentialId = UUID.randomUUID();
    StorageCredentialInfo storageCredentialInfo =
        new StorageCredentialInfo()
            .id(storageCredentialId.toString())
            .name(createStorageCredential.getName())
            .comment(createStorageCredential.getComment())
<<<<<<< HEAD
            .readOnly(
                createStorageCredential.getReadOnly() != null
                    && createStorageCredential.getReadOnly())
=======
>>>>>>> 64967ae5
            .owner(callerId)
            .createdAt(Instant.now().toEpochMilli())
            .createdBy(callerId);

    if (createStorageCredential.getAwsIamRole() != null) {
      storageCredentialInfo.setAwsIamRole(
          fromAwsIamRoleRequest(createStorageCredential.getAwsIamRole()));
    } else if (createStorageCredential.getAzureServicePrincipal() != null) {
      storageCredentialInfo.setAzureServicePrincipal(
          createStorageCredential.getAzureServicePrincipal());
    } else {
      throw new BaseException(
          ErrorCode.INVALID_ARGUMENT,
          "Storage credential must have one of aws_iam_role, azure_service_principal, azure_managed_identity or gcp_service_account");
    }

    try (Session session = sessionFactory.openSession()) {
      Transaction tx = session.beginTransaction();
      try {
        if (getStorageCredentialDAO(session, createStorageCredential.getName()) != null) {
          throw new BaseException(
              ErrorCode.ALREADY_EXISTS,
              "Storage credential already exists: " + createStorageCredential.getName());
        }
        session.persist(StorageCredentialDAO.from(storageCredentialInfo));
        tx.commit();
        return storageCredentialInfo;
      } catch (Exception e) {
        tx.rollback();
        throw e;
      }
    }
  }

  public StorageCredentialInfo getStorageCredential(String name) {
    try (Session session = sessionFactory.openSession()) {
      session.setDefaultReadOnly(true);
      Transaction tx = session.beginTransaction();
      try {
        StorageCredentialDAO dao = getStorageCredentialDAO(session, name);
        if (dao == null) {
          throw new BaseException(ErrorCode.NOT_FOUND, "Storage credential not found: " + name);
        }
        tx.commit();
        return dao.toStorageCredentialInfo();
      } catch (Exception e) {
        tx.rollback();
        throw e;
      }
    }
  }

  protected StorageCredentialDAO getStorageCredentialDAO(Session session, String name) {
    Query<StorageCredentialDAO> query =
        session.createQuery(
            "FROM StorageCredentialDAO WHERE name = :value", StorageCredentialDAO.class);
    query.setParameter("value", name);
    query.setMaxResults(1);
    return query.uniqueResult();
  }

  public ListStorageCredentialsResponse listStorageCredentials(
      Optional<Integer> maxResults, Optional<String> pageToken) {
    try (Session session = sessionFactory.openSession()) {
      session.setDefaultReadOnly(true);
      Transaction tx = session.beginTransaction();
      try {
        List<StorageCredentialDAO> daoList =
            LISTING_HELPER.listEntity(session, maxResults, pageToken, null);
        String nextPageToken = LISTING_HELPER.getNextPageToken(daoList, maxResults);
        List<StorageCredentialInfo> results = new ArrayList<>();
        for (StorageCredentialDAO dao : daoList) {
          results.add(dao.toStorageCredentialInfo());
        }
        tx.commit();
        return new ListStorageCredentialsResponse()
            .storageCredentials(results)
            .nextPageToken(nextPageToken);
      } catch (Exception e) {
        tx.rollback();
        throw e;
      }
    }
  }

  public StorageCredentialInfo updateStorageCredential(
      String name, UpdateStorageCredential updateStorageCredential) {
    String callerId = IdentityUtils.findPrincipalEmailAddress();

    try (Session session = sessionFactory.openSession()) {
      Transaction tx = session.beginTransaction();
      try {
        StorageCredentialDAO existingCredential = getStorageCredentialDAO(session, name);
        if (existingCredential == null) {
          throw new BaseException(ErrorCode.NOT_FOUND, "Storage credential not found: " + name);
        }

        // Update fields if provided
        if (updateStorageCredential.getNewName() != null) {
          ValidationUtils.validateSqlObjectName(updateStorageCredential.getNewName());
          if (getStorageCredentialDAO(session, updateStorageCredential.getNewName()) != null) {
            throw new BaseException(
                ErrorCode.ALREADY_EXISTS,
                "Storage credential already exists: " + updateStorageCredential.getNewName());
          }
          existingCredential.setName(updateStorageCredential.getNewName());
        }
        updateCredentialFields(existingCredential, updateStorageCredential);
        if (updateStorageCredential.getComment() != null) {
          existingCredential.setComment(updateStorageCredential.getComment());
        }
        existingCredential.setUpdatedAt(new Date());
        existingCredential.setUpdatedBy(callerId);

        session.merge(existingCredential);
        tx.commit();
        return existingCredential.toStorageCredentialInfo();
      } catch (Exception e) {
        tx.rollback();
        throw e;
      }
    }
  }

  public static void updateCredentialFields(
      StorageCredentialDAO existingCredential, UpdateStorageCredential updateStorageCredential) {
    try {
      if (updateStorageCredential.getAwsIamRole() != null) {
        existingCredential.setCredentialType(StorageCredentialDAO.CredentialType.AWS_IAM_ROLE);
        existingCredential.setCredential(
            objectMapper.writeValueAsString(
<<<<<<< HEAD
                StorageCredentialUtils.fromAwsIamRoleRequest(
                    updateStorageCredential.getAwsIamRole())));
=======
                fromAwsIamRoleRequest(updateStorageCredential.getAwsIamRole())));
>>>>>>> 64967ae5
      } else if (updateStorageCredential.getAzureServicePrincipal() != null) {
        existingCredential.setCredentialType(
            StorageCredentialDAO.CredentialType.AZURE_SERVICE_PRINCIPAL);
        existingCredential.setCredential(
            objectMapper.writeValueAsString(updateStorageCredential.getAzureServicePrincipal()));
<<<<<<< HEAD
      } else if (updateStorageCredential.getAzureManagedIdentity() != null) {
        existingCredential.setCredentialType(
            StorageCredentialDAO.CredentialType.AZURE_MANAGED_IDENTITY);
        existingCredential.setCredential(
            objectMapper.writeValueAsString(
                StorageCredentialUtils.fromAzureManagedIdentityRequest(
                    updateStorageCredential.getAzureManagedIdentity(),
                    existingCredential.getId().toString())));
=======
>>>>>>> 64967ae5
      }
    } catch (JsonProcessingException e) {
      throw new BaseException(
          ErrorCode.INVALID_ARGUMENT, "Failed to serialize credential: " + e.getMessage());
    }
  }

  public StorageCredentialInfo deleteStorageCredential(String name) {
<<<<<<< HEAD
    try (Session session = SESSION_FACTORY.openSession()) {
=======
    try (Session session = sessionFactory.openSession()) {
>>>>>>> 64967ae5
      Transaction tx = session.beginTransaction();
      try {
        StorageCredentialDAO existingCredential = getStorageCredentialDAO(session, name);
        if (existingCredential == null) {
          throw new BaseException(ErrorCode.NOT_FOUND, "Storage credential not found: " + name);
        }
        session.remove(existingCredential);
        tx.commit();
        return existingCredential.toStorageCredentialInfo();
      } catch (Exception e) {
        tx.rollback();
        throw e;
      }
    }
  }

  public static AwsIamRoleResponse fromAwsIamRoleRequest(AwsIamRoleRequest awsIamRoleRequest) {
    // TODO: add external id and unity catalog server iam role
    return new AwsIamRoleResponse().roleArn(awsIamRoleRequest.getRoleArn());
  }
}<|MERGE_RESOLUTION|>--- conflicted
+++ resolved
@@ -4,14 +4,10 @@
 import com.fasterxml.jackson.databind.ObjectMapper;
 import io.unitycatalog.server.exception.BaseException;
 import io.unitycatalog.server.exception.ErrorCode;
-<<<<<<< HEAD
 import io.unitycatalog.server.model.CreateStorageCredential;
 import io.unitycatalog.server.model.ListStorageCredentialsResponse;
 import io.unitycatalog.server.model.StorageCredentialInfo;
 import io.unitycatalog.server.model.UpdateStorageCredential;
-=======
-import io.unitycatalog.server.model.*;
->>>>>>> 64967ae5
 import io.unitycatalog.server.persist.dao.StorageCredentialDAO;
 import io.unitycatalog.server.persist.utils.PagedListingHelper;
 import io.unitycatalog.server.utils.IdentityUtils;
@@ -45,12 +41,6 @@
             .id(storageCredentialId.toString())
             .name(createStorageCredential.getName())
             .comment(createStorageCredential.getComment())
-<<<<<<< HEAD
-            .readOnly(
-                createStorageCredential.getReadOnly() != null
-                    && createStorageCredential.getReadOnly())
-=======
->>>>>>> 64967ae5
             .owner(callerId)
             .createdAt(Instant.now().toEpochMilli())
             .createdBy(callerId);
@@ -182,28 +172,12 @@
         existingCredential.setCredentialType(StorageCredentialDAO.CredentialType.AWS_IAM_ROLE);
         existingCredential.setCredential(
             objectMapper.writeValueAsString(
-<<<<<<< HEAD
-                StorageCredentialUtils.fromAwsIamRoleRequest(
-                    updateStorageCredential.getAwsIamRole())));
-=======
                 fromAwsIamRoleRequest(updateStorageCredential.getAwsIamRole())));
->>>>>>> 64967ae5
       } else if (updateStorageCredential.getAzureServicePrincipal() != null) {
         existingCredential.setCredentialType(
             StorageCredentialDAO.CredentialType.AZURE_SERVICE_PRINCIPAL);
         existingCredential.setCredential(
             objectMapper.writeValueAsString(updateStorageCredential.getAzureServicePrincipal()));
-<<<<<<< HEAD
-      } else if (updateStorageCredential.getAzureManagedIdentity() != null) {
-        existingCredential.setCredentialType(
-            StorageCredentialDAO.CredentialType.AZURE_MANAGED_IDENTITY);
-        existingCredential.setCredential(
-            objectMapper.writeValueAsString(
-                StorageCredentialUtils.fromAzureManagedIdentityRequest(
-                    updateStorageCredential.getAzureManagedIdentity(),
-                    existingCredential.getId().toString())));
-=======
->>>>>>> 64967ae5
       }
     } catch (JsonProcessingException e) {
       throw new BaseException(
@@ -212,11 +186,7 @@
   }
 
   public StorageCredentialInfo deleteStorageCredential(String name) {
-<<<<<<< HEAD
-    try (Session session = SESSION_FACTORY.openSession()) {
-=======
-    try (Session session = sessionFactory.openSession()) {
->>>>>>> 64967ae5
+    try (Session session = sessionFactory.openSession()) {
       Transaction tx = session.beginTransaction();
       try {
         StorageCredentialDAO existingCredential = getStorageCredentialDAO(session, name);
