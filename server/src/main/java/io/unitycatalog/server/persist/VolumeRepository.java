package io.unitycatalog.server.persist;

import io.unitycatalog.server.exception.BaseException;
import io.unitycatalog.server.exception.ErrorCode;
import io.unitycatalog.server.model.*;
import io.unitycatalog.server.persist.dao.SchemaInfoDAO;
import io.unitycatalog.server.persist.dao.VolumeInfoDAO;
import io.unitycatalog.server.persist.utils.FileUtils;
import io.unitycatalog.server.persist.utils.HibernateUtils;
import io.unitycatalog.server.utils.ValidationUtils;
import lombok.Getter;
import org.hibernate.Session;
import org.hibernate.SessionFactory;
import org.hibernate.Transaction;
import org.hibernate.query.Query;
import org.slf4j.Logger;
import org.slf4j.LoggerFactory;

import java.util.Date;
import java.util.List;
import java.util.Optional;
import java.util.UUID;
import java.util.stream.Collectors;

public class VolumeRepository {

    public static final VolumeRepository INSTANCE = new VolumeRepository();
    public static final SchemaRepository SCHEMA_REPOSITORY = SchemaRepository.getInstance();
    private static final Logger LOGGER = LoggerFactory.getLogger(VolumeRepository.class);
    private static final SessionFactory SESSION_FACTORY = HibernateUtils.getSessionFactory();

    private VolumeRepository() {}

    public static VolumeRepository getInstance() {
        return INSTANCE;
    }

    public VolumeInfo createVolume(CreateVolumeRequestContent createVolumeRequest) {
        ValidationUtils.validateSqlObjectName(createVolumeRequest.getName());
        String volumeFullName = createVolumeRequest.getCatalogName() + "." + createVolumeRequest.getSchemaName() + "." + createVolumeRequest.getName();
        VolumeInfo volumeInfo = new VolumeInfo();
        volumeInfo.setVolumeId(UUID.randomUUID().toString());
        volumeInfo.setCatalogName(createVolumeRequest.getCatalogName());
        volumeInfo.setSchemaName(createVolumeRequest.getSchemaName());
        volumeInfo.setName(createVolumeRequest.getName());
        volumeInfo.setComment(createVolumeRequest.getComment());
        volumeInfo.setFullName(volumeFullName);
        volumeInfo.setCreatedAt(System.currentTimeMillis());
        volumeInfo.setVolumeType(createVolumeRequest.getVolumeType());
        if (VolumeType.MANAGED.equals(createVolumeRequest.getVolumeType())) {
            throw new BaseException(ErrorCode.INVALID_ARGUMENT, "Managed volume creation is not supported");
        }
        if (createVolumeRequest.getStorageLocation() == null) {
            throw new BaseException(ErrorCode.INVALID_ARGUMENT, "Storage location is required for external volume");
        }
        volumeInfo.setStorageLocation(createVolumeRequest.getStorageLocation());
        VolumeInfoDAO volumeInfoDAO = VolumeInfoDAO.from(volumeInfo);
        try (Session session = SESSION_FACTORY.openSession()) {
            Transaction tx = session.beginTransaction();
            try {
                SchemaInfoDAO schemaInfoDAO = SCHEMA_REPOSITORY.getSchemaDAO(session,
                        createVolumeRequest.getCatalogName(), createVolumeRequest.getSchemaName());
                if (schemaInfoDAO == null) {
                    throw new BaseException(ErrorCode.NOT_FOUND,
                            "Schema not found: " + createVolumeRequest.getCatalogName() + "." + createVolumeRequest.getSchemaName());
                }
                if (getVolumeDAO(session, createVolumeRequest.getCatalogName(), createVolumeRequest.getSchemaName(), createVolumeRequest.getName()) != null) {
                    throw new BaseException(ErrorCode.ALREADY_EXISTS, "Volume already exists: " + volumeFullName);
                }
                volumeInfoDAO.setSchemaId(schemaInfoDAO.getId());
                session.persist(volumeInfoDAO);
                tx.commit();
                LOGGER.info("Added volume: {}", volumeInfo.getName());
                return convertFromDAO(volumeInfoDAO, createVolumeRequest.getCatalogName(), createVolumeRequest.getSchemaName());
            } catch (Exception e) {
                tx.rollback();
                throw e;
            }
        }
    }

    public VolumeInfo getVolume(String fullName) {
        try (Session session = SESSION_FACTORY.openSession()) {
            String[] namespace = fullName.split("\\.");
            if (namespace.length != 3) {
                throw new BaseException(ErrorCode.INVALID_ARGUMENT, "Invalid volume name: " + fullName);
            }
            String catalogName = namespace[0];
            String schemaName = namespace[1];
            String volumeName = namespace[2];
            return convertFromDAO(getVolumeDAO(session, catalogName, schemaName, volumeName),
                    catalogName, schemaName);
        } catch (Exception e) {
            LOGGER.error("Error getting volume", e);
            return null;
        }
    }

    public VolumeInfoDAO getVolumeDAO(Session session, String catalogName, String schemaName, String volumeName) {
        SchemaInfoDAO schemaInfo = SCHEMA_REPOSITORY.getSchemaDAO(session, catalogName, schemaName);
        if (schemaInfo == null) {
            throw new BaseException(ErrorCode.NOT_FOUND, "Schema not found: " + catalogName + "." + schemaName);
        }
        return  getVolumeDAO(session, schemaInfo.getId(), volumeName);
    }

    public VolumeInfoDAO getVolumeDAO(Session session, UUID schemaId, String volumeName) {
        Query<VolumeInfoDAO> query = session.createQuery(
                "FROM VolumeInfoDAO WHERE name = :name and schemaId = :schemaId", VolumeInfoDAO.class);
        query.setParameter("name", volumeName);
        query.setParameter("schemaId", schemaId);
        query.setMaxResults(1);
        return query.uniqueResult();
    }

    public VolumeInfo getVolumeById(String volumeId) {
        try (Session session = SESSION_FACTORY.openSession()) {
            session.setDefaultReadOnly(true);
            Transaction tx = session.beginTransaction();
            try {
                Query<VolumeInfoDAO> query = session.createQuery("FROM VolumeInfoDAO WHERE id = :value", VolumeInfoDAO.class);
                query.setParameter("value", UUID.fromString(volumeId));
                query.setMaxResults(1);
                VolumeInfoDAO volumeInfoDAO = query.uniqueResult();
                tx.commit();
                return volumeInfoDAO.toVolumeInfo();
            } catch (Exception e) {
                tx.rollback();
                throw e;
            }
        }
    }

    public ListVolumesResponseContent listVolumes(String catalogName, String schemaName, Optional<Integer> maxResults, Optional<String> pageToken, Optional<Boolean> includeBrowse) {
<<<<<<< HEAD
        ListVolumesResponseContent responseContent = new ListVolumesResponseContent();
        try (Session session = SESSION_FACTORY.openSession()) {
=======
        try (Session session = sessionFactory.openSession()) {
>>>>>>> 84e3cac2
            session.setDefaultReadOnly(true);
            Transaction tx = session.beginTransaction();
            try {
                SchemaInfoDAO schemaInfo = SCHEMA_REPOSITORY.getSchemaDAO(session, catalogName, schemaName);
                if (schemaInfo == null) {
                    throw new BaseException(ErrorCode.NOT_FOUND, "Schema not found: " + catalogName + "." + schemaName);
                }
                ListVolumesResponseContent responseContent = listVolumes(session, schemaInfo.getId(),
                        catalogName, schemaName, maxResults, pageToken);
                tx.commit();
                return responseContent;
            } catch (Exception e) {
                tx.rollback();
                throw e;
            }
        }
    }

    public ListVolumesResponseContent listVolumes(Session session, UUID schemaId, String catalogName, String schemaName,
                                                  Optional<Integer> maxResults, Optional<String> pageToken) {
        ListVolumesResponseContent responseContent = new ListVolumesResponseContent();
        String queryString = "from VolumeInfoDAO v where v.schemaId = :schemaId";
        Query<VolumeInfoDAO> query = session.createQuery(queryString, VolumeInfoDAO.class);
        query.setParameter("schemaId", schemaId);
        maxResults.ifPresent(query::setMaxResults);
        if (pageToken.isPresent()) {
            // Perform pagination logic here if needed
            // Example: query.setFirstResult(startIndex);
        }
        responseContent.setVolumes(query.list()
                .stream()
                .map(x -> convertFromDAO(x, catalogName, schemaName))
                .collect(Collectors.toList()));
        return responseContent;
    }

    private VolumeInfo convertFromDAO(VolumeInfoDAO volumeInfoDAO, String catalogName, String schemaName) {
        VolumeInfo volumeInfo = volumeInfoDAO.toVolumeInfo();
        volumeInfo.setCatalogName(catalogName);
        volumeInfo.setSchemaName(schemaName);
        volumeInfo.setFullName(catalogName + "." + schemaName + "." + volumeInfo.getName());
        return volumeInfo;
    }

    public VolumeInfo updateVolume(String name, UpdateVolumeRequestContent updateVolumeRequest) {
        ValidationUtils.validateSqlObjectName(updateVolumeRequest.getNewName());
        String[] namespace =name.split("\\.");
        String catalog = namespace[0], schema = namespace[1], volume = namespace[2];
        try (Session session = SESSION_FACTORY.openSession()) {
            Transaction tx = session.beginTransaction();
            try {
                VolumeInfoDAO volumeInfo = getVolumeDAO(session, catalog, schema, volume);
                if (volumeInfo == null) {
                    throw new BaseException(ErrorCode.NOT_FOUND, "Volume not found: " + name);
                }
                if (updateVolumeRequest.getNewName() != null) {
                    VolumeInfoDAO existingVolume = getVolumeDAO(session, catalog, schema,
                            updateVolumeRequest.getNewName());
                    if (existingVolume != null) {
                        throw new BaseException(ErrorCode.ALREADY_EXISTS,
                                "Volume already exists: " + updateVolumeRequest.getNewName());
                    }
                }
                if (updateVolumeRequest.getNewName() != null) {
                    volumeInfo.setName(updateVolumeRequest.getNewName());
                }
                if (updateVolumeRequest.getComment() != null) {
                    volumeInfo.setComment(updateVolumeRequest.getComment());
                }
                volumeInfo.setUpdatedAt(new Date());
                session.merge(volumeInfo);
                tx.commit();
                LOGGER.info("Updated volume: {}", volumeInfo.getName());
                return convertFromDAO(volumeInfo, catalog, schema);
            } catch (Exception e) {
                tx.rollback();
                throw e;
            }
        }
    }

    public void deleteVolume(String name) {
        try (Session session = SESSION_FACTORY.openSession()) {
            String[] namespace = name.split("\\.");
            if (namespace.length != 3) {
                throw new BaseException(ErrorCode.INVALID_ARGUMENT, "Invalid volume name: " + name);
            }
            String catalog = namespace[0], schema = namespace[1], volume = namespace[2];
            Transaction tx = session.beginTransaction();
            try {
                SchemaInfoDAO schemaInfo = schemaRepository.getSchemaDAO(session, catalog, schema);
                if (schemaInfo == null) {
                    throw new BaseException(ErrorCode.NOT_FOUND, "Schema not found: " + catalog + "." + schema);
                }
                deleteVolume(session, schemaInfo.getId(), volume);
                tx.commit();
            } catch (Exception e) {
                tx.rollback();
                throw e;
            }
        }
    }

    public void deleteVolume(Session session, UUID schemaId, String volumeName) {
        VolumeInfoDAO volumeInfoDAO = getVolumeDAO(session, schemaId, volumeName);
        if (volumeInfoDAO == null) {
            throw new BaseException(ErrorCode.NOT_FOUND, "Volume not found: " + volumeName);
        }
        if (VolumeType.MANAGED.getValue().equals(volumeInfoDAO.getVolumeType())) {
            try {
                FileUtils.deleteDirectory(volumeInfoDAO.getStorageLocation());
            } catch (Exception e) {
                LOGGER.error("Error deleting volume directory", e);
            }
        }
        session.remove(volumeInfoDAO);
        LOGGER.info("Deleted volume: {}", volumeInfoDAO.getName());
    }

}<|MERGE_RESOLUTION|>--- conflicted
+++ resolved
@@ -132,12 +132,7 @@
     }
 
     public ListVolumesResponseContent listVolumes(String catalogName, String schemaName, Optional<Integer> maxResults, Optional<String> pageToken, Optional<Boolean> includeBrowse) {
-<<<<<<< HEAD
-        ListVolumesResponseContent responseContent = new ListVolumesResponseContent();
-        try (Session session = SESSION_FACTORY.openSession()) {
-=======
         try (Session session = sessionFactory.openSession()) {
->>>>>>> 84e3cac2
             session.setDefaultReadOnly(true);
             Transaction tx = session.beginTransaction();
             try {
