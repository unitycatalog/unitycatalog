--- conflicted
+++ resolved
@@ -75,35 +75,9 @@
         if (schemaInfo == null) {
           throw new BaseException(ErrorCode.NOT_FOUND, "Schema not found: " + schemaName);
         }
-<<<<<<< HEAD
-    }
-
-    public ListFunctionsResponse listFunctions(
-            String catalogName,
-            String schemaName,
-            Optional<Integer> maxResults,
-            Optional<String> nextPageToken) {
-        try (Session session = SESSION_FACTORY.openSession()) {
-            session.setDefaultReadOnly(true);
-            Transaction tx = session.beginTransaction();
-            try {
-                SchemaInfoDAO schemaInfo = SCHEMA_REPOSITORY.getSchemaDAO(session, catalogName, schemaName);
-                if (schemaInfo == null) {
-                    throw new BaseException(ErrorCode.NOT_FOUND, "Schema not found: " + schemaName);
-                }
-                ListFunctionsResponse response = listFunctions(session, schemaInfo.getId(), catalogName,
-                        schemaName, maxResults, nextPageToken);
-                tx.commit();
-                return response;
-            } catch (Exception e) {
-                tx.rollback();
-                throw e;
-            }
-=======
         if (getFunctionDAO(session, catalogName, schemaName, createFunction.getName()) != null) {
           throw new BaseException(
               ErrorCode.ALREADY_EXISTS, "Function already exists: " + createFunction.getName());
->>>>>>> 6e07f9e4
         }
         FunctionInfoDAO dao = FunctionInfoDAO.from(functionInfo);
         dao.setSchemaId(schemaInfo.getId());
