package io.unitycatalog.server.persist;

import io.unitycatalog.server.exception.BaseException;
import io.unitycatalog.server.exception.ErrorCode;
import io.unitycatalog.server.model.*;
import io.unitycatalog.server.persist.dao.FunctionInfoDAO;
import io.unitycatalog.server.persist.dao.SchemaInfoDAO;
import io.unitycatalog.server.persist.utils.HibernateUtils;
import io.unitycatalog.server.utils.ValidationUtils;
import lombok.Getter;
import org.hibernate.Session;
import org.hibernate.SessionFactory;
import org.hibernate.Transaction;
import org.hibernate.query.Query;
import org.slf4j.Logger;
import org.slf4j.LoggerFactory;

import java.util.List;
import java.util.Optional;
import java.util.UUID;
import java.util.stream.Collectors;

public class FunctionRepository {
    private static final FunctionRepository INSTANCE = new FunctionRepository();
    private static final SchemaRepository SCHEMA_REPOSITORY = SchemaRepository.getInstance();
    private static final Logger LOGGER = LoggerFactory.getLogger(FunctionRepository.class);
    private static final SessionFactory SESSION_FACTORY = HibernateUtils.getSessionFactory();

    private FunctionRepository() {}

    public static FunctionRepository getInstance() {
        return INSTANCE;
    }

    public FunctionInfo createFunction(CreateFunctionRequest createFunctionRequest) {
        ValidationUtils.validateSqlObjectName(createFunctionRequest.getFunctionInfo().getName());
        CreateFunction createFunction = createFunctionRequest.getFunctionInfo();
        FunctionInfo functionInfo = new FunctionInfo()
                .functionId(UUID.randomUUID().toString())
                .name(createFunction.getName())
                .catalogName(createFunction.getCatalogName())
                .schemaName(createFunction.getSchemaName())
                .comment(createFunction.getComment())
                .properties(createFunction.getProperties())
                .createdAt(System.currentTimeMillis())
                .dataType(createFunction.getDataType())
                .fullDataType(createFunction.getFullDataType())
                .inputParams(createFunction.getInputParams())
                .returnParams(createFunction.getReturnParams())
                .fullName(createFunction.getCatalogName() + "." + createFunction.getSchemaName() + "." + createFunction.getName())
                .externalLanguage(createFunction.getExternalLanguage())
                .isDeterministic(createFunction.getIsDeterministic())
                .isNullCall(createFunction.getIsNullCall())
                .parameterStyle(FunctionInfo.ParameterStyleEnum.valueOf(createFunction.getParameterStyle().name()))
                .routineBody(FunctionInfo.RoutineBodyEnum.valueOf(createFunction.getRoutineBody().name()))
                .routineDefinition(createFunction.getRoutineDefinition())
                .securityType(FunctionInfo.SecurityTypeEnum.valueOf(createFunction.getSecurityType().name()))
                .specificName(createFunction.getSpecificName());
        if (createFunction.getSqlDataAccess() != null)
            functionInfo.setSqlDataAccess(FunctionInfo.SqlDataAccessEnum.valueOf(createFunction.getSqlDataAccess().toString()));

        try (Session session = SESSION_FACTORY.openSession()) {
            Transaction tx = session.beginTransaction();
            try {
                String catalogName = createFunction.getCatalogName();
                String schemaName = createFunction.getSchemaName();
                SchemaInfoDAO schemaInfo = SCHEMA_REPOSITORY.getSchemaDAO(session,
                        catalogName, schemaName);
                if (schemaInfo == null) {
                    throw new BaseException(ErrorCode.NOT_FOUND, "Schema not found: " + schemaName);
                }
                if (getFunctionDAO(session, catalogName, schemaName, createFunction.getName()) != null) {
                    throw new BaseException(ErrorCode.ALREADY_EXISTS, "Function already exists: " + createFunction.getName());
                }
                FunctionInfoDAO dao = FunctionInfoDAO.from(functionInfo);
                dao.setSchemaId(schemaInfo.getId());
                dao.getInputParams().forEach(p -> {
                    p.setId(UUID.randomUUID().toString());
                    p.setFunction(dao);
                });
                dao.getReturnParams().forEach(p -> {
                    p.setId(UUID.randomUUID().toString());
                    p.setFunction(dao);
                });
                session.persist(dao);
                tx.commit();
                return functionInfo;
            } catch (Exception e) {
                tx.rollback();
                throw e;
            }
        }
    }

<<<<<<< HEAD
    public ListFunctionsResponse listFunctions(
            String catalogName,
            String schemaName,
            Optional<Integer> maxResults,
            Optional<String> nextPageToken) {
        ListFunctionsResponse response = new ListFunctionsResponse();
=======
    public ListFunctionsResponse listFunctions(String catalogName, String schemaName,
                                               Optional<Integer> maxResults, Optional<String> nextPageToken) {

>>>>>>> ed2ad4af
        try (Session session = SESSION_FACTORY.openSession()) {
            session.setDefaultReadOnly(true);
            Transaction tx = session.beginTransaction();
            try {
<<<<<<< HEAD
                SchemaInfoDAO schemaInfo = schemaRepository.getSchemaDAO(session, catalogName, schemaName);
                if (schemaInfo == null) {
                    throw new BaseException(ErrorCode.NOT_FOUND, "Schema not found: " + schemaName);
                }
                String queryString = "from FunctionInfoDAO f where f.schemaId = :schemaId";
                Query<FunctionInfoDAO> query = session.createQuery(queryString, FunctionInfoDAO.class);
                query.setParameter("schemaId", schemaInfo.getId());
                maxResults.ifPresent(query::setMaxResults);
                if (nextPageToken.isPresent()) {
                    // Perform pagination logic here if needed
                    // Example: query.setFirstResult(startIndex);
                }
                List<FunctionInfoDAO> functions = query.list();
                response.setFunctions(
                        functions.stream()
                                .map(FunctionInfoDAO::toFunctionInfo)
                                .peek(f -> addNamespaceInfo(f, catalogName, schemaName))
                                .collect(Collectors.toList()));
=======
                SchemaInfoDAO schemaInfo = SCHEMA_REPOSITORY.getSchemaDAO(session, catalogName + "." + schemaName);
                if (schemaInfo == null) {
                    throw new BaseException(ErrorCode.NOT_FOUND, "Schema not found: " + schemaName);
                }
                ListFunctionsResponse response = listFunctions(session, schemaInfo.getId(), catalogName,
                        schemaName, maxResults, nextPageToken);
>>>>>>> ed2ad4af
                tx.commit();
                return response;
            } catch (Exception e) {
                tx.rollback();
                throw e;
            }
        }
    }

    public ListFunctionsResponse listFunctions(Session session, UUID schemaId, String catalogName, String schemaName,
                                               Optional<Integer> maxResults, Optional<String> nextPageToken) {
        ListFunctionsResponse response = new ListFunctionsResponse();
        Query<FunctionInfoDAO> query = session.createQuery(
                "FROM FunctionInfoDAO WHERE schemaId = :schemaId", FunctionInfoDAO.class);
        query.setParameter("schemaId", schemaId);
        maxResults.ifPresent(query::setMaxResults);
        if (nextPageToken.isPresent()) {
            // Perform pagination logic here if needed
            // Example: query.setFirstResult(startIndex);
        }
        response.setFunctions(
                query.list().stream().map(FunctionInfoDAO::toFunctionInfo)
                        .peek(f -> addNamespaceInfo(f, catalogName, schemaName))
                        .collect(Collectors.toList()));
        return response;
    }


    public FunctionInfo getFunction(String name) {
        FunctionInfo functionInfo = null;
        try (Session session = SESSION_FACTORY.openSession()) {
            session.setDefaultReadOnly(true);
            Transaction tx = session.beginTransaction();
            try {
                String[] parts = name.split("\\.");
                if (parts.length != 3) {
                    throw new BaseException(ErrorCode.INVALID_ARGUMENT, "Invalid function name: " + name);
                }
                String catalogName = parts[0], schemaName = parts[1], functionName = parts[2];
                FunctionInfoDAO functionInfoDAO = getFunctionDAO(session, catalogName, schemaName, functionName);
                if (functionInfoDAO == null) {
                    throw new BaseException(ErrorCode.NOT_FOUND, "Function not found: " + name);
                }
                functionInfo = functionInfoDAO.toFunctionInfo();
                addNamespaceInfo(functionInfo, catalogName, schemaName);
                tx.commit();
            } catch (Exception e) {
                tx.rollback();
                throw e;
            }
        } catch (Exception e) {
            LOGGER.error("Error getting function", e);
            return null;
        }
        return functionInfo;
    }

    public void addNamespaceInfo(FunctionInfo functionInfo, String catalogName, String schemaName) {
        functionInfo.setCatalogName(catalogName);
        functionInfo.setSchemaName(schemaName);
        functionInfo.setFullName(catalogName + "." + schemaName + "." + functionInfo.getName());
    }

    public FunctionInfoDAO getFunctionDAO(Session session, String catalogName, String schemaName, String functionName) {
        SchemaInfoDAO schemaInfo = SCHEMA_REPOSITORY.getSchemaDAO(session, catalogName, schemaName);
        if (schemaInfo == null) {
            throw new BaseException(ErrorCode.NOT_FOUND, "Schema not found: " + schemaName);
        }
        return getFunctionDAO(session, schemaInfo.getId(), functionName);
    }

    public FunctionInfoDAO getFunctionDAO(Session session, UUID schemaId, String functionName) {
        Query<FunctionInfoDAO> query = session.createQuery(
                "FROM FunctionInfoDAO WHERE name = :name and schemaId = :schemaId", FunctionInfoDAO.class);
        query.setParameter("name", functionName);
        query.setParameter("schemaId", schemaId);
        query.setMaxResults(1);
        return query.uniqueResult();
    }

    public void deleteFunction(String name, Boolean force) {
        try (Session session = SESSION_FACTORY.openSession()) {
            Transaction tx = session.beginTransaction();
            try {
                String[] parts = name.split("\\.");
                if (parts.length != 3) {
                    throw new BaseException(ErrorCode.INVALID_ARGUMENT, "Invalid function name: " + name);
                }
                String catalogName = parts[0], schemaName = parts[1], functionName = parts[2];
                SchemaInfoDAO schemaInfo = SCHEMA_REPOSITORY.getSchemaDAO(session,
                        catalogName, schemaName);
                if (schemaInfo == null) {
                    throw new BaseException(ErrorCode.NOT_FOUND, "Schema not found: " + schemaName);
                }
                deleteFunction(session, schemaInfo.getId(), functionName);
                tx.commit();
                LOGGER.info("Deleted function: {}", functionName);
            } catch (Exception e) {
                tx.rollback();
                throw e;
            }
        }
    }

    public void deleteFunction(Session session, UUID schemaId, String functionName) {
        FunctionInfoDAO functionInfoDAO = getFunctionDAO(session, schemaId, functionName);
        if (functionInfoDAO == null) {
            throw new BaseException(ErrorCode.NOT_FOUND, "Function not found: " + functionName);
        }
        session.remove(functionInfoDAO);
    }
}<|MERGE_RESOLUTION|>--- conflicted
+++ resolved
@@ -92,49 +92,21 @@
         }
     }
 
-<<<<<<< HEAD
     public ListFunctionsResponse listFunctions(
             String catalogName,
             String schemaName,
             Optional<Integer> maxResults,
             Optional<String> nextPageToken) {
-        ListFunctionsResponse response = new ListFunctionsResponse();
-=======
-    public ListFunctionsResponse listFunctions(String catalogName, String schemaName,
-                                               Optional<Integer> maxResults, Optional<String> nextPageToken) {
-
->>>>>>> ed2ad4af
         try (Session session = SESSION_FACTORY.openSession()) {
             session.setDefaultReadOnly(true);
             Transaction tx = session.beginTransaction();
             try {
-<<<<<<< HEAD
-                SchemaInfoDAO schemaInfo = schemaRepository.getSchemaDAO(session, catalogName, schemaName);
+                SchemaInfoDAO schemaInfo = SCHEMA_REPOSITORY.getSchemaDAO(session, catalogName, schemaName);
                 if (schemaInfo == null) {
                     throw new BaseException(ErrorCode.NOT_FOUND, "Schema not found: " + schemaName);
                 }
-                String queryString = "from FunctionInfoDAO f where f.schemaId = :schemaId";
-                Query<FunctionInfoDAO> query = session.createQuery(queryString, FunctionInfoDAO.class);
-                query.setParameter("schemaId", schemaInfo.getId());
-                maxResults.ifPresent(query::setMaxResults);
-                if (nextPageToken.isPresent()) {
-                    // Perform pagination logic here if needed
-                    // Example: query.setFirstResult(startIndex);
-                }
-                List<FunctionInfoDAO> functions = query.list();
-                response.setFunctions(
-                        functions.stream()
-                                .map(FunctionInfoDAO::toFunctionInfo)
-                                .peek(f -> addNamespaceInfo(f, catalogName, schemaName))
-                                .collect(Collectors.toList()));
-=======
-                SchemaInfoDAO schemaInfo = SCHEMA_REPOSITORY.getSchemaDAO(session, catalogName + "." + schemaName);
-                if (schemaInfo == null) {
-                    throw new BaseException(ErrorCode.NOT_FOUND, "Schema not found: " + schemaName);
-                }
                 ListFunctionsResponse response = listFunctions(session, schemaInfo.getId(), catalogName,
                         schemaName, maxResults, nextPageToken);
->>>>>>> ed2ad4af
                 tx.commit();
                 return response;
             } catch (Exception e) {
