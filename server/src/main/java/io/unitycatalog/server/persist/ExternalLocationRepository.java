package io.unitycatalog.server.persist;

import io.unitycatalog.server.exception.BaseException;
import io.unitycatalog.server.exception.ErrorCode;
import io.unitycatalog.server.model.CreateExternalLocation;
import io.unitycatalog.server.model.ExternalLocationInfo;
import io.unitycatalog.server.model.ListExternalLocationsResponse;
import io.unitycatalog.server.model.UpdateExternalLocation;
import io.unitycatalog.server.persist.dao.ExternalLocationDAO;
import io.unitycatalog.server.persist.dao.StorageCredentialDAO;
import io.unitycatalog.server.persist.utils.PagedListingHelper;
import io.unitycatalog.server.utils.IdentityUtils;
import io.unitycatalog.server.utils.ValidationUtils;
import java.util.*;
import org.hibernate.Session;
import org.hibernate.SessionFactory;
import org.hibernate.Transaction;
import org.hibernate.query.Query;

public class ExternalLocationRepository {
  private final Repositories repositories;
  private final SessionFactory sessionFactory;
  private static final PagedListingHelper<ExternalLocationDAO> LISTING_HELPER =
      new PagedListingHelper<>(ExternalLocationDAO.class);

  public ExternalLocationRepository(Repositories repositories, SessionFactory sessionFactory) {
    this.repositories = repositories;
    this.sessionFactory = sessionFactory;
  }

  public ExternalLocationDAO addExternalLocation(CreateExternalLocation createExternalLocation) {
    ValidationUtils.validateSqlObjectName(createExternalLocation.getName());
    String callerId = IdentityUtils.findPrincipalEmailAddress();

    try (Session session = sessionFactory.openSession()) {
      StorageCredentialDAO storageCredentialDAO =
<<<<<<< HEAD
          STORAGE_CREDENTIAL_REPOSITORY.getStorageCredentialDAO(
              session, createExternalLocation.getCredentialName());
=======
          repositories
              .getStorageCredentialRepository()
              .getStorageCredentialDAO(session, createExternalLocation.getCredentialName());
>>>>>>> 64967ae5
      UUID externalLocationId = UUID.randomUUID();
      ExternalLocationDAO externalLocationDAO =
          ExternalLocationDAO.builder()
              .id(externalLocationId)
              .name(createExternalLocation.getName())
              .url(createExternalLocation.getUrl())
              .comment(createExternalLocation.getComment())
              .owner(callerId)
              .accessPoint(createExternalLocation.getAccessPoint())
              .credentialId(storageCredentialDAO.getId())
              .createdAt(new Date())
              .createdBy(callerId)
              .build();
      Transaction tx = session.beginTransaction();
      try {
        if (getExternalLocationDAO(session, createExternalLocation.getName()) != null) {
          throw new BaseException(
              ErrorCode.ALREADY_EXISTS,
              "External location already exists: " + createExternalLocation.getName());
        }
        session.persist(externalLocationDAO);
        tx.commit();
        return externalLocationDAO;
      } catch (Exception e) {
        tx.rollback();
        throw e;
      }
    }
  }

  public ExternalLocationInfo getExternalLocation(String name) {
    try (Session session = sessionFactory.openSession()) {
      session.setDefaultReadOnly(true);
      Transaction tx = session.beginTransaction();
      try {
        ExternalLocationDAO externalLocationDAO = getExternalLocationDAO(session, name);
        if (externalLocationDAO == null) {
          throw new BaseException(ErrorCode.NOT_FOUND, "External location not found: " + name);
        }
        tx.commit();
        return externalLocationDAO.toExternalLocationInfo();
      } catch (Exception e) {
        tx.rollback();
        throw e;
      }
    }
  }

  public ExternalLocationDAO getExternalLocationDAO(Session session, String name) {
    Query<ExternalLocationDAO> query =
        session.createQuery(
            "FROM ExternalLocationDAO WHERE name = :value", ExternalLocationDAO.class);
    query.setParameter("value", name);
    query.setMaxResults(1);
    return query.uniqueResult();
  }

  public ListExternalLocationsResponse listExternalLocations(
      Optional<Integer> maxResults, Optional<String> pageToken) {
    try (Session session = sessionFactory.openSession()) {
      session.setDefaultReadOnly(true);
      Transaction tx = session.beginTransaction();
      try {
        List<ExternalLocationDAO> daoList =
            LISTING_HELPER.listEntity(session, maxResults, pageToken, null);
        String nextPageToken = LISTING_HELPER.getNextPageToken(daoList, maxResults);
        List<ExternalLocationInfo> results = new ArrayList<>();
        for (ExternalLocationDAO dao : daoList) {
          results.add(dao.toExternalLocationInfo());
        }
        tx.commit();
        return new ListExternalLocationsResponse()
            .externalLocations(results)
            .nextPageToken(nextPageToken);
      } catch (Exception e) {
        tx.rollback();
        throw e;
      }
    }
  }

  public ExternalLocationInfo updateExternalLocation(
      String name, UpdateExternalLocation updateExternalLocation) {
    String callerId = IdentityUtils.findPrincipalEmailAddress();

    try (Session session = sessionFactory.openSession()) {
      Transaction tx = session.beginTransaction();
      try {
        ExternalLocationDAO existingLocation = getExternalLocationDAO(session, name);
        if (existingLocation == null) {
          throw new BaseException(ErrorCode.NOT_FOUND, "External location not found: " + name);
        }

        // Update fields if provided
        if (updateExternalLocation.getNewName() != null) {
          ValidationUtils.validateSqlObjectName(updateExternalLocation.getNewName());
          if (getExternalLocationDAO(session, updateExternalLocation.getNewName()) != null) {
            throw new BaseException(
                ErrorCode.ALREADY_EXISTS,
                "External location already exists: " + updateExternalLocation.getNewName());
          }
          existingLocation.setName(updateExternalLocation.getNewName());
        }
        if (updateExternalLocation.getUrl() != null) {
          existingLocation.setUrl(updateExternalLocation.getUrl());
        }
        if (updateExternalLocation.getComment() != null) {
          existingLocation.setComment(updateExternalLocation.getComment());
        }
        if (updateExternalLocation.getAccessPoint() != null) {
          existingLocation.setAccessPoint(updateExternalLocation.getAccessPoint());
        }
        if (updateExternalLocation.getCredentialName() != null) {
          StorageCredentialDAO storageCredentialDAO =
              repositories
                  .getStorageCredentialRepository()
                  .getStorageCredentialDAO(session, updateExternalLocation.getCredentialName());
          if (storageCredentialDAO == null) {
            throw new BaseException(
                ErrorCode.NOT_FOUND,
                "Storage credential not found: " + updateExternalLocation.getCredentialName());
          }
          existingLocation.setCredentialId(storageCredentialDAO.getId());
        }

        existingLocation.setUpdatedAt(new Date());
        existingLocation.setUpdatedBy(callerId);

        session.merge(existingLocation);
        tx.commit();
        return existingLocation.toExternalLocationInfo();
      } catch (Exception e) {
        tx.rollback();
        throw e;
      }
    }
  }

  public ExternalLocationDAO deleteExternalLocation(String name) {
<<<<<<< HEAD
    try (Session session = SESSION_FACTORY.openSession()) {
=======
    try (Session session = sessionFactory.openSession()) {
>>>>>>> 64967ae5
      Transaction tx = session.beginTransaction();
      try {
        ExternalLocationDAO existingLocation = getExternalLocationDAO(session, name);
        if (existingLocation == null) {
          throw new BaseException(ErrorCode.NOT_FOUND, "External location not found: " + name);
        }
        session.remove(existingLocation);
        tx.commit();
        return existingLocation;
      } catch (Exception e) {
        tx.rollback();
        throw e;
      }
    }
  }
}<|MERGE_RESOLUTION|>--- conflicted
+++ resolved
@@ -34,14 +34,9 @@
 
     try (Session session = sessionFactory.openSession()) {
       StorageCredentialDAO storageCredentialDAO =
-<<<<<<< HEAD
-          STORAGE_CREDENTIAL_REPOSITORY.getStorageCredentialDAO(
-              session, createExternalLocation.getCredentialName());
-=======
           repositories
               .getStorageCredentialRepository()
               .getStorageCredentialDAO(session, createExternalLocation.getCredentialName());
->>>>>>> 64967ae5
       UUID externalLocationId = UUID.randomUUID();
       ExternalLocationDAO externalLocationDAO =
           ExternalLocationDAO.builder()
@@ -181,11 +176,7 @@
   }
 
   public ExternalLocationDAO deleteExternalLocation(String name) {
-<<<<<<< HEAD
-    try (Session session = SESSION_FACTORY.openSession()) {
-=======
     try (Session session = sessionFactory.openSession()) {
->>>>>>> 64967ae5
       Transaction tx = session.beginTransaction();
       try {
         ExternalLocationDAO existingLocation = getExternalLocationDAO(session, name);
