package io.unitycatalog.server.persist;

import io.unitycatalog.server.exception.BaseException;
import io.unitycatalog.server.exception.ErrorCode;
<<<<<<< HEAD
import io.unitycatalog.server.model.CreateSchema;
import io.unitycatalog.server.model.ListSchemasResponse;
import io.unitycatalog.server.model.SchemaInfo;
import io.unitycatalog.server.model.UpdateSchema;
import io.unitycatalog.server.persist.dao.CatalogInfoDAO;
import io.unitycatalog.server.persist.dao.PropertyDAO;
import io.unitycatalog.server.persist.dao.SchemaInfoDAO;
import io.unitycatalog.server.persist.utils.HibernateUtils;
import io.unitycatalog.server.persist.utils.RepositoryUtils;
import io.unitycatalog.server.utils.Constants;
=======
import io.unitycatalog.server.model.*;
import io.unitycatalog.server.persist.dao.*;
>>>>>>> 84e3cac2
import io.unitycatalog.server.utils.ValidationUtils;
import org.hibernate.Session;
import org.hibernate.SessionFactory;
import org.hibernate.Transaction;
import org.hibernate.query.Query;

import java.util.Date;
import java.util.List;
import java.util.Optional;
import java.util.UUID;
import java.util.stream.Collectors;

public class SchemaRepository {
<<<<<<< HEAD
    public static final SchemaRepository INSTANCE = new SchemaRepository();
    public static final CatalogRepository CATALOG_REPOSITORY = CatalogRepository.getInstance();
    private static final SessionFactory SESSION_FACTORY = HibernateUtils.getSessionFactory();
=======
    @Getter
    public static final SchemaRepository instance = new SchemaRepository();
    @Getter
    public static final CatalogRepository catalogRepository = CatalogRepository.getInstance();
    private static TableRepository tableRepository = TableRepository.getInstance();
    private static VolumeRepository volumeRepository = VolumeRepository.getInstance();
    private static FunctionRepository functionRepository = FunctionRepository.getInstance();

    private static final Logger LOGGER = LoggerFactory.getLogger(SchemaRepository.class);
    private static final SessionFactory sessionFactory = HibernateUtil.getSessionFactory();
>>>>>>> 84e3cac2

    private SchemaRepository() {}

    public static SchemaRepository getInstance() {
        return INSTANCE;
    }

    public SchemaInfo createSchema(CreateSchema createSchema) {
        ValidationUtils.validateSqlObjectName(createSchema.getName());
        try (Session session = SESSION_FACTORY.openSession()) {
            Transaction tx = session.beginTransaction();
            try {
                if (getSchemaDAO(session, createSchema.getCatalogName(), createSchema.getName()) != null) {
                    throw new BaseException(ErrorCode.ALREADY_EXISTS,
                            "Schema already exists: " + createSchema.getName());
                }
                CatalogInfoDAO catalogDAO = CATALOG_REPOSITORY
                        .getCatalogDAO(session, createSchema.getCatalogName());
                SchemaInfo schemaInfo = new SchemaInfo()
                        .schemaId(UUID.randomUUID().toString())
                        .name(createSchema.getName())
                        .catalogName(createSchema.getCatalogName())
                        .comment(createSchema.getComment())
                        .createdAt(System.currentTimeMillis())
                        .properties(createSchema.getProperties());
                SchemaInfoDAO schemaInfoDAO = SchemaInfoDAO.from(schemaInfo);
                schemaInfoDAO.setCatalogId(catalogDAO.getId());
                PropertyDAO.from(schemaInfo.getProperties(), schemaInfoDAO.getId(), Constants.SCHEMA)
                        .forEach(session::persist);
                session.persist(schemaInfoDAO);
                tx.commit();
                addNamespaceData(schemaInfo, createSchema.getCatalogName());
                return schemaInfo;
            } catch (Exception e) {
                tx.rollback();
                throw e;
            }
        }
    }

    private void addNamespaceData(SchemaInfo schemaInfo, String catalogName) {
        schemaInfo.setCatalogName(catalogName);
        schemaInfo.setFullName(catalogName + "." + schemaInfo.getName());
    }

    private SchemaInfo convertFromDAO(SchemaInfoDAO schemaInfoDAO, String fullName) {
        String catalogName = fullName.split("\\.")[0];
        SchemaInfo schemaInfo = SchemaInfoDAO.toSchemaInfo(schemaInfoDAO);
        addNamespaceData(schemaInfo, catalogName);
        return schemaInfo;
    }

    public SchemaInfoDAO getSchemaDAO(Session session, UUID catalogId, String schemaName) {
        Query<SchemaInfoDAO> query = session
                .createQuery("FROM SchemaInfoDAO WHERE name = :name and catalogId = :catalogId", SchemaInfoDAO.class);
        query.setParameter("name", schemaName);
        query.setParameter("catalogId", catalogId);
        query.setMaxResults(1);
        return query.uniqueResult();
    }

    public SchemaInfoDAO getSchemaDAO(Session session, String catalogName, String schemaName) {
        CatalogInfoDAO catalog = CATALOG_REPOSITORY.getCatalogDAO(session, catalogName);
        if (catalog == null) {
            throw new BaseException(ErrorCode.NOT_FOUND, "Catalog not found: " + catalogName);
        }
        return getSchemaDAO(session, catalog.getId(), schemaName);
    }

    public SchemaInfoDAO getSchemaDAO(Session session, String fullName) {
        String[] namespace = fullName.split("\\.");
        return getSchemaDAO(session, namespace[0], namespace[1]);
    }

    public ListSchemasResponse listSchemas(String catalogName, Optional<Integer> maxResults,
                                           Optional<String> pageToken) {
<<<<<<< HEAD
        try (Session session = SESSION_FACTORY.openSession()) {
            ListSchemasResponse response = new ListSchemasResponse();
=======
        try (Session session = sessionFactory.openSession()) {
>>>>>>> 84e3cac2
            session.setDefaultReadOnly(true);
            Transaction tx = session.beginTransaction();
            // TODO: Implement pagination and filtering if required
            // For now, returning all schemas without pagination
            try {
                CatalogInfoDAO catalog = CATALOG_REPOSITORY.getCatalogDAO(session, catalogName);
                if (catalog == null) {
                    throw new BaseException(ErrorCode.NOT_FOUND, "Catalog not found: " + catalogName);
                }
<<<<<<< HEAD

                Query<SchemaInfoDAO> query = session
                        .createQuery("FROM SchemaInfoDAO WHERE catalogId = :value", SchemaInfoDAO.class);
                query.setParameter("value", catalog.getId());
                response.setSchemas(query.list().stream()
                        .map(SchemaInfoDAO::toSchemaInfo)
                        .peek(x -> addNamespaceData(x, catalogName))
                        .map(s -> RepositoryUtils.attachProperties(s, s.getSchemaId(), Constants.SCHEMA, session))
                        .collect(Collectors.toList()));
=======
                ListSchemasResponse response = listSchemas(session, catalog.getId(), catalogName, maxResults, pageToken);
>>>>>>> 84e3cac2
                tx.commit();
                return response;
            } catch (Exception e) {
                tx.rollback();
                throw e;
            }
        }
    }


    public ListSchemasResponse listSchemas(Session session, UUID catalogId, String catalogName,
                                           Optional<Integer> maxResults, Optional<String> pageToken) {
        ListSchemasResponse response = new ListSchemasResponse();
        Query<SchemaInfoDAO> query = session
                .createQuery("FROM SchemaInfoDAO WHERE catalogId = :value", SchemaInfoDAO.class);
        maxResults.ifPresent(query::setMaxResults);
        query.setParameter("value", catalogId);
        response.setSchemas(query.list()
                .stream().map(SchemaInfoDAO::toSchemaInfo)
                .peek(x -> addNamespaceData(x, catalogName))
                .collect(Collectors.toList()));
        return response;
    }

    public SchemaInfo getSchema(String fullName) {
        try (Session session = SESSION_FACTORY.openSession()) {
            session.setDefaultReadOnly(true);
            Transaction tx = session.beginTransaction();
            SchemaInfoDAO schemaInfoDAO;
            try {
                schemaInfoDAO = getSchemaDAO(session, fullName);
                if (schemaInfoDAO == null) {
                    throw new BaseException(ErrorCode.NOT_FOUND, "Schema not found: " + fullName);
                }
                tx.commit();
                SchemaInfo schemaInfo = convertFromDAO(schemaInfoDAO, fullName);
                return RepositoryUtils.attachProperties(
                        schemaInfo,
                        schemaInfo.getSchemaId(),
                        Constants.SCHEMA,
                        session);
            } catch (Exception e) {
                tx.rollback();
                throw e;
            }
        }
    }

    public SchemaInfo updateSchema(String fullName, UpdateSchema updateSchema) {
        ValidationUtils.validateSqlObjectName(updateSchema.getNewName());
        try (Session session = SESSION_FACTORY.openSession()) {
            Transaction tx = session.beginTransaction();
            try {
                SchemaInfoDAO schemaInfo = getSchemaDAO(session, fullName);
                if (schemaInfo == null) {
                    throw new BaseException(ErrorCode.NOT_FOUND,
                            "Schema not found: " + fullName);
                }
                if (updateSchema.getNewName() != null) {
                    if (getSchemaDAO(session, fullName.split("\\.")[0], updateSchema
                            .getNewName()) != null) {
                        throw new BaseException(ErrorCode.ALREADY_EXISTS,
                                "Schema already exists: " + updateSchema.getNewName());
                    }
                }
                // Update the schema with new values
                if (updateSchema.getComment() != null) {
                    schemaInfo.setComment(updateSchema.getComment());
                }
                if (updateSchema.getNewName() != null) {
                    schemaInfo.setName(updateSchema.getNewName());
                }
                schemaInfo.setUpdatedAt(new Date());
                session.merge(schemaInfo);
                tx.commit();
                return convertFromDAO(schemaInfo, fullName);
            } catch (Exception e) {
                tx.rollback();
                throw e;
            }
        }
    }

<<<<<<< HEAD
    public void deleteSchema(String fullName) {
        try (Session session = SESSION_FACTORY.openSession()) {
            Transaction tx = session.beginTransaction();
            try {
                SchemaInfoDAO schemaInfo = getSchemaDAO(session, fullName);
                if (schemaInfo != null) {
                    session.remove(schemaInfo);
                    PropertyRepository.findProperties(session, schemaInfo.getId(), Constants.SCHEMA)
                            .forEach(session::remove);
                    tx.commit();
                } else {
                    throw new BaseException(ErrorCode.NOT_FOUND,
                            "Schema not found: " + fullName);
                }
=======
    public void deleteSchema(String fullName, boolean force) {
        try (Session session = sessionFactory.openSession()) {
            String[] namespace = fullName.split("\\.");
            if (namespace.length != 2) {
                throw new BaseException(ErrorCode.INVALID_ARGUMENT,
                        "Invalid schema name: " + fullName);
            }
            CatalogInfoDAO catalog = catalogRepository.getCatalogDAO(session, namespace[0]);
            if (catalog == null) {
                throw new BaseException(ErrorCode.NOT_FOUND,
                        "Catalog not found: " + namespace[0]);
            }
            Transaction tx = session.beginTransaction();
            try {
                deleteSchema(session, catalog.getId(), namespace[0], namespace[1] ,force);
                tx.commit();
>>>>>>> 84e3cac2
            } catch (Exception e) {
                tx.rollback();
                throw e;
            }
        }
    }

    public void processChildTables(Session session, UUID schemaId, String catalogName, String schemaName, boolean force) {
        // first check if there are any child tables
        List<TableInfo> tables = tableRepository
                .listTables(session, schemaId, catalogName, schemaName, Optional.of(1),
                        Optional.empty(), true, true).getTables();
        if (tables != null && !tables.isEmpty()) {
            if (!force) {
                throw new BaseException(ErrorCode.FAILED_PRECONDITION,
                        "Cannot delete schema with tables");
            }
            String nextToken = null;
            do {
                ListTablesResponse listTablesResponse = tableRepository
                        .listTables(session, schemaId, catalogName, schemaName, Optional.empty(),
                                Optional.ofNullable(nextToken), true, true);
                for (TableInfo tableInfo : listTablesResponse.getTables()) {
                    tableRepository.deleteTable(session, schemaId, tableInfo.getName());
                }
                nextToken = listTablesResponse.getNextPageToken();
            } while (nextToken != null);
        }
    }

    public void processChildVolumes(Session session, UUID schemaId, String catalogName, String schemaName,
                                    boolean force) {
        // first check if there are any child volumes
        List<VolumeInfo> volumes = volumeRepository
                .listVolumes(session, schemaId, catalogName, schemaName,
                        Optional.of(1), Optional.empty()).getVolumes();
        if (volumes != null && !volumes.isEmpty()) {
            if (!force) {
                throw new BaseException(ErrorCode.FAILED_PRECONDITION,
                        "Cannot delete schema with volumes");
            }
            String nextToken = null;
            do {
                ListVolumesResponseContent listVolumesResponse = volumeRepository
                        .listVolumes(session, schemaId, catalogName, schemaName,
                                Optional.empty(), Optional.ofNullable(nextToken));
                for (VolumeInfo volumeInfo : listVolumesResponse.getVolumes()) {
                    volumeRepository.deleteVolume(session, schemaId, volumeInfo.getName());
                }
                nextToken = listVolumesResponse.getNextPageToken();
            } while (nextToken != null);
        }
    }

    public void processChildFunctions(Session session, UUID schemaId, String catalogName, String schemaName,
                                      boolean force) {
        // first check if there are any child functions
        List<FunctionInfo> functions = functionRepository
                .listFunctions(session, schemaId, catalogName, schemaName,
                        Optional.of(1), Optional.empty()).getFunctions();
        if (functions != null && !functions.isEmpty()) {
            if (!force) {
                throw new BaseException(ErrorCode.FAILED_PRECONDITION,
                        "Cannot delete schema with functions");
            }
            String nextToken = null;
            do {
                ListFunctionsResponse listFunctionsResponse = functionRepository
                        .listFunctions(session, schemaId, catalogName, schemaName,
                                Optional.empty(), Optional.ofNullable(nextToken));
                for (FunctionInfo functionInfo : listFunctionsResponse.getFunctions()) {
                    functionRepository.deleteFunction(session, schemaId, functionInfo.getName());
                }
                nextToken = listFunctionsResponse.getNextPageToken();
            } while (nextToken != null);
        }
    }

    public void deleteSchema(Session session, UUID catalogId, String catalogName, String schemaName, boolean force) {
        SchemaInfoDAO schemaInfo = getSchemaDAO(session, catalogId, schemaName);
        if (schemaInfo != null) {
            processChildTables(session, schemaInfo.getId(), catalogName, schemaName, force);
            processChildVolumes(session, schemaInfo.getId(), catalogName, schemaName, force);
            processChildFunctions(session, schemaInfo.getId(), catalogName, schemaName, force);
            session.remove(schemaInfo);
        } else {
            throw new BaseException(ErrorCode.NOT_FOUND,
                    "Schema not found: " + schemaName);
        }
    }
}<|MERGE_RESOLUTION|>--- conflicted
+++ resolved
@@ -2,7 +2,6 @@
 
 import io.unitycatalog.server.exception.BaseException;
 import io.unitycatalog.server.exception.ErrorCode;
-<<<<<<< HEAD
 import io.unitycatalog.server.model.CreateSchema;
 import io.unitycatalog.server.model.ListSchemasResponse;
 import io.unitycatalog.server.model.SchemaInfo;
@@ -13,10 +12,6 @@
 import io.unitycatalog.server.persist.utils.HibernateUtils;
 import io.unitycatalog.server.persist.utils.RepositoryUtils;
 import io.unitycatalog.server.utils.Constants;
-=======
-import io.unitycatalog.server.model.*;
-import io.unitycatalog.server.persist.dao.*;
->>>>>>> 84e3cac2
 import io.unitycatalog.server.utils.ValidationUtils;
 import org.hibernate.Session;
 import org.hibernate.SessionFactory;
@@ -30,22 +25,15 @@
 import java.util.stream.Collectors;
 
 public class SchemaRepository {
-<<<<<<< HEAD
     public static final SchemaRepository INSTANCE = new SchemaRepository();
     public static final CatalogRepository CATALOG_REPOSITORY = CatalogRepository.getInstance();
     private static final SessionFactory SESSION_FACTORY = HibernateUtils.getSessionFactory();
-=======
-    @Getter
-    public static final SchemaRepository instance = new SchemaRepository();
-    @Getter
-    public static final CatalogRepository catalogRepository = CatalogRepository.getInstance();
+
     private static TableRepository tableRepository = TableRepository.getInstance();
     private static VolumeRepository volumeRepository = VolumeRepository.getInstance();
     private static FunctionRepository functionRepository = FunctionRepository.getInstance();
 
     private static final Logger LOGGER = LoggerFactory.getLogger(SchemaRepository.class);
-    private static final SessionFactory sessionFactory = HibernateUtil.getSessionFactory();
->>>>>>> 84e3cac2
 
     private SchemaRepository() {}
 
@@ -122,12 +110,7 @@
 
     public ListSchemasResponse listSchemas(String catalogName, Optional<Integer> maxResults,
                                            Optional<String> pageToken) {
-<<<<<<< HEAD
-        try (Session session = SESSION_FACTORY.openSession()) {
-            ListSchemasResponse response = new ListSchemasResponse();
-=======
         try (Session session = sessionFactory.openSession()) {
->>>>>>> 84e3cac2
             session.setDefaultReadOnly(true);
             Transaction tx = session.beginTransaction();
             // TODO: Implement pagination and filtering if required
@@ -137,19 +120,7 @@
                 if (catalog == null) {
                     throw new BaseException(ErrorCode.NOT_FOUND, "Catalog not found: " + catalogName);
                 }
-<<<<<<< HEAD
-
-                Query<SchemaInfoDAO> query = session
-                        .createQuery("FROM SchemaInfoDAO WHERE catalogId = :value", SchemaInfoDAO.class);
-                query.setParameter("value", catalog.getId());
-                response.setSchemas(query.list().stream()
-                        .map(SchemaInfoDAO::toSchemaInfo)
-                        .peek(x -> addNamespaceData(x, catalogName))
-                        .map(s -> RepositoryUtils.attachProperties(s, s.getSchemaId(), Constants.SCHEMA, session))
-                        .collect(Collectors.toList()));
-=======
                 ListSchemasResponse response = listSchemas(session, catalog.getId(), catalogName, maxResults, pageToken);
->>>>>>> 84e3cac2
                 tx.commit();
                 return response;
             } catch (Exception e) {
@@ -158,7 +129,6 @@
             }
         }
     }
-
 
     public ListSchemasResponse listSchemas(Session session, UUID catalogId, String catalogName,
                                            Optional<Integer> maxResults, Optional<String> pageToken) {
@@ -167,9 +137,10 @@
                 .createQuery("FROM SchemaInfoDAO WHERE catalogId = :value", SchemaInfoDAO.class);
         maxResults.ifPresent(query::setMaxResults);
         query.setParameter("value", catalogId);
-        response.setSchemas(query.list()
-                .stream().map(SchemaInfoDAO::toSchemaInfo)
+        response.setSchemas(query.list().stream()
+                .map(SchemaInfoDAO::toSchemaInfo)
                 .peek(x -> addNamespaceData(x, catalogName))
+                .map(s -> RepositoryUtils.attachProperties(s, s.getSchemaId(), Constants.SCHEMA, session))
                 .collect(Collectors.toList()));
         return response;
     }
@@ -233,22 +204,6 @@
         }
     }
 
-<<<<<<< HEAD
-    public void deleteSchema(String fullName) {
-        try (Session session = SESSION_FACTORY.openSession()) {
-            Transaction tx = session.beginTransaction();
-            try {
-                SchemaInfoDAO schemaInfo = getSchemaDAO(session, fullName);
-                if (schemaInfo != null) {
-                    session.remove(schemaInfo);
-                    PropertyRepository.findProperties(session, schemaInfo.getId(), Constants.SCHEMA)
-                            .forEach(session::remove);
-                    tx.commit();
-                } else {
-                    throw new BaseException(ErrorCode.NOT_FOUND,
-                            "Schema not found: " + fullName);
-                }
-=======
     public void deleteSchema(String fullName, boolean force) {
         try (Session session = sessionFactory.openSession()) {
             String[] namespace = fullName.split("\\.");
@@ -265,7 +220,6 @@
             try {
                 deleteSchema(session, catalog.getId(), namespace[0], namespace[1] ,force);
                 tx.commit();
->>>>>>> 84e3cac2
             } catch (Exception e) {
                 tx.rollback();
                 throw e;
@@ -351,6 +305,8 @@
             processChildVolumes(session, schemaInfo.getId(), catalogName, schemaName, force);
             processChildFunctions(session, schemaInfo.getId(), catalogName, schemaName, force);
             session.remove(schemaInfo);
+            PropertyRepository.findProperties(session, schemaInfo.getId(), Constants.SCHEMA)
+                    .forEach(session::remove);
         } else {
             throw new BaseException(ErrorCode.NOT_FOUND,
                     "Schema not found: " + schemaName);
