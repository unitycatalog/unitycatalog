package io.unitycatalog.server.persist.utils;

import io.unitycatalog.server.exception.BaseException;
import io.unitycatalog.server.exception.ErrorCode;
import io.unitycatalog.server.persist.CatalogRepository;
import io.unitycatalog.server.persist.PropertyRepository;
import io.unitycatalog.server.persist.SchemaRepository;
import io.unitycatalog.server.persist.dao.CatalogInfoDAO;
import io.unitycatalog.server.persist.dao.PropertyDAO;
import io.unitycatalog.server.persist.dao.SchemaInfoDAO;
import io.unitycatalog.server.utils.Constants;
import java.lang.reflect.InvocationTargetException;
import java.lang.reflect.Method;
import java.util.List;
import java.util.Map;
import java.util.UUID;
import java.util.HashMap;

import org.hibernate.Session;

public class RepositoryUtils {
  private static final SchemaRepository SCHEMA_REPOSITORY = SchemaRepository.getInstance();
  private static final CatalogRepository CATALOG_REPOSITORY = CatalogRepository.getInstance();

  private static final Map<String, Class<?>> PROPERTY_TYPE_MAP = new HashMap<>();
  static {
    PROPERTY_TYPE_MAP.put(Constants.FUNCTION, String.class);
  }
  public static <T> T attachProperties(
      T entityInfo, String uuid, String entityType, Session session) {
    try {
      List<PropertyDAO> propertyDAOList =
          PropertyRepository.findProperties(session, UUID.fromString(uuid), entityType);
      Class<?> entityClass = PROPERTY_TYPE_MAP.getOrDefault(entityType, Map.class);
      Method setPropertiesMethod =
          entityInfo.getClass().getMethod("setProperties", entityClass);
      Map<String, String> propertyMap = PropertyDAO.toMap(propertyDAOList);
      Object propertiesArgument = switch (entityClass.getSimpleName()) {
          case "Map" -> propertyMap;
          case "String" -> propertyMap.toString();
          default -> throw new IllegalArgumentException("Unsupported parameter type: " + entityClass.getSimpleName());
      };
      setPropertiesMethod.invoke(entityInfo, propertiesArgument);
      return entityInfo;
    } catch (NoSuchMethodException | IllegalAccessException | InvocationTargetException e) {
      throw new RuntimeException(e);
    }
  }

  public static String[] parseFullName(String fullName) {
    String[] parts = fullName.split("\\.");
    if (parts.length != 3) {
      throw new BaseException(
              ErrorCode.INVALID_ARGUMENT, "Invalid registered model name: " + fullName);
    }
    return parts;
  }

<<<<<<< HEAD
  public static String getAssetFullName(
          String catalogName, String schemaName, String assetName) {
    return catalogName + "." + schemaName + "." + assetName;
=======
  public static UUID getSchemaId(Session session, String catalogName, String schemaName) {
    SchemaInfoDAO schemaInfo = SCHEMA_REPOSITORY.getSchemaDAO(session, catalogName, schemaName);
    if (schemaInfo == null) {
      throw new BaseException(ErrorCode.NOT_FOUND, "Schema not found: " + schemaName);
    }
    return schemaInfo.getId();
  }

  public static UUID getCatalogId(Session session, String catalogName) {
    CatalogInfoDAO catalogInfo = CATALOG_REPOSITORY.getCatalogDAO(session, catalogName);
    if (catalogInfo == null) {
      throw new BaseException(ErrorCode.NOT_FOUND, "Catalog not found: " + catalogName);
    }
    return catalogInfo.getId();
>>>>>>> 069af93e
  }
}<|MERGE_RESOLUTION|>--- conflicted
+++ resolved
@@ -56,11 +56,11 @@
     return parts;
   }
 
-<<<<<<< HEAD
   public static String getAssetFullName(
           String catalogName, String schemaName, String assetName) {
     return catalogName + "." + schemaName + "." + assetName;
-=======
+  }
+
   public static UUID getSchemaId(Session session, String catalogName, String schemaName) {
     SchemaInfoDAO schemaInfo = SCHEMA_REPOSITORY.getSchemaDAO(session, catalogName, schemaName);
     if (schemaInfo == null) {
@@ -75,6 +75,5 @@
       throw new BaseException(ErrorCode.NOT_FOUND, "Catalog not found: " + catalogName);
     }
     return catalogInfo.getId();
->>>>>>> 069af93e
   }
 }