package io.unitycatalog.server.persist.utils;

import io.unitycatalog.server.persist.dao.*;
import io.unitycatalog.server.utils.ServerProperties;
import java.io.InputStream;
import java.nio.file.Files;
import java.nio.file.Path;
import java.nio.file.Paths;
import java.util.Properties;
import lombok.Getter;
import org.hibernate.SessionFactory;
import org.hibernate.boot.registry.StandardServiceRegistryBuilder;
import org.hibernate.cfg.Configuration;
import org.hibernate.service.ServiceRegistry;
import org.slf4j.Logger;
import org.slf4j.LoggerFactory;

public class HibernateUtils {

  private static final Logger LOGGER = LoggerFactory.getLogger(HibernateUtils.class);

  @Getter private static final SessionFactory sessionFactory;
  private static final ServerProperties properties;
  @Getter private static final Properties hibernateProperties = new Properties();

  static {
    properties = ServerProperties.getInstance();
    sessionFactory = createSessionFactory();
  }

  private static SessionFactory createSessionFactory() {
    try {
      if (properties == null) {
        throw new RuntimeException("PropertiesUtil instance is null in createSessionFactory");
      }

      Path hibernatePropertiesPath = Paths.get("etc/conf/hibernate.properties");
      if (!hibernatePropertiesPath.toFile().exists()) {
        LOGGER.warn("Hibernate properties file not found: {}", hibernatePropertiesPath);
        hibernateProperties.setProperty("hibernate.connection.driver_class", "org.h2.Driver");
        hibernateProperties.setProperty(
            "hibernate.connection.url", "jdbc:h2:mem:testdb;DB_CLOSE_DELAY=-1");
        hibernateProperties.setProperty("hibernate.hbm2ddl.auto", "update");
      } else {
        InputStream input = Files.newInputStream(hibernatePropertiesPath);
        hibernateProperties.load(input);
      }

      if ("test".equals(properties.getProperty("server.env"))) {
        hibernateProperties.setProperty("hibernate.connection.driver_class", "org.h2.Driver");
        hibernateProperties.setProperty(
            "hibernate.connection.url", "jdbc:h2:mem:testdb;DB_CLOSE_DELAY=-1");
        hibernateProperties.setProperty("hibernate.hbm2ddl.auto", "create-drop");
        LOGGER.debug("Hibernate configuration set for testing");
      }
      Configuration configuration = new Configuration().setProperties(hibernateProperties);

      // Add annotated classes
      configuration.addAnnotatedClass(CatalogInfoDAO.class);
      configuration.addAnnotatedClass(SchemaInfoDAO.class);
      configuration.addAnnotatedClass(TableInfoDAO.class);
      configuration.addAnnotatedClass(ColumnInfoDAO.class);
      configuration.addAnnotatedClass(PropertyDAO.class);
      configuration.addAnnotatedClass(FunctionInfoDAO.class);
      configuration.addAnnotatedClass(RegisteredModelInfoDAO.class);
      configuration.addAnnotatedClass(ModelVersionInfoDAO.class);
      configuration.addAnnotatedClass(FunctionParameterInfoDAO.class);
      configuration.addAnnotatedClass(VolumeInfoDAO.class);
      configuration.addAnnotatedClass(UserDAO.class);
<<<<<<< HEAD
      configuration.addAnnotatedClass(CommitDAO.class);
=======
      configuration.addAnnotatedClass(MetastoreDAO.class);
>>>>>>> 77b66d58

      ServiceRegistry serviceRegistry =
          new StandardServiceRegistryBuilder().applySettings(configuration.getProperties()).build();

      return configuration.buildSessionFactory(serviceRegistry);
    } catch (Exception e) {
      throw new RuntimeException("Exception during creation of SessionFactory", e);
    }
  }
}<|MERGE_RESOLUTION|>--- conflicted
+++ resolved
@@ -67,11 +67,8 @@
       configuration.addAnnotatedClass(FunctionParameterInfoDAO.class);
       configuration.addAnnotatedClass(VolumeInfoDAO.class);
       configuration.addAnnotatedClass(UserDAO.class);
-<<<<<<< HEAD
+      configuration.addAnnotatedClass(MetastoreDAO.class);
       configuration.addAnnotatedClass(CommitDAO.class);
-=======
-      configuration.addAnnotatedClass(MetastoreDAO.class);
->>>>>>> 77b66d58
 
       ServiceRegistry serviceRegistry =
           new StandardServiceRegistryBuilder().applySettings(configuration.getProperties()).build();
