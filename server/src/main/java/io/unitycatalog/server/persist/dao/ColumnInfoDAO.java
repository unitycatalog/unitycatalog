--- conflicted
+++ resolved
@@ -32,15 +32,8 @@
   @Column(name = "ordinal_position", nullable = false)
   private short ordinalPosition;
 
-<<<<<<< HEAD
   @Lob
   @Column(name = "type_text", nullable = false, columnDefinition = "MEDIUMTEXT")
-=======
-  @Column(name = "name", nullable = false)
-  private String name;
-
-  @Column(name = "type_text", nullable = false, length = 16777215)
->>>>>>> 79a2ad9a
   private String typeText;
 
   @Column(name = "type_json", nullable = false, length = 16777215)
