package io.unitycatalog.server.persist.dao;

import io.unitycatalog.server.model.DataSourceFormat;
import io.unitycatalog.server.model.TableInfo;
import io.unitycatalog.server.model.TableType;
import io.unitycatalog.server.persist.utils.FileUtils;
import jakarta.persistence.*;
import java.util.Date;
import java.util.List;
import java.util.Optional;
import java.util.UUID;
import lombok.*;
import lombok.experimental.SuperBuilder;

// Hibernate annotations
@Entity
@Table(
    name = "uc_tables",
    indexes = {
      @Index(name = "idx_name", columnList = "name"),
    })
// Lombok annotations
@Getter
@Setter
@NoArgsConstructor
@AllArgsConstructor
<<<<<<< HEAD
@EqualsAndHashCode(callSuper = true)
@SuperBuilder
public class TableInfoDAO extends IdentifiableDAO {
  @Column(name = "schema_id", columnDefinition = "BINARY(16)")
=======
@EqualsAndHashCode
@Builder
public class TableInfoDAO {
  @Id
  @Column(name = "id")
  private UUID id;

  @Column(name = "schema_id")
>>>>>>> 79a2ad9a
  private UUID schemaId;

  @Column(name = "type")
  private String type;

  @Column(name = "created_at")
  private Date createdAt;

  @Column(name = "updated_at")
  private Date updatedAt;

  @Column(name = "data_source_format")
  private String dataSourceFormat;

  @Column(name = "comment", length = 65535)
  private String comment;

  @Column(name = "url", length = 2048)
  private String url;

  @Column(name = "column_count")
  private Integer columnCount;

  @OneToMany(
      mappedBy = "table",
      cascade = CascadeType.ALL,
      orphanRemoval = true,
      fetch = FetchType.LAZY)
  private List<ColumnInfoDAO> columns;

  @Column(name = "uniform_iceberg_metadata_location", length = 65535)
  private String uniformIcebergMetadataLocation;

  public static TableInfoDAO from(TableInfo tableInfo) {
    return TableInfoDAO.builder()
        .id(UUID.fromString(tableInfo.getTableId()))
        .name(tableInfo.getName())
        .comment(tableInfo.getComment())
        .createdAt(
            tableInfo.getCreatedAt() != null ? new Date(tableInfo.getCreatedAt()) : new Date())
        .updatedAt(tableInfo.getUpdatedAt() != null ? new Date(tableInfo.getUpdatedAt()) : null)
        .columnCount(tableInfo.getColumns() != null ? tableInfo.getColumns().size() : 0)
        .url(tableInfo.getStorageLocation() != null ? tableInfo.getStorageLocation() : null)
        .type(tableInfo.getTableType().toString())
        .dataSourceFormat(tableInfo.getDataSourceFormat().toString())
        .url(tableInfo.getStorageLocation())
        .columns(ColumnInfoDAO.fromList(tableInfo.getColumns()))
        .build();
  }

  public TableInfo toTableInfo(boolean fetchColumns) {
    TableInfo tableInfo =
        new TableInfo()
            .tableId(getId().toString())
            .name(getName())
            .tableType(TableType.valueOf(type))
            .dataSourceFormat(DataSourceFormat.valueOf(dataSourceFormat))
            .storageLocation(FileUtils.convertRelativePathToURI(url))
            .comment(comment)
            .createdAt(createdAt != null ? createdAt.getTime() : null)
            .updatedAt(updatedAt != null ? updatedAt.getTime() : null);
    if (fetchColumns) {
      tableInfo.columns(ColumnInfoDAO.toList(columns));
    }
    return tableInfo;
  }
}<|MERGE_RESOLUTION|>--- conflicted
+++ resolved
@@ -24,21 +24,10 @@
 @Setter
 @NoArgsConstructor
 @AllArgsConstructor
-<<<<<<< HEAD
 @EqualsAndHashCode(callSuper = true)
 @SuperBuilder
 public class TableInfoDAO extends IdentifiableDAO {
-  @Column(name = "schema_id", columnDefinition = "BINARY(16)")
-=======
-@EqualsAndHashCode
-@Builder
-public class TableInfoDAO {
-  @Id
-  @Column(name = "id")
-  private UUID id;
-
   @Column(name = "schema_id")
->>>>>>> 79a2ad9a
   private UUID schemaId;
 
   @Column(name = "type")
