--- conflicted
+++ resolved
@@ -20,10 +20,6 @@
   private static final MetastoreRepository INSTANCE = new MetastoreRepository();
   private static final Logger LOGGER = LoggerFactory.getLogger(MetastoreRepository.class);
   private static final SessionFactory SESSION_FACTORY = HibernateUtils.getSessionFactory();
-<<<<<<< HEAD
-  private static MetastoreDAO CACHED_METASTORE_DAO = null;
-=======
->>>>>>> 3ea48ae6
 
   private MetastoreRepository() {}
 
@@ -32,22 +28,12 @@
   }
 
   public GetMetastoreSummaryResponse getMetastoreSummary() {
-<<<<<<< HEAD
-    if (CACHED_METASTORE_DAO != null) {
-      return CACHED_METASTORE_DAO.toGetMetastoreSummaryResponse();
-    }
-=======
->>>>>>> 3ea48ae6
     try (Session session = SESSION_FACTORY.openSession()) {
       session.setDefaultReadOnly(true);
       MetastoreDAO metastoreDAO = getMetastoreDAO(session);
       if (metastoreDAO == null) {
         throw new BaseException(ErrorCode.NOT_FOUND, "No metastore found!");
       }
-<<<<<<< HEAD
-      CACHED_METASTORE_DAO = metastoreDAO;
-=======
->>>>>>> 3ea48ae6
       return metastoreDAO.toGetMetastoreSummaryResponse();
     }
   }
@@ -78,10 +64,6 @@
           tx.commit();
         }
         LOGGER.info("Server initialized with metastore id: {}", metastoreDAO.getId());
-<<<<<<< HEAD
-        CACHED_METASTORE_DAO = metastoreDAO;
-=======
->>>>>>> 3ea48ae6
         return metastoreDAO;
       } catch (Exception e) {
         tx.rollback();
