package io.unitycatalog.server.persist.utils;

import io.unitycatalog.server.exception.BaseException;
import io.unitycatalog.server.exception.ErrorCode;
import io.unitycatalog.server.service.credential.CredentialOperations;
import io.unitycatalog.server.service.iceberg.FileIOFactory;
import io.unitycatalog.server.utils.Constants;
<<<<<<< HEAD
import org.apache.iceberg.io.FileIO;
import org.apache.iceberg.io.InputFile;
import org.apache.iceberg.io.OutputFile;
=======
import io.unitycatalog.server.utils.ServerProperties;
import java.io.ByteArrayInputStream;
import java.io.IOException;
import java.net.URI;
import java.nio.file.FileVisitOption;
import java.nio.file.Files;
import java.nio.file.Path;
import java.nio.file.Paths;
import java.util.Comparator;
import java.util.stream.Stream;
>>>>>>> 364d21b2
import org.slf4j.Logger;
import org.slf4j.LoggerFactory;

import java.net.URI;
import java.net.URISyntaxException;
import java.nio.file.Paths;

public class FileUtils {
  private static final Logger LOGGER = LoggerFactory.getLogger(FileUtils.class);
<<<<<<< HEAD
  private static final ServerPropertiesUtils properties = ServerPropertiesUtils.getInstance();
  private static final CredentialOperations credentialOps = new CredentialOperations();
  private static final FileIOFactory fileIOFactory = new FileIOFactory(credentialOps);
=======
  private static final ServerProperties properties = ServerProperties.getInstance();
>>>>>>> 364d21b2

  private FileUtils() {}

  private static String getStorageRoot() {
    // Use local tmp directory as default storage root
    return properties.getProperty("storageRoot", "file:/tmp");
  }

  public static String createTableDirectory(String tableId) {
    URI standardURI = URI.create(toStandardizedURIString(getStorageRoot() + "/tables/" + tableId));
    return createDirectory(standardURI).toString();
  }

  public static boolean fileExists(FileIO fileIO, URI fileUri) {
    try {
      InputFile inputFile = fileIO.newInputFile(fileUri.getPath());
      return inputFile.exists(); // Returns true if the file exists, false otherwise
    } catch (Exception e) {
      return false;
    }
  }

  public static URI createDirectory(URI uri) {
    validateURI(uri);
    FileIO fileIO = fileIOFactory.getFileIO(uri);
    if (fileExists(fileIO, uri)) {
      throw new BaseException(ErrorCode.ALREADY_EXISTS, "Directory already exists: " + uri);
    }
    try {
<<<<<<< HEAD
      // Add a trailing slash to represent the directory if not present
      String dirPath = uri.toString();
      if (!dirPath.endsWith("/")) {
        dirPath += "/";
      }

      // Create a zero-byte file to represent the directory
      OutputFile outputFile = fileIO.newOutputFile(URI.create(dirPath + ".dir").getPath());
      outputFile.createOrOverwrite().close();
      LOGGER.info("Directory created: " + dirPath);
      return URI.create(dirPath);
=======
      Files.createDirectories(dirPath);
      LOGGER.debug("Directory created successfully: {}", dirPath);
>>>>>>> 364d21b2
    } catch (Exception e) {
      throw new RuntimeException("Failed to create directory: " + uri, e);
    }
  }

  public static void deleteDirectory(String path) {
    URI directoryUri = URI.create(toStandardizedURIString(path));
    validateURI(directoryUri);
    FileIO fileIO = fileIOFactory.getFileIO(directoryUri);
    fileIO.deleteFile(directoryUri.getPath());
    LOGGER.info("Directory deleted: " + directoryUri);
  }

<<<<<<< HEAD
  private static URI adjustLocalFileURI(URI fileUri) {
=======
  private static void deleteLocalDirectory(Path dirPath) throws IOException {
    if (Files.exists(dirPath)) {
      try (Stream<Path> walk = Files.walk(dirPath, FileVisitOption.FOLLOW_LINKS)) {
        walk.sorted(Comparator.reverseOrder())
            .forEach(
                path -> {
                  try {
                    Files.delete(path);
                  } catch (IOException e) {
                    throw new RuntimeException("Failed to delete " + path, e);
                  }
                });
      }
    } else {
      throw new IOException("Directory does not exist: " + dirPath);
    }
  }

  private static URI modifyS3Directory(URI parsedUri, boolean createOrDelete) {
    String bucketName = parsedUri.getHost();
    String path = parsedUri.getPath().substring(1); // Remove leading '/'
    String accessKey = properties.getProperty("aws.s3.accessKey");
    String secretKey = properties.getProperty("aws.s3.secretKey");
    String sessionToken = properties.getProperty("aws.s3.sessionToken");
    String region = properties.getProperty("aws.region");

    BasicSessionCredentials sessionCredentials =
        new BasicSessionCredentials(accessKey, secretKey, sessionToken);
    AmazonS3 s3Client =
        AmazonS3ClientBuilder.standard()
            .withCredentials(new AWSStaticCredentialsProvider(sessionCredentials))
            .withRegion(region)
            .build();

    if (createOrDelete) {

      if (!path.endsWith("/")) {
        path += "/";
      }
      if (s3Client.doesObjectExist(bucketName, path)) {
        throw new BaseException(ErrorCode.ALREADY_EXISTS, "Directory already exists: " + path);
      }
      try {
        // Create empty content
        byte[] emptyContent = new byte[0];
        ByteArrayInputStream emptyContentStream = new ByteArrayInputStream(emptyContent);

        // Set metadata for the empty content
        ObjectMetadata metadata = new ObjectMetadata();
        metadata.setContentLength(0);
        s3Client.putObject(new PutObjectRequest(bucketName, path, emptyContentStream, metadata));
        LOGGER.debug("Directory created successfully: {}", path);
        return URI.create(String.format("s3://%s/%s", bucketName, path));
      } catch (Exception e) {
        throw new BaseException(ErrorCode.INTERNAL, "Failed to create directory: " + path, e);
      }
    } else {
      ObjectListing listing;
      ListObjectsRequest req = new ListObjectsRequest().withBucketName(bucketName).withPrefix(path);
      do {
        listing = s3Client.listObjects(req);
        listing
            .getObjectSummaries()
            .forEach(
                object -> {
                  s3Client.deleteObject(bucketName, object.getKey());
                });
        req.setMarker(listing.getNextMarker());
      } while (listing.isTruncated());
      return URI.create(String.format("s3://%s/%s", bucketName, path));
    }
  }

  private static URI adjustFileUri(URI fileUri) {
>>>>>>> 364d21b2
    String uriString = fileUri.toString();
    // Ensure the URI starts with "file:///" for absolute paths
    if (uriString.startsWith("file:/") && !uriString.startsWith("file:///")) {
      uriString = "file://" + uriString.substring(5);
    }
    return URI.create(uriString);
  }

  public static String toStandardizedURIString(String inputPath) {
    try {
      // Check if the path is already a URI with a valid scheme
      URI uri = new URI(inputPath);
      // If it's a file URI, standardize it
      if (uri.getScheme() != null) {
        return switch (uri.getScheme()) {
          case "file" -> adjustLocalFileURI(uri).toString();
          case Constants.URI_SCHEME_S3, Constants.URI_SCHEME_ABFS, Constants.URI_SCHEME_ABFSS, Constants.URI_SCHEME_GS ->
                  uri.toString();
          default -> throw new BaseException(
                  ErrorCode.INVALID_ARGUMENT, "Unsupported URI scheme: " + uri.getScheme());
        };
      }
    } catch (URISyntaxException e) {
      // Not a valid URI, treat it as a file path
    }
    return Paths.get(inputPath).toUri().toString();
  }

  private static void validateURI(URI uri) {
    if (uri.getScheme() == null) {
      throw new BaseException(ErrorCode.INVALID_ARGUMENT, "Invalid path: " + uri.getPath());
    }
    URI normalized = uri.normalize();
    if (!normalized.getPath().startsWith(uri.getPath())) {
      throw new BaseException(ErrorCode.INVALID_ARGUMENT, "Normalization failed: " + uri.getPath());
    }
  }
}<|MERGE_RESOLUTION|>--- conflicted
+++ resolved
@@ -5,11 +5,6 @@
 import io.unitycatalog.server.service.credential.CredentialOperations;
 import io.unitycatalog.server.service.iceberg.FileIOFactory;
 import io.unitycatalog.server.utils.Constants;
-<<<<<<< HEAD
-import org.apache.iceberg.io.FileIO;
-import org.apache.iceberg.io.InputFile;
-import org.apache.iceberg.io.OutputFile;
-=======
 import io.unitycatalog.server.utils.ServerProperties;
 import java.io.ByteArrayInputStream;
 import java.io.IOException;
@@ -20,7 +15,9 @@
 import java.nio.file.Paths;
 import java.util.Comparator;
 import java.util.stream.Stream;
->>>>>>> 364d21b2
+import org.apache.iceberg.io.FileIO;
+import org.apache.iceberg.io.InputFile;
+import org.apache.iceberg.io.OutputFile;
 import org.slf4j.Logger;
 import org.slf4j.LoggerFactory;
 
@@ -30,13 +27,9 @@
 
 public class FileUtils {
   private static final Logger LOGGER = LoggerFactory.getLogger(FileUtils.class);
-<<<<<<< HEAD
-  private static final ServerPropertiesUtils properties = ServerPropertiesUtils.getInstance();
+  private static final ServerProperties properties = ServerProperties.getInstance();
   private static final CredentialOperations credentialOps = new CredentialOperations();
   private static final FileIOFactory fileIOFactory = new FileIOFactory(credentialOps);
-=======
-  private static final ServerProperties properties = ServerProperties.getInstance();
->>>>>>> 364d21b2
 
   private FileUtils() {}
 
@@ -66,7 +59,6 @@
       throw new BaseException(ErrorCode.ALREADY_EXISTS, "Directory already exists: " + uri);
     }
     try {
-<<<<<<< HEAD
       // Add a trailing slash to represent the directory if not present
       String dirPath = uri.toString();
       if (!dirPath.endsWith("/")) {
@@ -78,10 +70,6 @@
       outputFile.createOrOverwrite().close();
       LOGGER.info("Directory created: " + dirPath);
       return URI.create(dirPath);
-=======
-      Files.createDirectories(dirPath);
-      LOGGER.debug("Directory created successfully: {}", dirPath);
->>>>>>> 364d21b2
     } catch (Exception e) {
       throw new RuntimeException("Failed to create directory: " + uri, e);
     }
@@ -95,84 +83,7 @@
     LOGGER.info("Directory deleted: " + directoryUri);
   }
 
-<<<<<<< HEAD
   private static URI adjustLocalFileURI(URI fileUri) {
-=======
-  private static void deleteLocalDirectory(Path dirPath) throws IOException {
-    if (Files.exists(dirPath)) {
-      try (Stream<Path> walk = Files.walk(dirPath, FileVisitOption.FOLLOW_LINKS)) {
-        walk.sorted(Comparator.reverseOrder())
-            .forEach(
-                path -> {
-                  try {
-                    Files.delete(path);
-                  } catch (IOException e) {
-                    throw new RuntimeException("Failed to delete " + path, e);
-                  }
-                });
-      }
-    } else {
-      throw new IOException("Directory does not exist: " + dirPath);
-    }
-  }
-
-  private static URI modifyS3Directory(URI parsedUri, boolean createOrDelete) {
-    String bucketName = parsedUri.getHost();
-    String path = parsedUri.getPath().substring(1); // Remove leading '/'
-    String accessKey = properties.getProperty("aws.s3.accessKey");
-    String secretKey = properties.getProperty("aws.s3.secretKey");
-    String sessionToken = properties.getProperty("aws.s3.sessionToken");
-    String region = properties.getProperty("aws.region");
-
-    BasicSessionCredentials sessionCredentials =
-        new BasicSessionCredentials(accessKey, secretKey, sessionToken);
-    AmazonS3 s3Client =
-        AmazonS3ClientBuilder.standard()
-            .withCredentials(new AWSStaticCredentialsProvider(sessionCredentials))
-            .withRegion(region)
-            .build();
-
-    if (createOrDelete) {
-
-      if (!path.endsWith("/")) {
-        path += "/";
-      }
-      if (s3Client.doesObjectExist(bucketName, path)) {
-        throw new BaseException(ErrorCode.ALREADY_EXISTS, "Directory already exists: " + path);
-      }
-      try {
-        // Create empty content
-        byte[] emptyContent = new byte[0];
-        ByteArrayInputStream emptyContentStream = new ByteArrayInputStream(emptyContent);
-
-        // Set metadata for the empty content
-        ObjectMetadata metadata = new ObjectMetadata();
-        metadata.setContentLength(0);
-        s3Client.putObject(new PutObjectRequest(bucketName, path, emptyContentStream, metadata));
-        LOGGER.debug("Directory created successfully: {}", path);
-        return URI.create(String.format("s3://%s/%s", bucketName, path));
-      } catch (Exception e) {
-        throw new BaseException(ErrorCode.INTERNAL, "Failed to create directory: " + path, e);
-      }
-    } else {
-      ObjectListing listing;
-      ListObjectsRequest req = new ListObjectsRequest().withBucketName(bucketName).withPrefix(path);
-      do {
-        listing = s3Client.listObjects(req);
-        listing
-            .getObjectSummaries()
-            .forEach(
-                object -> {
-                  s3Client.deleteObject(bucketName, object.getKey());
-                });
-        req.setMarker(listing.getNextMarker());
-      } while (listing.isTruncated());
-      return URI.create(String.format("s3://%s/%s", bucketName, path));
-    }
-  }
-
-  private static URI adjustFileUri(URI fileUri) {
->>>>>>> 364d21b2
     String uriString = fileUri.toString();
     // Ensure the URI starts with "file:///" for absolute paths
     if (uriString.startsWith("file:/") && !uriString.startsWith("file:///")) {
