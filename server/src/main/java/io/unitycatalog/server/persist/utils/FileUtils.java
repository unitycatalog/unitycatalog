package io.unitycatalog.server.persist.utils;

import io.unitycatalog.server.exception.BaseException;
import io.unitycatalog.server.exception.ErrorCode;
import io.unitycatalog.server.service.credential.CredentialOperations;
import io.unitycatalog.server.service.iceberg.FileIOFactory;
import io.unitycatalog.server.utils.Constants;
import io.unitycatalog.server.utils.ServerProperties;
<<<<<<< HEAD
import java.io.ByteArrayInputStream;
import java.io.IOException;
import java.net.URI;
import java.nio.file.FileVisitOption;
import java.nio.file.Files;
import java.nio.file.Path;
import java.nio.file.Paths;
import java.util.Comparator;
import java.util.stream.Stream;
import org.apache.iceberg.io.FileIO;
import org.apache.iceberg.io.InputFile;
import org.apache.iceberg.io.OutputFile;
=======
import org.apache.iceberg.io.FileIO;
import org.apache.iceberg.io.InputFile;
>>>>>>> acc4d005
import org.slf4j.Logger;
import org.slf4j.LoggerFactory;

import java.net.URI;
import java.net.URISyntaxException;
import java.nio.file.Paths;

public class FileUtils {
  private static final Logger LOGGER = LoggerFactory.getLogger(FileUtils.class);
  private static final ServerProperties properties = ServerProperties.getInstance();
  private static final CredentialOperations credentialOps = new CredentialOperations();
  private static final FileIOFactory fileIOFactory = new FileIOFactory(credentialOps);

  private FileUtils() {}

  private static String getStorageRoot() {
    // Use local tmp directory as default storage root
    return properties.getProperty("storageRoot", "file:/tmp");
  }

  public static String createTableDirectory(String tableId) {
<<<<<<< HEAD
    URI standardURI = URI.create(toStandardizedURIString(getStorageRoot() + "/tables/" + tableId));
    return toStandardizedURIString(createDirectory(standardURI).toString());
  }

  public static boolean fileExists(FileIO fileIO, URI fileUri) {
    try {
      InputFile inputFile = fileIO.newInputFile(fileUri.getPath());
      return inputFile.exists(); // Returns true if the file exists, false otherwise
    } catch (Exception e) {
      return false;
=======
    String directoryUriString = toStandardizedURIString(getStorageRoot() + "/tables/" + tableId);
    URI directoryUri = URI.create(directoryUriString);
    validateURI(directoryUri);
    FileIO fileIO = fileIOFactory.getFileIO(directoryUri);
    if (fileExists(fileIO, directoryUri)) {
      throw new BaseException(ErrorCode.ALREADY_EXISTS, "Table directory already exists: " + directoryUri);
>>>>>>> acc4d005
    }
    return directoryUriString;
  }

<<<<<<< HEAD
  public static URI createDirectory(URI uri) {
    validateURI(uri);
    FileIO fileIO = fileIOFactory.getFileIO(uri);
    if (fileExists(fileIO, uri)) {
      throw new BaseException(ErrorCode.ALREADY_EXISTS, "Directory already exists: " + uri);
    }
    try {
      // Add a trailing slash to represent the directory if not present
      String dirPath = uri.getPath();
      LOGGER.info("Directory created: " + dirPath);
      return URI.create(dirPath);
    } catch (Exception e) {
      throw new RuntimeException("Failed to create directory: " + uri, e);
=======
  public static boolean fileExists(FileIO fileIO, URI fileUri) {
    try {
      InputFile inputFile = fileIO.newInputFile(fileUri.getPath());
      return inputFile.exists(); // Returns true if the file exists, false otherwise
    } catch (Exception e) {
      return false;
>>>>>>> acc4d005
    }
  }

  public static void deleteDirectory(String path) {
    URI directoryUri = URI.create(toStandardizedURIString(path));
    validateURI(directoryUri);
    FileIO fileIO = fileIOFactory.getFileIO(directoryUri);
    fileIO.deleteFile(directoryUri.getPath());
    LOGGER.info("Directory deleted: " + directoryUri);
  }

  private static URI adjustLocalFileURI(URI fileUri) {
    String uriString = fileUri.toString();
    // Ensure the URI starts with "file:///" for absolute paths
    if (uriString.startsWith("file:/") && !uriString.startsWith("file:///")) {
      uriString = "file://" + uriString.substring(5);
    }
    return URI.create(uriString);
  }

  public static String toStandardizedURIString(String inputPath) {
    try {
      // Check if the path is already a URI with a valid scheme
      URI uri = new URI(inputPath);
      // If it's a file URI, standardize it
      if (uri.getScheme() != null) {
        return switch (uri.getScheme()) {
          case "file" -> adjustLocalFileURI(uri).toString();
          case Constants.URI_SCHEME_S3, Constants.URI_SCHEME_ABFS, Constants.URI_SCHEME_ABFSS, Constants.URI_SCHEME_GS ->
                  uri.toString();
          default -> throw new BaseException(
                  ErrorCode.INVALID_ARGUMENT, "Unsupported URI scheme: " + uri.getScheme());
        };
      }
    } catch (URISyntaxException e) {
      // Not a valid URI, treat it as a file path
    }
    return Paths.get(inputPath).toUri().toString();
  }

  private static void validateURI(URI uri) {
    if (uri.getScheme() == null) {
      throw new BaseException(ErrorCode.INVALID_ARGUMENT, "Invalid path: " + uri.getPath());
    }
    URI normalized = uri.normalize();
    if (!normalized.getPath().startsWith(uri.getPath())) {
      throw new BaseException(ErrorCode.INVALID_ARGUMENT, "Normalization failed: " + uri.getPath());
    }
  }
}<|MERGE_RESOLUTION|>--- conflicted
+++ resolved
@@ -6,25 +6,14 @@
 import io.unitycatalog.server.service.iceberg.FileIOFactory;
 import io.unitycatalog.server.utils.Constants;
 import io.unitycatalog.server.utils.ServerProperties;
-<<<<<<< HEAD
-import java.io.ByteArrayInputStream;
-import java.io.IOException;
-import java.net.URI;
-import java.nio.file.FileVisitOption;
-import java.nio.file.Files;
-import java.nio.file.Path;
-import java.nio.file.Paths;
-import java.util.Comparator;
-import java.util.stream.Stream;
 import org.apache.iceberg.io.FileIO;
 import org.apache.iceberg.io.InputFile;
-import org.apache.iceberg.io.OutputFile;
-=======
-import org.apache.iceberg.io.FileIO;
-import org.apache.iceberg.io.InputFile;
->>>>>>> acc4d005
 import org.slf4j.Logger;
 import org.slf4j.LoggerFactory;
+
+import java.net.URI;
+import java.net.URISyntaxException;
+import java.nio.file.Paths;
 
 import java.net.URI;
 import java.net.URISyntaxException;
@@ -44,9 +33,14 @@
   }
 
   public static String createTableDirectory(String tableId) {
-<<<<<<< HEAD
-    URI standardURI = URI.create(toStandardizedURIString(getStorageRoot() + "/tables/" + tableId));
-    return toStandardizedURIString(createDirectory(standardURI).toString());
+    String directoryUriString = toStandardizedURIString(getStorageRoot() + "/tables/" + tableId);
+    URI directoryUri = URI.create(directoryUriString);
+    validateURI(directoryUri);
+    FileIO fileIO = fileIOFactory.getFileIO(directoryUri);
+    if (fileExists(fileIO, directoryUri)) {
+      throw new BaseException(ErrorCode.ALREADY_EXISTS, "Table directory already exists: " + directoryUri);
+    }
+    return directoryUriString;
   }
 
   public static boolean fileExists(FileIO fileIO, URI fileUri) {
@@ -55,19 +49,9 @@
       return inputFile.exists(); // Returns true if the file exists, false otherwise
     } catch (Exception e) {
       return false;
-=======
-    String directoryUriString = toStandardizedURIString(getStorageRoot() + "/tables/" + tableId);
-    URI directoryUri = URI.create(directoryUriString);
-    validateURI(directoryUri);
-    FileIO fileIO = fileIOFactory.getFileIO(directoryUri);
-    if (fileExists(fileIO, directoryUri)) {
-      throw new BaseException(ErrorCode.ALREADY_EXISTS, "Table directory already exists: " + directoryUri);
->>>>>>> acc4d005
     }
-    return directoryUriString;
   }
 
-<<<<<<< HEAD
   public static URI createDirectory(URI uri) {
     validateURI(uri);
     FileIO fileIO = fileIOFactory.getFileIO(uri);
@@ -81,14 +65,6 @@
       return URI.create(dirPath);
     } catch (Exception e) {
       throw new RuntimeException("Failed to create directory: " + uri, e);
-=======
-  public static boolean fileExists(FileIO fileIO, URI fileUri) {
-    try {
-      InputFile inputFile = fileIO.newInputFile(fileUri.getPath());
-      return inputFile.exists(); // Returns true if the file exists, false otherwise
-    } catch (Exception e) {
-      return false;
->>>>>>> acc4d005
     }
   }
 
