package io.unitycatalog.server.persist.utils;

import io.unitycatalog.server.exception.BaseException;
import io.unitycatalog.server.exception.ErrorCode;
<<<<<<< HEAD
=======
import io.unitycatalog.server.utils.Constants;
import java.io.ByteArrayInputStream;
>>>>>>> 4d52f55e
import java.io.IOException;
import java.net.URI;
import java.nio.file.FileVisitOption;
import java.nio.file.Files;
import java.nio.file.Path;
import java.nio.file.Paths;
import java.util.Comparator;
import java.util.stream.Stream;
import org.slf4j.Logger;
import org.slf4j.LoggerFactory;

public class FileUtils {
  private static final Logger LOGGER = LoggerFactory.getLogger(FileUtils.class);
  private static final ServerPropertiesUtils properties = ServerPropertiesUtils.getInstance();

  private FileUtils() {}

  private static String getStorageRoot() {
    return properties.getProperty("storageRoot");
  }

  private static String getDirectoryURI(String entityFullName) {
    return getStorageRoot() + "/" + entityFullName.replace(".", "/");
  }

  public static String createVolumeDirectory(String volumeName) {
    String absoluteUri = getDirectoryURI(volumeName);
    return createDirectory(absoluteUri).toString();
  }

  public static String createTableDirectory(
      String catalogName, String schemaName, String tableName) {
    String absoluteUri = getDirectoryURI(catalogName + "." + schemaName + ".tables." + tableName);
    return createDirectory(absoluteUri).toString();
  }

  private static URI createDirectory(String uri) {
    URI parsedUri = createURI(uri);
    validateURI(parsedUri);
    if (uri.startsWith("s3://")) {
      return modifyS3Directory(parsedUri, true);
    } else {
      return adjustFileUri(createLocalDirectory(Paths.get(parsedUri)));
    }
  }

  private static URI createURI(String uri) {
    if (uri.startsWith("s3://") || uri.startsWith("file:")) {
      return URI.create(uri);
    } else {
      return Paths.get(uri).toUri();
    }
  }

  private static URI createLocalDirectory(Path dirPath) {
    // Check if directory already exists
    if (Files.exists(dirPath)) {
      throw new BaseException(ErrorCode.ALREADY_EXISTS, "Directory already exists: " + dirPath);
    }
    // Create the directory
    try {
      Files.createDirectories(dirPath);
      LOGGER.debug("Directory created successfully: " + dirPath);
    } catch (Exception e) {
      throw new BaseException(ErrorCode.INTERNAL, "Failed to create directory: " + dirPath, e);
    }
    return dirPath.toUri();
  }

  public static void deleteDirectory(String path) {
    URI directoryUri = createURI(path);
    validateURI(directoryUri);
    if (directoryUri.getScheme() == null || directoryUri.getScheme().equals("file")) {
      try {
        deleteLocalDirectory(Paths.get(directoryUri));
      } catch (RuntimeException | IOException e) {
        throw new BaseException(ErrorCode.INTERNAL, "Failed to delete directory: " + path, e);
      }
    } else if (directoryUri.getScheme().equals("s3")) {
      modifyS3Directory(directoryUri, false);
    } else {
      throw new BaseException(
          ErrorCode.INVALID_ARGUMENT, "Unsupported URI scheme: " + directoryUri.getScheme());
    }
  }

  private static void deleteLocalDirectory(Path dirPath) throws IOException {
    if (Files.exists(dirPath)) {
      try (Stream<Path> walk = Files.walk(dirPath, FileVisitOption.FOLLOW_LINKS)) {
        walk.sorted(Comparator.reverseOrder())
            .forEach(
                path -> {
                  try {
                    Files.delete(path);
                  } catch (IOException e) {
                    throw new RuntimeException("Failed to delete " + path, e);
                  }
                });
      }
    } else {
      throw new IOException("Directory does not exist: " + dirPath);
    }
  }

  private static URI modifyS3Directory(URI parsedUri, boolean createOrDelete) {
    return null;
    /*    String bucketName = parsedUri.getHost();
    String path = parsedUri.getPath().substring(1); // Remove leading '/'
    String accessKey = ServerPropertiesUtils.getInstance().getProperty("aws.s3.accessKey");
    String secretKey = ServerPropertiesUtils.getInstance().getProperty("aws.s3.secretKey");
    String sessionToken = ServerPropertiesUtils.getInstance().getProperty("aws.s3.sessionToken");
    String region = ServerPropertiesUtils.getInstance().getProperty("aws.region");

    BasicSessionCredentials sessionCredentials =
        new BasicSessionCredentials(accessKey, secretKey, sessionToken);
    AmazonS3 s3Client =
        AmazonS3ClientBuilder.standard()
            .withCredentials(new AWSStaticCredentialsProvider(sessionCredentials))
            .withRegion(region)
            .build();

    if (createOrDelete) {

      if (!path.endsWith("/")) {
        path += "/";
      }
      if (s3Client.doesObjectExist(bucketName, path)) {
        throw new BaseException(ErrorCode.ALREADY_EXISTS, "Directory already exists: " + path);
      }
      try {
        // Create empty content
        byte[] emptyContent = new byte[0];
        ByteArrayInputStream emptyContentStream = new ByteArrayInputStream(emptyContent);

        // Set metadata for the empty content
        ObjectMetadata metadata = new ObjectMetadata();
        metadata.setContentLength(0);
        s3Client.putObject(new PutObjectRequest(bucketName, path, emptyContentStream, metadata));
        LOGGER.debug("Directory created successfully: " + path);
        return URI.create(String.format("s3://%s/%s", bucketName, path));
      } catch (Exception e) {
        throw new BaseException(ErrorCode.INTERNAL, "Failed to create directory: " + path, e);
      }
    } else {
      ObjectListing listing;
      ListObjectsRequest req = new ListObjectsRequest().withBucketName(bucketName).withPrefix(path);
      do {
        listing = s3Client.listObjects(req);
        listing
            .getObjectSummaries()
            .forEach(
                object -> {
                  s3Client.deleteObject(bucketName, object.getKey());
                });
        req.setMarker(listing.getNextMarker());
      } while (listing.isTruncated());
      return URI.create(String.format("s3://%s/%s", bucketName, path));*/
    // }
  }

  private static URI adjustFileUri(URI fileUri) {
    String uriString = fileUri.toString();
    // Ensure the URI starts with "file:///" for absolute paths
    if (uriString.startsWith("file:/") && !uriString.startsWith("file:///")) {
      uriString = "file://" + uriString.substring(5);
    }
    return URI.create(uriString);
  }

  public static String convertRelativePathToURI(String url) {
    if (url == null) {
      return null;
    }
    if (isSupportedCloudStorageUri(url)) {
      return url;
    } else {
      return adjustFileUri(createURI(url)).toString();
    }
  }

  public static boolean isSupportedCloudStorageUri(String url) {
    String scheme = URI.create(url).getScheme();
    return scheme != null && Constants.SUPPORTED_SCHEMES.contains(scheme);
  }

  private static void validateURI(URI uri) {
    if (uri.getScheme() == null) {
      throw new BaseException(ErrorCode.INVALID_ARGUMENT, "Invalid path: " + uri.getPath());
    }
    URI normalized = uri.normalize();
    if (!normalized.getPath().startsWith(uri.getPath())) {
      throw new BaseException(ErrorCode.INVALID_ARGUMENT, "Normalization failed: " + uri.getPath());
    }
  }
}<|MERGE_RESOLUTION|>--- conflicted
+++ resolved
@@ -2,11 +2,8 @@
 
 import io.unitycatalog.server.exception.BaseException;
 import io.unitycatalog.server.exception.ErrorCode;
-<<<<<<< HEAD
-=======
 import io.unitycatalog.server.utils.Constants;
-import java.io.ByteArrayInputStream;
->>>>>>> 4d52f55e
+
 import java.io.IOException;
 import java.net.URI;
 import java.nio.file.FileVisitOption;
@@ -112,7 +109,7 @@
   }
 
   private static URI modifyS3Directory(URI parsedUri, boolean createOrDelete) {
-    return null;
+    return parsedUri;
     /*    String bucketName = parsedUri.getHost();
     String path = parsedUri.getPath().substring(1); // Remove leading '/'
     String accessKey = ServerPropertiesUtils.getInstance().getProperty("aws.s3.accessKey");
