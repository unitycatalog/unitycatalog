--- conflicted
+++ resolved
@@ -2,7 +2,6 @@
 
 import io.unitycatalog.server.exception.BaseException;
 import io.unitycatalog.server.exception.ErrorCode;
-<<<<<<< HEAD
 import io.unitycatalog.server.model.CatalogInfo;
 import io.unitycatalog.server.model.CreateCatalog;
 import io.unitycatalog.server.model.ListCatalogsResponse;
@@ -13,14 +12,6 @@
 import io.unitycatalog.server.persist.utils.RepositoryUtils;
 import io.unitycatalog.server.utils.Constants;
 import io.unitycatalog.server.utils.ValidationUtils;
-=======
-import io.unitycatalog.server.model.*;
-import io.unitycatalog.server.persist.dao.CatalogInfoDAO;
-import io.unitycatalog.server.persist.dao.SchemaInfoDAO;
-import io.unitycatalog.server.utils.ValidationUtils;
-import lombok.Getter;
-import org.hibernate.query.Query;
->>>>>>> 84e3cac2
 import org.hibernate.Session;
 import org.hibernate.SessionFactory;
 import org.hibernate.Transaction;
@@ -34,13 +25,8 @@
 import java.util.stream.Collectors;
 
 public class CatalogRepository {
-<<<<<<< HEAD
     private static final CatalogRepository INSTANCE = new CatalogRepository();
-=======
-    @Getter
-    private static final CatalogRepository instance = new CatalogRepository();
     private static final SchemaRepository schemaRepository = SchemaRepository.getInstance();
->>>>>>> 84e3cac2
     private static final Logger LOGGER = LoggerFactory.getLogger(CatalogRepository.class);
     private static final SessionFactory SESSION_FACTORY = HibernateUtils.getSessionFactory();
     private CatalogRepository() {}
@@ -158,21 +144,12 @@
         }
     }
 
-<<<<<<< HEAD
-    public void deleteCatalog(String name) {
-        try (Session session = SESSION_FACTORY.openSession()) {
-=======
     public void deleteCatalog(String name, boolean force) {
         try (Session session = sessionFactory.openSession()) {
->>>>>>> 84e3cac2
             Transaction tx = session.beginTransaction();
             try {
                 CatalogInfoDAO catalogInfo = getCatalogDAO(session, name);
                 if (catalogInfo != null) {
-<<<<<<< HEAD
-                    PropertyRepository.findProperties(session, catalogInfo.getId(), Constants.CATALOG)
-                            .forEach(session::remove);
-=======
                     // Check if there are any schemas in the catalog
                     List<SchemaInfo> schemas = schemaRepository.listSchemas(session, catalogInfo.getId(),
                             catalogInfo.getName(),  Optional.of(1), Optional.empty()).getSchemas();
@@ -192,7 +169,8 @@
                             nextToken = listSchemasResponse.getNextPageToken();
                         } while (nextToken != null);
                     }
->>>>>>> 84e3cac2
+                    PropertyRepository.findProperties(session, catalogInfo.getId(), Constants.CATALOG)
+                            .forEach(session::remove);
                     session.remove(catalogInfo);
                     tx.commit();
                     LOGGER.info("Deleted catalog: {}", catalogInfo.getName());
