package io.unitycatalog.server.persist;

import io.unitycatalog.server.exception.BaseException;
import io.unitycatalog.server.exception.ErrorCode;
import io.unitycatalog.server.model.CatalogInfo;
import io.unitycatalog.server.model.ListCatalogsResponse;
import io.unitycatalog.server.persist.dao.CatalogInfoDAO;
import io.unitycatalog.server.utils.ValidationUtils;
import lombok.Getter;
import org.hibernate.query.Query;
import io.unitycatalog.server.model.CreateCatalog;
import io.unitycatalog.server.model.UpdateCatalog;
import org.hibernate.Session;
import org.hibernate.SessionFactory;
import org.hibernate.Transaction;
import org.slf4j.Logger;
import org.slf4j.LoggerFactory;

import java.util.Date;
import java.util.stream.Collectors;

public class CatalogRepository {
    @Getter
    private static final CatalogRepository instance = new CatalogRepository();
    private static final Logger LOGGER = LoggerFactory.getLogger(CatalogRepository.class);
    private static final SessionFactory sessionFactory = HibernateUtil.getSessionFactory();
    private CatalogRepository() {}

    public CatalogInfo addCatalog(CreateCatalog createCatalog) {
        ValidationUtils.validateSqlObjectName(createCatalog.getName());
        CatalogInfo catalogInfo = new CatalogInfo()
                .id(java.util.UUID.randomUUID().toString())
                .comment(createCatalog.getComment())
                .name(createCatalog.getName())
                .createdAt(System.currentTimeMillis())
                .properties(createCatalog.getProperties());

        try (Session session = sessionFactory.openSession()) {
            Transaction tx = session.beginTransaction();
            try {
                if (getCatalogDAO(session, createCatalog.getName()) != null) {
                    throw new BaseException(ErrorCode.ALREADY_EXISTS,
                            "Catalog already exists: " + createCatalog.getName());
                }
                CatalogInfoDAO catalogInfoDAO = CatalogInfoDAO.from(catalogInfo);
                catalogInfoDAO.getProperties().forEach(p -> p.setCatalog(catalogInfoDAO));
                session.persist(catalogInfoDAO);
                tx.commit();
<<<<<<< HEAD
                return catalogInfo;
=======
                LOGGER.info("Added catalog: {}",catalogInfo.getName());
                return CatalogInfoDAO.toCatalogInfo(catalogInfo);
>>>>>>> b33fa8e5
            } catch (Exception e) {
                tx.rollback();
                throw e;
            }
        }
    }

    public ListCatalogsResponse listCatalogs() {
        ListCatalogsResponse response = new ListCatalogsResponse();
        try (Session session = sessionFactory.openSession()) {
            session.setDefaultReadOnly(true);
            Transaction tx = session.beginTransaction();
            try {
                response.setCatalogs(session
                        .createQuery("from CatalogInfoDAO", CatalogInfoDAO.class).list()
                        .stream().map(CatalogInfoDAO::toCatalogInfo).collect(Collectors.toList()));
                tx.commit();
            } catch (Exception e) {
                tx.rollback();
                throw e;
            }
            return response;
        }
    }

    public CatalogInfo getCatalog(String name) {
        try (Session session = sessionFactory.openSession()) {
            session.setDefaultReadOnly(true);
            Transaction tx = session.beginTransaction();
            CatalogInfoDAO catalogInfoDAO;
            try {
                catalogInfoDAO = getCatalogDAO(session, name);
                tx.commit();
            } catch (Exception e) {
                tx.rollback();
                throw e;
            }
            if (catalogInfoDAO == null) {
                throw new BaseException(ErrorCode.NOT_FOUND, "Catalog not found: " + name);
            }
            return catalogInfoDAO.toCatalogInfo();
        }
    }

    public CatalogInfoDAO getCatalogDAO(Session session, String name) {
        Query<CatalogInfoDAO> query = session
                .createQuery("FROM CatalogInfoDAO WHERE name = :value", CatalogInfoDAO.class);
        query.setParameter("value", name);
        query.setMaxResults(1);
        return query.uniqueResult();
    }

    public CatalogInfo updateCatalog(String name, UpdateCatalog updateCatalog) {
        ValidationUtils.validateSqlObjectName(updateCatalog.getNewName());
        // cna make this just update once we have an identifier that is not the name
        try (Session session = sessionFactory.openSession()) {
            Transaction tx = session.beginTransaction();
            try {
                CatalogInfoDAO catalogInfoDAO = getCatalogDAO(session, name);
                if (catalogInfoDAO == null) {
                    throw new BaseException(ErrorCode.NOT_FOUND, "Catalog not found: " + name);
                }
                if (getCatalogDAO(session, updateCatalog.getNewName()) != null) {
                    throw new BaseException(ErrorCode.ALREADY_EXISTS,
                            "Catalog already exists: " + updateCatalog.getNewName());
                }
                catalogInfoDAO.setName(updateCatalog.getNewName());
                catalogInfoDAO.setComment(updateCatalog.getComment());
                catalogInfoDAO.setUpdatedAt(new Date());
                session.merge(catalogInfoDAO);
                tx.commit();
                return catalogInfoDAO.toCatalogInfo();
            } catch (Exception e) {
                tx.rollback();
                throw e;
            }
        }
    }

    public void deleteCatalog(String name) {
        try (Session session = sessionFactory.openSession()) {
            Transaction tx = session.beginTransaction();
            try {
                CatalogInfoDAO catalogInfo = getCatalogDAO(session, name);
                if (catalogInfo != null) {
                    session.remove(catalogInfo);
                    tx.commit();
                    LOGGER.info("Deleted catalog: {}", catalogInfo.getName());
                } else {
                    throw new BaseException(ErrorCode.NOT_FOUND, "Catalog not found: " + name);
                }
            } catch (Exception e) {
                tx.rollback();
                throw e;
            }
        }
    }
}<|MERGE_RESOLUTION|>--- conflicted
+++ resolved
@@ -46,12 +46,8 @@
                 catalogInfoDAO.getProperties().forEach(p -> p.setCatalog(catalogInfoDAO));
                 session.persist(catalogInfoDAO);
                 tx.commit();
-<<<<<<< HEAD
+                LOGGER.info("Added catalog: {}",catalogInfo.getName());
                 return catalogInfo;
-=======
-                LOGGER.info("Added catalog: {}",catalogInfo.getName());
-                return CatalogInfoDAO.toCatalogInfo(catalogInfo);
->>>>>>> b33fa8e5
             } catch (Exception e) {
                 tx.rollback();
                 throw e;
