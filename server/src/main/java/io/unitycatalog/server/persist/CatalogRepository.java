--- conflicted
+++ resolved
@@ -133,21 +133,14 @@
                     throw new BaseException(ErrorCode.ALREADY_EXISTS,
                             "Catalog already exists: " + updateCatalog.getNewName());
                 }
-<<<<<<< HEAD
                 if (updateCatalog.getNewName() != null) {
-                    catalogInfo.setName(updateCatalog.getNewName());
+                    catalogInfoDAO.setName(updateCatalog.getNewName());
                 }
                 if (updateCatalog.getComment() != null) {
-                    catalogInfo.setComment(updateCatalog.getComment());
+                    catalogInfoDAO.setComment(updateCatalog.getComment());
                 }
-                catalogInfo.setUpdatedAt(new Date());
-                session.merge(catalogInfo);
-=======
-                catalogInfoDAO.setName(updateCatalog.getNewName());
-                catalogInfoDAO.setComment(updateCatalog.getComment());
                 catalogInfoDAO.setUpdatedAt(new Date());
                 session.merge(catalogInfoDAO);
->>>>>>> ed2ad4af
                 tx.commit();
                 return catalogInfoDAO.toCatalogInfo();
             } catch (Exception e) {
