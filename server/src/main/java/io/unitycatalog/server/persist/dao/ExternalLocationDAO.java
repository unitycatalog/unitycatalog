package io.unitycatalog.server.persist.dao;

import io.unitycatalog.server.model.ExternalLocationInfo;
<<<<<<< HEAD
import jakarta.persistence.*;
import java.time.Instant;
import java.util.Date;
import java.util.UUID;
import lombok.*;
import lombok.experimental.SuperBuilder;
=======
import jakarta.persistence.Column;
import jakarta.persistence.Entity;
import jakarta.persistence.Table;
import lombok.*;
import lombok.experimental.SuperBuilder;

import java.time.Instant;
import java.util.Date;
import java.util.UUID;
>>>>>>> e9a1e994

@Entity
@Table(name = "uc_external_location")
// Lombok
@Getter
@Setter
@AllArgsConstructor
@NoArgsConstructor
@SuperBuilder
@EqualsAndHashCode(callSuper = true)
public class ExternalLocationDAO extends IdentifiableDAO {

  @Column(name = "url", nullable = false)
  private String url;

<<<<<<< HEAD
  @Column(name = "read_only", nullable = false)
  private Boolean readOnly;

  @Column(name = "comment")
  private String comment;
=======
    @Column(name = "comment")
    private String comment;
>>>>>>> e9a1e994

  @Column(name = "owner", nullable = false)
  private String owner;

  @Column(name = "access_point")
  private String accessPoint;

  @Column(name = "credential_id", nullable = false)
  private UUID credentialId;

  @Column(name = "created_at", nullable = false)
  private Date createdAt;

  @Column(name = "created_by", nullable = false)
  private String createdBy;

  @Column(name = "updated_at")
  private Date updatedAt;

  @Column(name = "updated_by")
  private String updatedBy;

<<<<<<< HEAD
  public static ExternalLocationDAO from(ExternalLocationInfo externalLocationInfo) {
    return ExternalLocationDAO.builder()
        .name(externalLocationInfo.getName())
        .url(externalLocationInfo.getUrl())
        .readOnly(externalLocationInfo.getReadOnly())
        .comment(externalLocationInfo.getComment())
        .owner(externalLocationInfo.getOwner())
        .accessPoint(externalLocationInfo.getAccessPoint())
        .credentialId(
            externalLocationInfo.getCredentialId() != null
                ? UUID.fromString(externalLocationInfo.getCredentialId())
                : null)
        .createdAt(
            externalLocationInfo.getCreatedAt() != null
                ? Date.from(Instant.ofEpochMilli(externalLocationInfo.getCreatedAt()))
                : new Date())
        .createdBy(externalLocationInfo.getCreatedBy())
        .updatedAt(
            externalLocationInfo.getUpdatedAt() != null
                ? Date.from(Instant.ofEpochMilli(externalLocationInfo.getUpdatedAt()))
                : null)
        .updatedBy(externalLocationInfo.getUpdatedBy())
        .build();
  }

  public ExternalLocationInfo toExternalLocationInfo() {
    return new ExternalLocationInfo()
        .name(getName())
        .url(getUrl())
        .readOnly(getReadOnly())
        .comment(getComment())
        .owner(getOwner())
        .accessPoint(getAccessPoint())
        .credentialId(getCredentialId() != null ? getCredentialId().toString() : null)
        .createdAt(getCreatedAt().getTime())
        .createdBy(getCreatedBy())
        .updatedAt(getUpdatedAt() != null ? getUpdatedAt().getTime() : null)
        .updatedBy(getUpdatedBy());
  }
=======
    public static ExternalLocationDAO from(ExternalLocationInfo externalLocationInfo) {
        return ExternalLocationDAO.builder()
                .name(externalLocationInfo.getName())
                .url(externalLocationInfo.getUrl())
                .comment(externalLocationInfo.getComment())
                .owner(externalLocationInfo.getOwner())
                .accessPoint(externalLocationInfo.getAccessPoint())
                .credentialId(
                        externalLocationInfo.getCredentialId() != null
                                ? UUID.fromString(externalLocationInfo.getCredentialId())
                                : null)
                .createdAt(
                        externalLocationInfo.getCreatedAt() != null
                                ? Date.from(Instant.ofEpochMilli(externalLocationInfo.getCreatedAt()))
                                : new Date())
                .createdBy(externalLocationInfo.getCreatedBy())
                .updatedAt(
                        externalLocationInfo.getUpdatedAt() != null
                                ? Date.from(Instant.ofEpochMilli(externalLocationInfo.getUpdatedAt()))
                                : null)
                .updatedBy(externalLocationInfo.getUpdatedBy())
                .build();
    }

    public ExternalLocationInfo toExternalLocation() {
        return new ExternalLocationInfo()
                .name(getName())
                .url(getUrl())
                .comment(getComment())
                .owner(getOwner())
                .accessPoint(getAccessPoint())
                .credentialId(getCredentialId() != null ? getCredentialId().toString() : null)
                .createdAt(getCreatedAt().getTime())
                .createdBy(getCreatedBy())
                .updatedAt(getUpdatedAt() != null ? getUpdatedAt().getTime() : null)
                .updatedBy(getUpdatedBy());
    }
>>>>>>> e9a1e994
}<|MERGE_RESOLUTION|>--- conflicted
+++ resolved
@@ -1,14 +1,6 @@
 package io.unitycatalog.server.persist.dao;
 
 import io.unitycatalog.server.model.ExternalLocationInfo;
-<<<<<<< HEAD
-import jakarta.persistence.*;
-import java.time.Instant;
-import java.util.Date;
-import java.util.UUID;
-import lombok.*;
-import lombok.experimental.SuperBuilder;
-=======
 import jakarta.persistence.Column;
 import jakarta.persistence.Entity;
 import jakarta.persistence.Table;
@@ -18,7 +10,6 @@
 import java.time.Instant;
 import java.util.Date;
 import java.util.UUID;
->>>>>>> e9a1e994
 
 @Entity
 @Table(name = "uc_external_location")
@@ -34,16 +25,8 @@
   @Column(name = "url", nullable = false)
   private String url;
 
-<<<<<<< HEAD
-  @Column(name = "read_only", nullable = false)
-  private Boolean readOnly;
-
-  @Column(name = "comment")
-  private String comment;
-=======
     @Column(name = "comment")
     private String comment;
->>>>>>> e9a1e994
 
   @Column(name = "owner", nullable = false)
   private String owner;
@@ -66,47 +49,6 @@
   @Column(name = "updated_by")
   private String updatedBy;
 
-<<<<<<< HEAD
-  public static ExternalLocationDAO from(ExternalLocationInfo externalLocationInfo) {
-    return ExternalLocationDAO.builder()
-        .name(externalLocationInfo.getName())
-        .url(externalLocationInfo.getUrl())
-        .readOnly(externalLocationInfo.getReadOnly())
-        .comment(externalLocationInfo.getComment())
-        .owner(externalLocationInfo.getOwner())
-        .accessPoint(externalLocationInfo.getAccessPoint())
-        .credentialId(
-            externalLocationInfo.getCredentialId() != null
-                ? UUID.fromString(externalLocationInfo.getCredentialId())
-                : null)
-        .createdAt(
-            externalLocationInfo.getCreatedAt() != null
-                ? Date.from(Instant.ofEpochMilli(externalLocationInfo.getCreatedAt()))
-                : new Date())
-        .createdBy(externalLocationInfo.getCreatedBy())
-        .updatedAt(
-            externalLocationInfo.getUpdatedAt() != null
-                ? Date.from(Instant.ofEpochMilli(externalLocationInfo.getUpdatedAt()))
-                : null)
-        .updatedBy(externalLocationInfo.getUpdatedBy())
-        .build();
-  }
-
-  public ExternalLocationInfo toExternalLocationInfo() {
-    return new ExternalLocationInfo()
-        .name(getName())
-        .url(getUrl())
-        .readOnly(getReadOnly())
-        .comment(getComment())
-        .owner(getOwner())
-        .accessPoint(getAccessPoint())
-        .credentialId(getCredentialId() != null ? getCredentialId().toString() : null)
-        .createdAt(getCreatedAt().getTime())
-        .createdBy(getCreatedBy())
-        .updatedAt(getUpdatedAt() != null ? getUpdatedAt().getTime() : null)
-        .updatedBy(getUpdatedBy());
-  }
-=======
     public static ExternalLocationDAO from(ExternalLocationInfo externalLocationInfo) {
         return ExternalLocationDAO.builder()
                 .name(externalLocationInfo.getName())
@@ -144,5 +86,4 @@
                 .updatedAt(getUpdatedAt() != null ? getUpdatedAt().getTime() : null)
                 .updatedBy(getUpdatedBy());
     }
->>>>>>> e9a1e994
 }