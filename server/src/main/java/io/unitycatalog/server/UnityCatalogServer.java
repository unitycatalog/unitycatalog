--- conflicted
+++ resolved
@@ -127,22 +127,13 @@
 
     // Add support for Unity Catalog APIs
     AuthService authService = new AuthService(securityContext);
-<<<<<<< HEAD
     PermissionService permissionService = new PermissionService(authorizer);
-    Scim2UserService Scim2UserService = new Scim2UserService(authorizer);
+    Scim2UserService scim2UserService = new Scim2UserService(authorizer);
     CatalogService catalogService = new CatalogService(authorizer);
     SchemaService schemaService = new SchemaService(authorizer);
     VolumeService volumeService = new VolumeService(authorizer);
     TableService tableService = new TableService(authorizer);
     FunctionService functionService = new FunctionService(authorizer);
-=======
-    Scim2UserService scim2UserService = new Scim2UserService();
-    CatalogService catalogService = new CatalogService();
-    SchemaService schemaService = new SchemaService();
-    VolumeService volumeService = new VolumeService();
-    TableService tableService = new TableService();
-    FunctionService functionService = new FunctionService();
->>>>>>> 4d52f55e
     ModelService modelService = new ModelService();
     TemporaryTableCredentialsService temporaryTableCredentialsService =
         new TemporaryTableCredentialsService(credentialOperations);
@@ -152,16 +143,12 @@
         new TemporaryModelVersionCredentialsService(credentialOperations);
     sb.service("/", (ctx, req) -> HttpResponse.of("Hello, Unity Catalog!"))
         .annotatedService(controlPath + "auth", authService, unityConverterFunction)
-<<<<<<< HEAD
-        .annotatedService(controlPath + "scim2/Users", Scim2UserService)
-        .annotatedService(basePath + "permissions", permissionService)
-=======
         .annotatedService(
             controlPath + "scim2/Users",
             scim2UserService,
             unityConverterFunction,
             scimResponseFunction)
->>>>>>> 4d52f55e
+        .annotatedService(basePath + "permissions", permissionService)
         .annotatedService(basePath + "catalogs", catalogService, unityConverterFunction)
         .annotatedService(basePath + "schemas", schemaService, unityConverterFunction)
         .annotatedService(basePath + "volumes", volumeService, unityConverterFunction)
