package io.unitycatalog.server;

import static io.unitycatalog.server.security.SecurityContext.Issuers.INTERNAL;

import com.fasterxml.jackson.annotation.JsonInclude;
import com.fasterxml.jackson.databind.DeserializationFeature;
import com.fasterxml.jackson.databind.ObjectMapper;
import com.fasterxml.jackson.databind.SerializationFeature;
import com.fasterxml.jackson.databind.json.JsonMapper;
import com.linecorp.armeria.common.HttpResponse;
import com.linecorp.armeria.server.Server;
import com.linecorp.armeria.server.ServerBuilder;
import com.linecorp.armeria.server.annotation.JacksonRequestConverterFunction;
import com.linecorp.armeria.server.annotation.JacksonResponseConverterFunction;
import com.linecorp.armeria.server.docs.DocService;
import io.unitycatalog.server.auth.AllowingAuthorizer;
import io.unitycatalog.server.auth.JCasbinAuthorizer;
import io.unitycatalog.server.auth.UnityCatalogAuthorizer;
import io.unitycatalog.server.auth.decorator.UnityAccessDecorator;
import io.unitycatalog.server.auth.decorator.UnityAccessUtil;
import io.unitycatalog.server.exception.BaseException;
import io.unitycatalog.server.exception.ErrorCode;
import io.unitycatalog.server.exception.ExceptionHandlingDecorator;
import io.unitycatalog.server.exception.GlobalExceptionHandler;
import io.unitycatalog.server.persist.Repositories;
import io.unitycatalog.server.persist.utils.HibernateConfigurator;
import io.unitycatalog.server.security.SecurityConfiguration;
import io.unitycatalog.server.security.SecurityContext;
import io.unitycatalog.server.service.*;
import io.unitycatalog.server.service.credential.CloudCredentialVendor;
import io.unitycatalog.server.service.credential.aws.AwsCredentialVendor;
import io.unitycatalog.server.service.credential.azure.AzureCredentialVendor;
import io.unitycatalog.server.service.credential.gcp.GcpCredentialVendor;
import io.unitycatalog.server.service.iceberg.FileIOFactory;
import io.unitycatalog.server.service.iceberg.MetadataService;
import io.unitycatalog.server.service.iceberg.TableConfigService;
import io.unitycatalog.server.utils.OptionParser;
import io.unitycatalog.server.utils.RESTObjectMapper;
import io.unitycatalog.server.utils.ServerProperties;
import io.unitycatalog.server.utils.VersionUtils;
import io.vertx.core.Verticle;
import io.vertx.core.Vertx;
import java.nio.file.Path;
import org.apache.logging.log4j.core.config.Configurator;
import org.slf4j.Logger;
import org.slf4j.LoggerFactory;

public class UnityCatalogServer {
  private static final Logger LOGGER = LoggerFactory.getLogger(UnityCatalogServer.class);
  private static final String BASE_PATH = "/api/2.1/unity-catalog/";
  private static final String CONTROL_PATH = "/api/1.0/unity-control/";
  private static final int DEFAULT_PORT = 8080;
  public static final String SERVER_PROPERTIES_FILE = "etc/conf/server.properties";
  private final Server server;
  private final ServerProperties serverProperties;
  private final SecurityContext securityContext;

  static {
    System.setProperty("log4j.configurationFile", "etc/conf/server.log4j2.properties");
    Configurator.initialize(null, "etc/conf/server.log4j2.properties");
  }

  public UnityCatalogServer() {
    this(UnityCatalogServer.builder());
  }

  private UnityCatalogServer(UnityCatalogServer.Builder unityCatalogServerBuilder) {
    setDefaults(unityCatalogServerBuilder);
    Path configurationFolder = Path.of("etc", "conf");
    SecurityConfiguration securityConfiguration = new SecurityConfiguration(configurationFolder);

    this.securityContext =
        new SecurityContext(configurationFolder, securityConfiguration, "server", INTERNAL);
    this.serverProperties = unityCatalogServerBuilder.serverProperties;
    this.server = initializeServer(unityCatalogServerBuilder);
  }

  private void setDefaults(UnityCatalogServer.Builder unityCatalogServerBuilder) {
    if (unityCatalogServerBuilder.port == 0) {
      unityCatalogServerBuilder.port(DEFAULT_PORT);
    }
    if (unityCatalogServerBuilder.serverProperties == null) {
      unityCatalogServerBuilder.serverProperties(new ServerProperties(SERVER_PROPERTIES_FILE));
    }
    if (unityCatalogServerBuilder.cloudCredentialVendor == null) {
      AwsCredentialVendor awsCredentialVendor =
          new AwsCredentialVendor(unityCatalogServerBuilder.serverProperties);
      AzureCredentialVendor azureCredentialVendor =
          new AzureCredentialVendor(unityCatalogServerBuilder.serverProperties);
      GcpCredentialVendor gcpCredentialVendor =
          new GcpCredentialVendor(unityCatalogServerBuilder.serverProperties);
      CloudCredentialVendor cloudCredentialVendor =
          new CloudCredentialVendor(
              awsCredentialVendor, azureCredentialVendor, gcpCredentialVendor);
      unityCatalogServerBuilder.credentialOperations(cloudCredentialVendor);
    }
  }

  private Server initializeServer(UnityCatalogServer.Builder unityCatalogServerBuilder) {
    ServerBuilder armeriaServerBuilder =
        Server.builder()
            .http(unityCatalogServerBuilder.port)
            .serviceUnder("/docs", new DocService());

    // Init hibernate
    HibernateConfigurator hibernateConfigurator =
        new HibernateConfigurator(unityCatalogServerBuilder.serverProperties);
    // Init all repositories
    Repositories repositories =
        new Repositories(hibernateConfigurator.getSessionFactory(), serverProperties);
    // Init metastore
    repositories.getMetastoreRepository().initMetastoreIfNeeded();
    // Init authorizer
    UnityCatalogAuthorizer authorizer =
        initializeAuthorizer(
            unityCatalogServerBuilder.serverProperties, hibernateConfigurator, repositories);
    // Init services
    addApiServices(armeriaServerBuilder, unityCatalogServerBuilder, authorizer, repositories);
    // Init security decorators
    addSecurityDecorators(
        armeriaServerBuilder, unityCatalogServerBuilder.serverProperties, authorizer, repositories);

    return armeriaServerBuilder.build();
  }

  private UnityCatalogAuthorizer initializeAuthorizer(
      ServerProperties serverProperties,
      HibernateConfigurator hibernateConfigurator,
      Repositories repositories) {
    if (serverProperties.isAuthorizationEnabled()) {
      try {
        LOGGER.info("Initializing JCasbinAuthorizer...");
        UnityCatalogAuthorizer authorizer = new JCasbinAuthorizer(hibernateConfigurator);
        new UnityAccessUtil(repositories).initializeAdmin(authorizer);
        return authorizer;
      } catch (Exception e) {
        throw new BaseException(ErrorCode.INTERNAL, "Problem initializing authorizer.");
      }
    } else {
      LOGGER.info("Authorization disabled. Using AllowingAuthorizer.");
      return new AllowingAuthorizer();
    }
  }

  private void addApiServices(
      ServerBuilder armeriaServerBuilder,
      UnityCatalogServer.Builder unityCatalogServerBuilder,
      UnityCatalogAuthorizer authorizer,
      Repositories repositories) {
    LOGGER.info("Adding Unity Catalog API services...");
    CloudCredentialVendor cloudCredentialVendor = unityCatalogServerBuilder.cloudCredentialVendor;

    // Add support for Unity Catalog APIs
    AuthService authService =
        new AuthService(securityContext, unityCatalogServerBuilder.serverProperties, repositories);
    PermissionService permissionService = new PermissionService(authorizer, repositories);
    Scim2UserService scim2UserService = new Scim2UserService(authorizer, repositories);
    Scim2SelfService scim2SelfService = new Scim2SelfService(authorizer, repositories);
    CatalogService catalogService = new CatalogService(authorizer, repositories);
    SchemaService schemaService = new SchemaService(authorizer, repositories);
    VolumeService volumeService = new VolumeService(authorizer, repositories);
    TableService tableService = new TableService(authorizer, repositories);
    FunctionService functionService = new FunctionService(authorizer, repositories);
    ModelService modelService = new ModelService(authorizer, repositories);
<<<<<<< HEAD
    ExternalLocationService externalLocationService =
        new ExternalLocationService(authorizer, repositories);
    StorageCredentialService storageCredentialService =
        new StorageCredentialService(authorizer, repositories);
=======
    CredentialService credentialService = new CredentialService(authorizer, repositories);
>>>>>>> e19dfa8c
    MetastoreService metastoreService = new MetastoreService(repositories);
    // TODO: combine these into a single service in a follow-up PR
    TemporaryTableCredentialsService temporaryTableCredentialsService =
        new TemporaryTableCredentialsService(authorizer, cloudCredentialVendor, repositories);
    TemporaryVolumeCredentialsService temporaryVolumeCredentialsService =
        new TemporaryVolumeCredentialsService(authorizer, cloudCredentialVendor, repositories);
    TemporaryModelVersionCredentialsService temporaryModelVersionCredentialsService =
        new TemporaryModelVersionCredentialsService(
            authorizer, cloudCredentialVendor, repositories);
    TemporaryPathCredentialsService temporaryPathCredentialsService =
        new TemporaryPathCredentialsService(cloudCredentialVendor);

    JacksonRequestConverterFunction requestConverterFunction =
        new JacksonRequestConverterFunction(
            JsonMapper.builder()
                .disable(DeserializationFeature.FAIL_ON_UNKNOWN_PROPERTIES)
                .build());
    JacksonResponseConverterFunction scimResponseConverterFunction =
        new JacksonResponseConverterFunction(
            JsonMapper.builder()
                .disable(SerializationFeature.WRITE_DATES_AS_TIMESTAMPS)
                .serializationInclusion(JsonInclude.Include.NON_NULL)
                .build());
    armeriaServerBuilder
        .service("/", (ctx, req) -> HttpResponse.of("Hello, Unity Catalog!"))
        .annotatedService(CONTROL_PATH + "auth", authService, requestConverterFunction)
        .annotatedService(
            CONTROL_PATH + "scim2/Users",
            scim2UserService,
            requestConverterFunction,
            scimResponseConverterFunction)
        .annotatedService(
            CONTROL_PATH + "scim2/Me",
            scim2SelfService,
            requestConverterFunction,
            scimResponseConverterFunction)
        .annotatedService(BASE_PATH + "permissions", permissionService)
        .annotatedService(BASE_PATH + "catalogs", catalogService, requestConverterFunction)
        .annotatedService(BASE_PATH + "schemas", schemaService, requestConverterFunction)
        .annotatedService(BASE_PATH + "volumes", volumeService, requestConverterFunction)
        .annotatedService(BASE_PATH + "tables", tableService, requestConverterFunction)
        .annotatedService(BASE_PATH + "functions", functionService, requestConverterFunction)
        .annotatedService(BASE_PATH + "models", modelService, requestConverterFunction)
        .annotatedService(BASE_PATH, metastoreService, requestConverterFunction)
        .annotatedService(
            BASE_PATH + "temporary-table-credentials",
            temporaryTableCredentialsService,
            requestConverterFunction)
        .annotatedService(
            BASE_PATH + "temporary-volume-credentials",
            temporaryVolumeCredentialsService,
            requestConverterFunction)
        .annotatedService(
            BASE_PATH + "temporary-model-version-credentials",
            temporaryModelVersionCredentialsService,
            requestConverterFunction)
        .annotatedService(
            BASE_PATH + "temporary-path-credentials",
            temporaryPathCredentialsService,
            requestConverterFunction)
<<<<<<< HEAD
        .annotatedService(
            BASE_PATH + "external-locations", externalLocationService, requestConverterFunction)
        .annotatedService(
            BASE_PATH + "storage-credentials", storageCredentialService, requestConverterFunction);
=======
        .annotatedService(BASE_PATH + "credentials", credentialService, requestConverterFunction);
>>>>>>> e19dfa8c

    addIcebergApiServices(
        armeriaServerBuilder,
        unityCatalogServerBuilder.serverProperties,
        unityCatalogServerBuilder.cloudCredentialVendor,
        catalogService,
        schemaService,
        tableService,
        repositories);
  }

  private void addIcebergApiServices(
      ServerBuilder armeriaServerBuilder,
      ServerProperties serverProperties,
      CloudCredentialVendor cloudCredentialVendor,
      CatalogService catalogService,
      SchemaService schemaService,
      TableService tableService,
      Repositories repositories) {
    LOGGER.info("Adding Iceberg services...");

    // Add support for Iceberg REST APIs
    ObjectMapper icebergMapper = RESTObjectMapper.mapper();
    JacksonRequestConverterFunction icebergRequestConverter =
        new JacksonRequestConverterFunction(icebergMapper);
    JacksonResponseConverterFunction icebergResponseConverter =
        new JacksonResponseConverterFunction(icebergMapper);
    MetadataService metadataService =
        new MetadataService(new FileIOFactory(cloudCredentialVendor, serverProperties));
    TableConfigService tableConfigService =
        new TableConfigService(cloudCredentialVendor, serverProperties);

    armeriaServerBuilder.annotatedService(
        BASE_PATH + "iceberg",
        new IcebergRestCatalogService(
            catalogService,
            schemaService,
            tableService,
            tableConfigService,
            metadataService,
            repositories),
        icebergRequestConverter,
        icebergResponseConverter);
  }

  private void addSecurityDecorators(
      ServerBuilder armeriaServerBuilder,
      ServerProperties serverProperties,
      UnityCatalogAuthorizer authorizer,
      Repositories repositories) {
    // TODO: eventually might want to make this secure-by-default.
    if (serverProperties.isAuthorizationEnabled()) {
      LOGGER.info("Enabling security decorators...");

      // Note: Decorators are applied in reverse order.
      UnityAccessDecorator accessDecorator = new UnityAccessDecorator(authorizer, repositories);
      armeriaServerBuilder.routeDecorator().pathPrefix(BASE_PATH).build(accessDecorator);
      armeriaServerBuilder
          .routeDecorator()
          .pathPrefix(CONTROL_PATH)
          .exclude(CONTROL_PATH + "auth/tokens")
          .build(accessDecorator);

      AuthDecorator authDecorator = new AuthDecorator(securityContext, repositories);
      armeriaServerBuilder.routeDecorator().pathPrefix(BASE_PATH).build(authDecorator);
      armeriaServerBuilder
          .routeDecorator()
          .pathPrefix(CONTROL_PATH)
          .exclude(CONTROL_PATH + "auth/tokens")
          .build(authDecorator);

      ExceptionHandlingDecorator exceptionDecorator =
          new ExceptionHandlingDecorator(new GlobalExceptionHandler());
      armeriaServerBuilder.decorator(exceptionDecorator);
    }
  }

  public static void main(String[] args) {
    OptionParser options = new OptionParser();
    options.parse(args);
    // Start Unity Catalog server
    UnityCatalogServer unityCatalogServer =
        UnityCatalogServer.builder().port(options.getPort() + 1).build();
    unityCatalogServer.printArt();
    unityCatalogServer.start();
    // Start URL transcoder
    Vertx vertx = Vertx.vertx();
    Verticle transcodeVerticle =
        new URLTranscoderVerticle(options.getPort(), options.getPort() + 1);
    vertx.deployVerticle(transcodeVerticle);
  }

  public void start() {
    LOGGER.info("Starting Unity Catalog server...");
    server.start().join();
    LOGGER.info("Unity Catalog server started.");
  }

  public void stop() {
    server.stop().join();
    LOGGER.info("Unity Catalog server stopped.");
  }

  private void printArt() {
    String art =
        "################################################################### \n"
            + "#  _    _       _ _            _____      _        _              #\n"
            + "# | |  | |     (_) |          / ____|    | |      | |             #\n"
            + "# | |  | |_ __  _| |_ _   _  | |     __ _| |_ __ _| | ___   __ _  #\n"
            + "# | |  | | '_ \\| | __| | | | | |    / _` | __/ _` | |/ _ \\ / _` | #\n"
            + "# | |__| | | | | | |_| |_| | | |___| (_| | || (_| | | (_) | (_| | #\n"
            + "#  \\____/|_| |_|_|\\__|\\__, |  \\_____\\__,_|\\__\\__,_|_|\\___/ \\__, | #\n"
            + "#                      __/ |                                __/ | #\n"
            + "#                     |___/               "
            + String.format("%15s", ("v" + VersionUtils.VERSION))
            + "  |___/  #\n"
            + "###################################################################\n";
    System.out.println(art);
  }

  public static UnityCatalogServer.Builder builder() {
    return new UnityCatalogServer.Builder();
  }

  public static class Builder {
    private int port;
    private ServerProperties serverProperties;
    private CloudCredentialVendor cloudCredentialVendor;

    private Builder() {}

    public UnityCatalogServer.Builder port(int port) {
      this.port = port;
      return this;
    }

    public UnityCatalogServer.Builder serverProperties(ServerProperties serverProperties) {
      this.serverProperties = serverProperties;
      return this;
    }

    public UnityCatalogServer.Builder credentialOperations(
        CloudCredentialVendor cloudCredentialVendor) {
      this.cloudCredentialVendor = cloudCredentialVendor;
      return this;
    }

    public UnityCatalogServer build() {
      return new UnityCatalogServer(this);
    }
  }
}<|MERGE_RESOLUTION|>--- conflicted
+++ resolved
@@ -162,14 +162,9 @@
     TableService tableService = new TableService(authorizer, repositories);
     FunctionService functionService = new FunctionService(authorizer, repositories);
     ModelService modelService = new ModelService(authorizer, repositories);
-<<<<<<< HEAD
+    CredentialService credentialService = new CredentialService(authorizer, repositories);
     ExternalLocationService externalLocationService =
         new ExternalLocationService(authorizer, repositories);
-    StorageCredentialService storageCredentialService =
-        new StorageCredentialService(authorizer, repositories);
-=======
-    CredentialService credentialService = new CredentialService(authorizer, repositories);
->>>>>>> e19dfa8c
     MetastoreService metastoreService = new MetastoreService(repositories);
     // TODO: combine these into a single service in a follow-up PR
     TemporaryTableCredentialsService temporaryTableCredentialsService =
@@ -230,15 +225,10 @@
             BASE_PATH + "temporary-path-credentials",
             temporaryPathCredentialsService,
             requestConverterFunction)
-<<<<<<< HEAD
-        .annotatedService(
-            BASE_PATH + "external-locations", externalLocationService, requestConverterFunction)
-        .annotatedService(
-            BASE_PATH + "storage-credentials", storageCredentialService, requestConverterFunction);
-=======
-        .annotatedService(BASE_PATH + "credentials", credentialService, requestConverterFunction);
->>>>>>> e19dfa8c
-
+        .annotatedService(BASE_PATH + "credentials", credentialService,
+            requestConverterFunction)
+        .annotatedService(
+            BASE_PATH + "external-locations", externalLocationService, requestConverterFunction);
     addIcebergApiServices(
         armeriaServerBuilder,
         unityCatalogServerBuilder.serverProperties,
