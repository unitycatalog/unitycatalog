package io.unitycatalog.server;

import static io.unitycatalog.server.security.SecurityContext.Issuers.INTERNAL;

import com.fasterxml.jackson.annotation.JsonInclude;
import com.fasterxml.jackson.databind.DeserializationFeature;
import com.fasterxml.jackson.databind.ObjectMapper;
import com.fasterxml.jackson.databind.SerializationFeature;
import com.fasterxml.jackson.databind.json.JsonMapper;
import com.linecorp.armeria.common.HttpResponse;
import com.linecorp.armeria.server.Server;
import com.linecorp.armeria.server.ServerBuilder;
import com.linecorp.armeria.server.annotation.JacksonRequestConverterFunction;
import com.linecorp.armeria.server.annotation.JacksonResponseConverterFunction;
import com.linecorp.armeria.server.docs.DocService;
import io.unitycatalog.server.auth.AllowingAuthorizer;
import io.unitycatalog.server.auth.JCasbinAuthorizer;
import io.unitycatalog.server.auth.UnityCatalogAuthorizer;
import io.unitycatalog.server.auth.decorator.UnityAccessDecorator;
import io.unitycatalog.server.auth.decorator.UnityAccessUtil;
import io.unitycatalog.server.exception.BaseException;
import io.unitycatalog.server.exception.ErrorCode;
import io.unitycatalog.server.exception.ExceptionHandlingDecorator;
import io.unitycatalog.server.exception.GlobalExceptionHandler;
import io.unitycatalog.server.persist.MetastoreRepository;
import io.unitycatalog.server.persist.RepositoryFactory;
import io.unitycatalog.server.persist.utils.HibernateConfigurator;
import io.unitycatalog.server.security.SecurityConfiguration;
import io.unitycatalog.server.security.SecurityContext;
import io.unitycatalog.server.service.*;
import io.unitycatalog.server.service.credential.CredentialOperations;
import io.unitycatalog.server.service.credential.aws.AwsCredentialVendor;
import io.unitycatalog.server.service.credential.azure.AzureCredentialVendor;
import io.unitycatalog.server.service.credential.gcp.GcpCredentialVendor;
import io.unitycatalog.server.service.iceberg.FileIOFactory;
import io.unitycatalog.server.service.iceberg.MetadataService;
import io.unitycatalog.server.service.iceberg.TableConfigService;
import io.unitycatalog.server.utils.OptionParser;
import io.unitycatalog.server.utils.RESTObjectMapper;
import io.unitycatalog.server.utils.ServerProperties;
import io.unitycatalog.server.utils.VersionUtils;
import io.vertx.core.Verticle;
import io.vertx.core.Vertx;
import java.nio.file.Path;
import org.apache.logging.log4j.core.config.Configurator;
import org.slf4j.Logger;
import org.slf4j.LoggerFactory;

public class UnityCatalogServer {
  private static final Logger LOGGER = LoggerFactory.getLogger(UnityCatalogServer.class);
  private static final String BASE_PATH = "/api/2.1/unity-catalog/";
  private static final String CONTROL_PATH = "/api/1.0/unity-control/";
<<<<<<< HEAD
  public static final String SERVER_PROPERTIES_FILE = "etc/conf/server.properties";
=======
  private static final int DEFAULT_PORT = 8080;
>>>>>>> 2fe53e3a
  private final Server server;
  private final ServerProperties serverProperties;
  private final SecurityContext securityContext;

  static {
    System.setProperty("log4j.configurationFile", "etc/conf/server.log4j2.properties");
    Configurator.initialize(null, "etc/conf/server.log4j2.properties");
  }

  public UnityCatalogServer() {
    this(UnityCatalogServer.builder());
  }

  private UnityCatalogServer(UnityCatalogServer.Builder unityCatalogServerBuilder) {
    setDefaults(unityCatalogServerBuilder);
    Path configurationFolder = Path.of("etc", "conf");
    SecurityConfiguration securityConfiguration = new SecurityConfiguration(configurationFolder);

    this.securityContext =
        new SecurityContext(configurationFolder, securityConfiguration, "server", INTERNAL);
    this.serverProperties = unityCatalogServerBuilder.serverProperties;
    this.server = initializeServer(unityCatalogServerBuilder);
  }

  private void setDefaults(UnityCatalogServer.Builder unityCatalogServerBuilder) {
    if (unityCatalogServerBuilder.port == 0) {
      unityCatalogServerBuilder.port(DEFAULT_PORT);
    }
<<<<<<< HEAD
    if (builder.serverProperties == null) {
      ServerProperties serverProperties = new ServerProperties(SERVER_PROPERTIES_FILE);
      builder.serverProperties(serverProperties);
=======
    if (unityCatalogServerBuilder.serverProperties == null) {
      unityCatalogServerBuilder.serverProperties(ServerProperties.getInstance());
>>>>>>> 2fe53e3a
    }
    if (unityCatalogServerBuilder.credentialOperations == null) {
      AwsCredentialVendor awsCredentialVendor =
          new AwsCredentialVendor(unityCatalogServerBuilder.serverProperties);
      AzureCredentialVendor azureCredentialVendor =
          new AzureCredentialVendor(unityCatalogServerBuilder.serverProperties);
      GcpCredentialVendor gcpCredentialVendor =
          new GcpCredentialVendor(unityCatalogServerBuilder.serverProperties);
      CredentialOperations credentialOperations =
          new CredentialOperations(awsCredentialVendor, azureCredentialVendor, gcpCredentialVendor);
      unityCatalogServerBuilder.credentialOperations(credentialOperations);
    }
  }

  private Server initializeServer(UnityCatalogServer.Builder unityCatalogServerBuilder) {
    ServerBuilder armeriaServerBuilder =
        Server.builder()
            .http(unityCatalogServerBuilder.port)
            .serviceUnder("/docs", new DocService());

    // Init hibernate
    HibernateConfigurator hibernateConfigurator =
        new HibernateConfigurator(unityCatalogServerBuilder.serverProperties);
    // Init all repositories
    RepositoryFactory repositoryFactory =
        new RepositoryFactory(hibernateConfigurator.getSessionFactory(), serverProperties);
    // Init metastore
    repositoryFactory.getRepository(MetastoreRepository.class).initMetastoreIfNeeded();
    // Init authorizer
    UnityCatalogAuthorizer authorizer =
        initializeAuthorizer(
            unityCatalogServerBuilder.serverProperties, hibernateConfigurator, repositoryFactory);
    // Init services
    addApiServices(armeriaServerBuilder, unityCatalogServerBuilder, authorizer, repositoryFactory);
    // Init security decorators
    addSecurityDecorators(
        armeriaServerBuilder,
        unityCatalogServerBuilder.serverProperties,
        authorizer,
        repositoryFactory);

    return armeriaServerBuilder.build();
  }

<<<<<<< HEAD
  private JacksonRequestConverterFunction createRequestConverterFunction() {
    return new JacksonRequestConverterFunction(
        JsonMapper.builder().disable(DeserializationFeature.FAIL_ON_UNKNOWN_PROPERTIES).build());
  }

  private JacksonResponseConverterFunction createSCIMResponseCreaterFunction() {
    return new JacksonResponseConverterFunction(
        JsonMapper.builder()
            .disable(SerializationFeature.WRITE_DATES_AS_TIMESTAMPS)
            .serializationInclusion(JsonInclude.Include.NON_NULL)
            .build());
  }

  private UnityCatalogAuthorizer initializeAuthorizer(
      ServerProperties serverProperties,
      HibernateConfigurator hibernateConfigurator,
      RepositoryFactory repositoryFactory) {
=======
  private UnityCatalogAuthorizer initializeAuthorizer(ServerProperties serverProperties) {
>>>>>>> 2fe53e3a
    if (serverProperties.isAuthorizationEnabled()) {
      try {
        LOGGER.info("Initializing JCasbinAuthorizer...");
        UnityCatalogAuthorizer authorizer = new JCasbinAuthorizer(hibernateConfigurator);
        new UnityAccessUtil(repositoryFactory).initializeAdmin(authorizer);
        return authorizer;
      } catch (Exception e) {
        throw new BaseException(ErrorCode.INTERNAL, "Problem initializing authorizer.");
      }
    } else {
      LOGGER.info("Authorization disabled. Using AllowingAuthorizer.");
      return new AllowingAuthorizer();
    }
  }

  private void addApiServices(
      ServerBuilder armeriaServerBuilder,
<<<<<<< HEAD
      Builder unityCatalogServerBuilder,
      UnityCatalogAuthorizer authorizer,
      RepositoryFactory repositoryFactory) {
=======
      UnityCatalogServer.Builder unityCatalogServerBuilder,
      UnityCatalogAuthorizer authorizer) {
>>>>>>> 2fe53e3a
    LOGGER.info("Adding Unity Catalog API services...");
    CredentialOperations credentialOperations = unityCatalogServerBuilder.credentialOperations;

    // Add support for Unity Catalog APIs
    AuthService authService =
        new AuthService(
            securityContext, unityCatalogServerBuilder.serverProperties, repositoryFactory);
    PermissionService permissionService = new PermissionService(authorizer, repositoryFactory);
    Scim2UserService scim2UserService = new Scim2UserService(authorizer, repositoryFactory);
    Scim2SelfService scim2SelfService = new Scim2SelfService(authorizer, repositoryFactory);
    CatalogService catalogService = new CatalogService(authorizer, repositoryFactory);
    SchemaService schemaService = new SchemaService(authorizer, repositoryFactory);
    VolumeService volumeService = new VolumeService(authorizer, repositoryFactory);
    TableService tableService = new TableService(authorizer, repositoryFactory);
    FunctionService functionService = new FunctionService(authorizer, repositoryFactory);
    ModelService modelService = new ModelService(authorizer, repositoryFactory);
    MetastoreService metastoreService = new MetastoreService(repositoryFactory);
    // TODO: combine these into a single service in a follow-up PR
    TemporaryTableCredentialsService temporaryTableCredentialsService =
        new TemporaryTableCredentialsService(authorizer, credentialOperations, repositoryFactory);
    TemporaryVolumeCredentialsService temporaryVolumeCredentialsService =
        new TemporaryVolumeCredentialsService(authorizer, credentialOperations, repositoryFactory);
    TemporaryModelVersionCredentialsService temporaryModelVersionCredentialsService =
        new TemporaryModelVersionCredentialsService(
            authorizer, credentialOperations, repositoryFactory);
    TemporaryPathCredentialsService temporaryPathCredentialsService =
        new TemporaryPathCredentialsService(credentialOperations);

    JacksonRequestConverterFunction requestConverterFunction =
        new JacksonRequestConverterFunction(
            JsonMapper.builder()
                .disable(DeserializationFeature.FAIL_ON_UNKNOWN_PROPERTIES)
                .build());
    JacksonResponseConverterFunction scimResponseConverterFunction =
        new JacksonResponseConverterFunction(
            JsonMapper.builder()
                .disable(SerializationFeature.WRITE_DATES_AS_TIMESTAMPS)
                .serializationInclusion(JsonInclude.Include.NON_NULL)
                .build());
    armeriaServerBuilder
        .service("/", (ctx, req) -> HttpResponse.of("Hello, Unity Catalog!"))
        .annotatedService(CONTROL_PATH + "auth", authService, requestConverterFunction)
        .annotatedService(
            CONTROL_PATH + "scim2/Users",
            scim2UserService,
            requestConverterFunction,
            scimResponseConverterFunction)
        .annotatedService(
            CONTROL_PATH + "scim2/Me",
            scim2SelfService,
            requestConverterFunction,
            scimResponseConverterFunction)
        .annotatedService(BASE_PATH + "permissions", permissionService)
        .annotatedService(BASE_PATH + "catalogs", catalogService, requestConverterFunction)
        .annotatedService(BASE_PATH + "schemas", schemaService, requestConverterFunction)
        .annotatedService(BASE_PATH + "volumes", volumeService, requestConverterFunction)
        .annotatedService(BASE_PATH + "tables", tableService, requestConverterFunction)
        .annotatedService(BASE_PATH + "functions", functionService, requestConverterFunction)
        .annotatedService(BASE_PATH + "models", modelService, requestConverterFunction)
        .annotatedService(BASE_PATH, metastoreService, requestConverterFunction)
        .annotatedService(
            BASE_PATH + "temporary-table-credentials",
            temporaryTableCredentialsService,
            requestConverterFunction)
        .annotatedService(
            BASE_PATH + "temporary-volume-credentials",
            temporaryVolumeCredentialsService,
            requestConverterFunction)
        .annotatedService(
            BASE_PATH + "temporary-model-version-credentials",
            temporaryModelVersionCredentialsService,
            requestConverterFunction)
        .annotatedService(
            BASE_PATH + "temporary-path-credentials",
            temporaryPathCredentialsService,
            requestConverterFunction);

    addIcebergApiServices(
        armeriaServerBuilder,
        unityCatalogServerBuilder.serverProperties,
        unityCatalogServerBuilder.credentialOperations,
        catalogService,
        schemaService,
        tableService,
        repositoryFactory);
  }

  private void addIcebergApiServices(
      ServerBuilder armeriaServerBuilder,
      ServerProperties serverProperties,
      CredentialOperations credentialOperations,
      CatalogService catalogService,
      SchemaService schemaService,
      TableService tableService,
      RepositoryFactory repositoryFactory) {
    LOGGER.info("Adding Iceberg services...");

    // Add support for Iceberg REST APIs
    ObjectMapper icebergMapper = RESTObjectMapper.mapper();
    JacksonRequestConverterFunction icebergRequestConverter =
        new JacksonRequestConverterFunction(icebergMapper);
    JacksonResponseConverterFunction icebergResponseConverter =
        new JacksonResponseConverterFunction(icebergMapper);
    MetadataService metadataService =
        new MetadataService(new FileIOFactory(credentialOperations, serverProperties));
    TableConfigService tableConfigService =
        new TableConfigService(credentialOperations, serverProperties);

    armeriaServerBuilder.annotatedService(
        BASE_PATH + "iceberg",
        new IcebergRestCatalogService(
            catalogService,
            schemaService,
            tableService,
            tableConfigService,
            metadataService,
            repositoryFactory),
        icebergRequestConverter,
        icebergResponseConverter);
  }

  private void addSecurityDecorators(
      ServerBuilder armeriaServerBuilder,
      ServerProperties serverProperties,
      UnityCatalogAuthorizer authorizer,
      RepositoryFactory repositoryFactory) {
    // TODO: eventually might want to make this secure-by-default.
    if (serverProperties.isAuthorizationEnabled()) {
      LOGGER.info("Enabling security decorators...");

      // Note: Decorators are applied in reverse order.
      UnityAccessDecorator accessDecorator =
          new UnityAccessDecorator(authorizer, repositoryFactory);
      armeriaServerBuilder.routeDecorator().pathPrefix(BASE_PATH).build(accessDecorator);
      armeriaServerBuilder
          .routeDecorator()
          .pathPrefix(CONTROL_PATH)
          .exclude(CONTROL_PATH + "auth/tokens")
          .build(accessDecorator);

      AuthDecorator authDecorator = new AuthDecorator(securityContext, repositoryFactory);
      armeriaServerBuilder.routeDecorator().pathPrefix(BASE_PATH).build(authDecorator);
      armeriaServerBuilder
          .routeDecorator()
          .pathPrefix(CONTROL_PATH)
          .exclude(CONTROL_PATH + "auth/tokens")
          .build(authDecorator);

      ExceptionHandlingDecorator exceptionDecorator =
          new ExceptionHandlingDecorator(new GlobalExceptionHandler());
      armeriaServerBuilder.decorator(exceptionDecorator);
    }
  }

  public static void main(String[] args) {
    OptionParser options = new OptionParser();
    options.parse(args);
    // Start Unity Catalog server
    UnityCatalogServer unityCatalogServer =
        UnityCatalogServer.builder().port(options.getPort() + 1).build();
    unityCatalogServer.printArt();
    unityCatalogServer.start();
    // Start URL transcoder
    Vertx vertx = Vertx.vertx();
    Verticle transcodeVerticle =
        new URLTranscoderVerticle(options.getPort(), options.getPort() + 1);
    vertx.deployVerticle(transcodeVerticle);
  }

  public void start() {
    LOGGER.info("Starting Unity Catalog server...");
    server.start().join();
    LOGGER.info("Unity Catalog server started.");
  }

  public void stop() {
    server.stop().join();
    LOGGER.info("Unity Catalog server stopped.");
  }

  private void printArt() {
    String art =
        "################################################################### \n"
            + "#  _    _       _ _            _____      _        _              #\n"
            + "# | |  | |     (_) |          / ____|    | |      | |             #\n"
            + "# | |  | |_ __  _| |_ _   _  | |     __ _| |_ __ _| | ___   __ _  #\n"
            + "# | |  | | '_ \\| | __| | | | | |    / _` | __/ _` | |/ _ \\ / _` | #\n"
            + "# | |__| | | | | | |_| |_| | | |___| (_| | || (_| | | (_) | (_| | #\n"
            + "#  \\____/|_| |_|_|\\__|\\__, |  \\_____\\__,_|\\__\\__,_|_|\\___/ \\__, | #\n"
            + "#                      __/ |                                __/ | #\n"
            + "#                     |___/               "
            + String.format("%15s", ("v" + VersionUtils.VERSION))
            + "  |___/  #\n"
            + "###################################################################\n";
    System.out.println(art);
  }

  public static UnityCatalogServer.Builder builder() {
    return new UnityCatalogServer.Builder();
  }

  public static class Builder {
    private int port;
    private ServerProperties serverProperties;
    private CredentialOperations credentialOperations;

    private Builder() {}

    public UnityCatalogServer.Builder port(int port) {
      this.port = port;
      return this;
    }

    public UnityCatalogServer.Builder serverProperties(ServerProperties serverProperties) {
      this.serverProperties = serverProperties;
      return this;
    }

    public UnityCatalogServer.Builder credentialOperations(
        CredentialOperations credentialOperations) {
      this.credentialOperations = credentialOperations;
      return this;
    }

    public UnityCatalogServer build() {
      return new UnityCatalogServer(this);
    }
  }
}<|MERGE_RESOLUTION|>--- conflicted
+++ resolved
@@ -50,11 +50,8 @@
   private static final Logger LOGGER = LoggerFactory.getLogger(UnityCatalogServer.class);
   private static final String BASE_PATH = "/api/2.1/unity-catalog/";
   private static final String CONTROL_PATH = "/api/1.0/unity-control/";
-<<<<<<< HEAD
+  private static final int DEFAULT_PORT = 8080;
   public static final String SERVER_PROPERTIES_FILE = "etc/conf/server.properties";
-=======
-  private static final int DEFAULT_PORT = 8080;
->>>>>>> 2fe53e3a
   private final Server server;
   private final ServerProperties serverProperties;
   private final SecurityContext securityContext;
@@ -83,14 +80,8 @@
     if (unityCatalogServerBuilder.port == 0) {
       unityCatalogServerBuilder.port(DEFAULT_PORT);
     }
-<<<<<<< HEAD
-    if (builder.serverProperties == null) {
-      ServerProperties serverProperties = new ServerProperties(SERVER_PROPERTIES_FILE);
-      builder.serverProperties(serverProperties);
-=======
     if (unityCatalogServerBuilder.serverProperties == null) {
-      unityCatalogServerBuilder.serverProperties(ServerProperties.getInstance());
->>>>>>> 2fe53e3a
+      unityCatalogServerBuilder.serverProperties(new ServerProperties(SERVER_PROPERTIES_FILE));
     }
     if (unityCatalogServerBuilder.credentialOperations == null) {
       AwsCredentialVendor awsCredentialVendor =
@@ -135,27 +126,10 @@
     return armeriaServerBuilder.build();
   }
 
-<<<<<<< HEAD
-  private JacksonRequestConverterFunction createRequestConverterFunction() {
-    return new JacksonRequestConverterFunction(
-        JsonMapper.builder().disable(DeserializationFeature.FAIL_ON_UNKNOWN_PROPERTIES).build());
-  }
-
-  private JacksonResponseConverterFunction createSCIMResponseCreaterFunction() {
-    return new JacksonResponseConverterFunction(
-        JsonMapper.builder()
-            .disable(SerializationFeature.WRITE_DATES_AS_TIMESTAMPS)
-            .serializationInclusion(JsonInclude.Include.NON_NULL)
-            .build());
-  }
-
   private UnityCatalogAuthorizer initializeAuthorizer(
       ServerProperties serverProperties,
       HibernateConfigurator hibernateConfigurator,
       RepositoryFactory repositoryFactory) {
-=======
-  private UnityCatalogAuthorizer initializeAuthorizer(ServerProperties serverProperties) {
->>>>>>> 2fe53e3a
     if (serverProperties.isAuthorizationEnabled()) {
       try {
         LOGGER.info("Initializing JCasbinAuthorizer...");
@@ -173,14 +147,9 @@
 
   private void addApiServices(
       ServerBuilder armeriaServerBuilder,
-<<<<<<< HEAD
-      Builder unityCatalogServerBuilder,
+      UnityCatalogServer.Builder unityCatalogServerBuilder,
       UnityCatalogAuthorizer authorizer,
       RepositoryFactory repositoryFactory) {
-=======
-      UnityCatalogServer.Builder unityCatalogServerBuilder,
-      UnityCatalogAuthorizer authorizer) {
->>>>>>> 2fe53e3a
     LOGGER.info("Adding Unity Catalog API services...");
     CredentialOperations credentialOperations = unityCatalogServerBuilder.credentialOperations;
 
