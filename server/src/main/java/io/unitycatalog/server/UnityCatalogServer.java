package io.unitycatalog.server;

import static io.unitycatalog.server.security.SecurityContext.Issuers.INTERNAL;

import com.fasterxml.jackson.databind.DeserializationFeature;
import com.fasterxml.jackson.databind.ObjectMapper;
import com.fasterxml.jackson.databind.json.JsonMapper;
import com.linecorp.armeria.common.HttpResponse;
import com.linecorp.armeria.server.Server;
import com.linecorp.armeria.server.ServerBuilder;
import com.linecorp.armeria.server.annotation.JacksonRequestConverterFunction;
import com.linecorp.armeria.server.annotation.JacksonResponseConverterFunction;
import com.linecorp.armeria.server.docs.DocService;
import io.unitycatalog.server.exception.ExceptionHandlingDecorator;
import io.unitycatalog.server.exception.GlobalExceptionHandler;
import io.unitycatalog.server.persist.utils.ServerPropertiesUtils;
import io.unitycatalog.server.security.SecurityConfiguration;
import io.unitycatalog.server.security.SecurityContext;
import io.unitycatalog.server.service.AuthDecorator;
import io.unitycatalog.server.service.AuthService;
import io.unitycatalog.server.service.CatalogService;
import io.unitycatalog.server.service.FunctionService;
import io.unitycatalog.server.service.IcebergRestCatalogService;
import io.unitycatalog.server.service.ModelService;
import io.unitycatalog.server.service.SchemaService;
import io.unitycatalog.server.service.TableService;
import io.unitycatalog.server.service.TemporaryTableCredentialsService;
import io.unitycatalog.server.service.TemporaryVolumeCredentialsService;
import io.unitycatalog.server.service.VolumeService;
import io.unitycatalog.server.service.credential.CredentialOperations;
import io.unitycatalog.server.service.iceberg.FileIOFactory;
import io.unitycatalog.server.service.iceberg.MetadataService;
import io.unitycatalog.server.service.iceberg.TableConfigService;
import io.unitycatalog.server.utils.RESTObjectMapper;
import io.unitycatalog.server.utils.VersionUtils;
import io.vertx.core.Verticle;
import io.vertx.core.Vertx;
import java.nio.file.Path;
import org.apache.commons.cli.*;
import org.apache.logging.log4j.core.config.Configurator;
import org.slf4j.Logger;
import org.slf4j.LoggerFactory;

public class UnityCatalogServer {
  private static final Logger LOGGER = LoggerFactory.getLogger(UnityCatalogServer.class);

  private SecurityConfiguration securityConfiguration;
  private SecurityContext securityContext;

  static {
    System.setProperty("log4j.configurationFile", "etc/conf/server.log4j2.properties");
    Configurator.initialize(null, "etc/conf/server.log4j2.properties");
  }

  Server server;
  private static final String basePath = "/api/2.1/unity-catalog/";
  private static final String controlPath = "/api/1.0/unity-control/";

  public UnityCatalogServer() {
    new UnityCatalogServer(8080);
  }

  public UnityCatalogServer(int port) {

    Path configurationFolder = Path.of("etc", "conf");

    securityConfiguration = new SecurityConfiguration(configurationFolder);
    securityContext =
        new SecurityContext(configurationFolder, securityConfiguration, "server", INTERNAL);

    ServerBuilder sb = Server.builder().serviceUnder("/docs", new DocService()).http(port);
    addServices(sb);

    server = sb.build();
  }

  private void addServices(ServerBuilder sb) {
    ObjectMapper unityMapper =
        JsonMapper.builder().disable(DeserializationFeature.FAIL_ON_UNKNOWN_PROPERTIES).build();
    JacksonRequestConverterFunction unityConverterFunction =
        new JacksonRequestConverterFunction(unityMapper);

    // Credentials Service
    CredentialOperations credentialOperations = new CredentialOperations();

    // Add support for Unity Catalog APIs
    AuthService authService = new AuthService(securityContext);
    CatalogService catalogService = new CatalogService();
    SchemaService schemaService = new SchemaService();
    VolumeService volumeService = new VolumeService();
    TableService tableService = new TableService();
    FunctionService functionService = new FunctionService();
    ModelService modelService = new ModelService();
    TemporaryTableCredentialsService temporaryTableCredentialsService =
        new TemporaryTableCredentialsService(credentialOperations);
    TemporaryVolumeCredentialsService temporaryVolumeCredentialsService =
<<<<<<< HEAD
        new TemporaryVolumeCredentialsService();
    TemporaryModelVersionCredentialsService temporaryModelVersionCredentialsService =
        new TemporaryModelVersionCredentialsService();
=======
        new TemporaryVolumeCredentialsService(credentialOperations);
>>>>>>> ef063918
    sb.service("/", (ctx, req) -> HttpResponse.of("Hello, Unity Catalog!"))
        .annotatedService(controlPath + "auth", authService, unityConverterFunction)
        .annotatedService(basePath + "catalogs", catalogService, unityConverterFunction)
        .annotatedService(basePath + "schemas", schemaService, unityConverterFunction)
        .annotatedService(basePath + "volumes", volumeService, unityConverterFunction)
        .annotatedService(basePath + "tables", tableService, unityConverterFunction)
        .annotatedService(basePath + "functions", functionService, unityConverterFunction)
        .annotatedService(basePath + "models", modelService, unityConverterFunction)
        .annotatedService(
            basePath + "temporary-table-credentials", temporaryTableCredentialsService)
        .annotatedService(
            basePath + "temporary-volume-credentials", temporaryVolumeCredentialsService)
        .annotatedService(
            basePath + "temporary-model-version-credentials", temporaryModelVersionCredentialsService);

    // Add support for Iceberg REST APIs
    ObjectMapper icebergMapper = RESTObjectMapper.mapper();
    JacksonRequestConverterFunction icebergRequestConverter =
        new JacksonRequestConverterFunction(icebergMapper);
    JacksonResponseConverterFunction icebergResponseConverter =
        new JacksonResponseConverterFunction(icebergMapper);
    MetadataService metadataService = new MetadataService(new FileIOFactory(credentialOperations));
    TableConfigService tableConfigService = new TableConfigService(credentialOperations);
    sb.annotatedService(
        basePath + "iceberg",
        new IcebergRestCatalogService(
            catalogService, schemaService, tableService, tableConfigService, metadataService),
        icebergRequestConverter,
        icebergResponseConverter);

    ServerPropertiesUtils serverPropertiesUtils = ServerPropertiesUtils.getInstance();
    String authorization = serverPropertiesUtils.getProperty("server.authorization");
    // TODO: eventually might want to make this secure-by-default.
    if (authorization != null && authorization.equalsIgnoreCase("enable")) {
      LOGGER.info("Authorization enabled.");
      AuthDecorator authDecorator = new AuthDecorator();
      ExceptionHandlingDecorator exceptionDecorator =
          new ExceptionHandlingDecorator(new GlobalExceptionHandler());
      sb.routeDecorator().pathPrefix(basePath).build(authDecorator);
      sb.decorator(exceptionDecorator);
    }
  }

  public static void main(String[] args) {
    int port = 8080;
    Options options = new Options();
    options.addOption(
        Option.builder("p")
            .longOpt("port")
            .hasArg()
            .desc("Port number to run the server on. Default is 8080.")
            .type(Integer.class)
            .build());
    CommandLineParser parser = new DefaultParser();
    try {
      CommandLine cmd = parser.parse(options, args);
      if (cmd.hasOption("p")) {
        port = cmd.getParsedOptionValue("p");
      }
    } catch (ParseException e) {
      System.out.println();
      System.out.println("Parsing Failed. Reason: " + e.getMessage());
      System.out.println();
      HelpFormatter formatter = new HelpFormatter();
      formatter.printHelp("bin/start-uc-server", options);
      return;
    }
    // Start Unity Catalog server
    UnityCatalogServer unityCatalogServer = new UnityCatalogServer(port + 1);
    unityCatalogServer.printArt();
    unityCatalogServer.start();
    // Start URL transcoder
    Vertx vertx = Vertx.vertx();
    Verticle transcodeVerticle = new URLTranscoderVerticle(port, port + 1);
    vertx.deployVerticle(transcodeVerticle);
  }

  public void start() {
    LOGGER.info("Starting server...");
    server.start().join();
  }

  public void stop() {
    server.stop().join();
    LOGGER.info("Server stopped.");
  }

  private void printArt() {
    String art =
        "################################################################### \n"
            + "#  _    _       _ _            _____      _        _              #\n"
            + "# | |  | |     (_) |          / ____|    | |      | |             #\n"
            + "# | |  | |_ __  _| |_ _   _  | |     __ _| |_ __ _| | ___   __ _  #\n"
            + "# | |  | | '_ \\| | __| | | | | |    / _` | __/ _` | |/ _ \\ / _` | #\n"
            + "# | |__| | | | | | |_| |_| | | |___| (_| | || (_| | | (_) | (_| | #\n"
            + "#  \\____/|_| |_|_|\\__|\\__, |  \\_____\\__,_|\\__\\__,_|_|\\___/ \\__, | #\n"
            + "#                      __/ |                                __/ | #\n"
            + "#                     |___/               "
            + String.format("%15s", ("v" + VersionUtils.VERSION))
            + "  |___/  #\n"
            + "###################################################################\n";
    System.out.println(art);
  }
}<|MERGE_RESOLUTION|>--- conflicted
+++ resolved
@@ -94,13 +94,9 @@
     TemporaryTableCredentialsService temporaryTableCredentialsService =
         new TemporaryTableCredentialsService(credentialOperations);
     TemporaryVolumeCredentialsService temporaryVolumeCredentialsService =
-<<<<<<< HEAD
-        new TemporaryVolumeCredentialsService();
+        new TemporaryVolumeCredentialsService(credentialOperations);
     TemporaryModelVersionCredentialsService temporaryModelVersionCredentialsService =
-        new TemporaryModelVersionCredentialsService();
-=======
-        new TemporaryVolumeCredentialsService(credentialOperations);
->>>>>>> ef063918
+        new TemporaryModelVersionCredentialsService(credentialOperations);
     sb.service("/", (ctx, req) -> HttpResponse.of("Hello, Unity Catalog!"))
         .annotatedService(controlPath + "auth", authService, unityConverterFunction)
         .annotatedService(basePath + "catalogs", catalogService, unityConverterFunction)
