--- conflicted
+++ resolved
@@ -40,13 +40,8 @@
     }
 
     @Delete("/{full_name}")
-<<<<<<< HEAD
-    public HttpResponse deleteSchema(@Param("full_name") String fullName) {
-        SCHEMA_REPOSITORY.deleteSchema(fullName);
-=======
     public HttpResponse deleteSchema(@Param("full_name") String fullName, @Param("force") Optional<Boolean> force) {
         schemaOperations.deleteSchema(fullName, force.orElse(false));
->>>>>>> 84e3cac2
         return HttpResponse.of(HttpStatus.OK);
     }
 }