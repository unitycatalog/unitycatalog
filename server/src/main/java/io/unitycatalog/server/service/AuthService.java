--- conflicted
+++ resolved
@@ -16,11 +16,8 @@
 import io.unitycatalog.server.exception.GlobalExceptionHandler;
 import io.unitycatalog.server.exception.OAuthInvalidRequestException;
 import io.unitycatalog.server.persist.UserRepository;
-<<<<<<< HEAD
 import io.unitycatalog.server.security.JwtClaim;
-=======
 import io.unitycatalog.server.persist.utils.ServerPropertiesUtils;
->>>>>>> 7ddb4d5b
 import io.unitycatalog.server.security.SecurityContext;
 import io.unitycatalog.server.utils.JwksOperations;
 import lombok.Builder;
@@ -174,11 +171,7 @@
 
     try {
       User user = USER_REPOSITORY.getUserByEmail(subject);
-<<<<<<< HEAD
       if (user != null && user.getState() == User.StateEnum.ENABLED) {
-=======
-      if (user != null && user.getState() != User.StateEnum.DISABLED) {
->>>>>>> 7ddb4d5b
         return;
       }
     } catch (Exception e) {
