package io.unitycatalog.server.service;

import static io.unitycatalog.server.security.SecurityContext.Issuers.INTERNAL;

import com.auth0.jwt.JWT;
import com.auth0.jwt.JWTVerifier;
import com.auth0.jwt.interfaces.DecodedJWT;
import com.linecorp.armeria.common.Cookie;
import com.linecorp.armeria.common.HttpHeaderNames;
import com.linecorp.armeria.common.HttpRequest;
import com.linecorp.armeria.common.HttpResponse;
import com.linecorp.armeria.server.DecoratingHttpServiceFunction;
import com.linecorp.armeria.server.HttpService;
import com.linecorp.armeria.server.ServiceRequestContext;
import io.netty.util.AttributeKey;
import io.unitycatalog.control.model.User;
import io.unitycatalog.server.exception.AuthorizationException;
import io.unitycatalog.server.exception.ErrorCode;
import io.unitycatalog.server.persist.UserRepository;
import io.unitycatalog.server.security.JwtClaim;
import io.unitycatalog.server.security.SecurityContext;
import io.unitycatalog.server.utils.JwksOperations;
import org.slf4j.Logger;
import org.slf4j.LoggerFactory;

/**
 * Simple JWT access-token authorization decorator.
 *
 * <p>This decorator implements simple authorization. It requires an Authorization header in the
 * request with a Bearer token. The token is verified to be from the "internal" issuer and the token
 * signature is checked against the internal issuer key. If all these checks pass, the request is
 * allowed to continue.
 *
 * <p>The decoded token is also added to the request attributes so it can be referenced by the
 * request if needed.
 */
public class AuthDecorator implements DecoratingHttpServiceFunction {

  private static final Logger LOGGER = LoggerFactory.getLogger(AuthDecorator.class);
  private static final UserRepository USER_REPOSITORY = UserRepository.getInstance();

  public static final String UC_TOKEN_KEY = "UC_TOKEN";

  private static final String BEARER_PREFIX = "Bearer ";

  public static final AttributeKey<DecodedJWT> DECODED_JWT_ATTR =
      AttributeKey.valueOf(DecodedJWT.class, "DECODED_JWT_ATTR");

  private final JwksOperations jwksOperations;

  public AuthDecorator(SecurityContext securityContext) {
    this.jwksOperations = new JwksOperations(securityContext);
  }

  @Override
  public HttpResponse serve(HttpService delegate, ServiceRequestContext ctx, HttpRequest req)
      throws Exception {
    LOGGER.debug("AuthDecorator checking {}", req.path());

    String authorizationHeader = req.headers().get(HttpHeaderNames.AUTHORIZATION);
    String authorizationCookie =
        req.headers().cookies().stream()
<<<<<<< HEAD
            .filter(c -> c.name().equals(UC_TOKEN_KEY))
            .map(Cookie::value)
=======
            .map(Cookie::name)
            .filter(name -> name.equals(UC_TOKEN_KEY))
>>>>>>> f0039290
            .findFirst()
            .orElse(null);

    DecodedJWT decodedJWT =
        JWT.decode(getAccessTokenFromCookieOrAuthHeader(authorizationHeader, authorizationCookie));

    String issuer = decodedJWT.getClaim(JwtClaim.ISSUER.key()).asString();
    String keyId = decodedJWT.getHeaderClaim(JwtClaim.KEY_ID.key()).asString();

    LOGGER.debug("Validating access-token for issuer: {}", issuer);

    if (!issuer.equals(INTERNAL)) {
      throw new AuthorizationException(ErrorCode.PERMISSION_DENIED, "Invalid access token.");
    }

    JWTVerifier jwtVerifier = jwksOperations.verifierForIssuerAndKey(issuer, keyId);
    decodedJWT = jwtVerifier.verify(decodedJWT);

    User user;
    try {
      user = USER_REPOSITORY.getUserByEmail(decodedJWT.getClaim(JwtClaim.SUBJECT.key()).asString());
    } catch (Exception e) {
      user = null;
    }
    if (user == null || user.getState() != User.StateEnum.ENABLED) {
      throw new AuthorizationException(ErrorCode.PERMISSION_DENIED, "User not allowed.");
    }

    LOGGER.debug("Access allowed for subject: {}", decodedJWT.getClaim(JwtClaim.SUBJECT.key()));

    ctx.setAttr(DECODED_JWT_ATTR, decodedJWT);

    return delegate.serve(ctx, req);
  }

  private String getAccessTokenFromCookieOrAuthHeader(
      String authorizationHeader, String authorizationCookie) {
    if (authorizationHeader != null && authorizationHeader.startsWith(BEARER_PREFIX)) {
      return authorizationHeader.substring(BEARER_PREFIX.length());
    }
    if (authorizationCookie != null) {
      return authorizationCookie;
    }
    throw new AuthorizationException(ErrorCode.UNAUTHENTICATED, "No authorization found.");
  }
}<|MERGE_RESOLUTION|>--- conflicted
+++ resolved
@@ -60,13 +60,8 @@
     String authorizationHeader = req.headers().get(HttpHeaderNames.AUTHORIZATION);
     String authorizationCookie =
         req.headers().cookies().stream()
-<<<<<<< HEAD
             .filter(c -> c.name().equals(UC_TOKEN_KEY))
             .map(Cookie::value)
-=======
-            .map(Cookie::name)
-            .filter(name -> name.equals(UC_TOKEN_KEY))
->>>>>>> f0039290
             .findFirst()
             .orElse(null);
 
