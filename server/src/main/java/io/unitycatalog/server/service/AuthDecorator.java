package io.unitycatalog.server.service;

import static io.unitycatalog.server.security.SecurityContext.Issuers.INTERNAL;

import com.auth0.jwt.JWT;
import com.auth0.jwt.JWTVerifier;
import com.auth0.jwt.interfaces.DecodedJWT;
import com.linecorp.armeria.common.Cookie;
import com.linecorp.armeria.common.HttpHeaderNames;
import com.linecorp.armeria.common.HttpRequest;
import com.linecorp.armeria.common.HttpResponse;
import com.linecorp.armeria.server.DecoratingHttpServiceFunction;
import com.linecorp.armeria.server.HttpService;
import com.linecorp.armeria.server.ServiceRequestContext;
import io.netty.util.AttributeKey;
import io.unitycatalog.control.model.User;
import io.unitycatalog.server.exception.AuthorizationException;
import io.unitycatalog.server.exception.ErrorCode;
import io.unitycatalog.server.persist.UserRepository;
import io.unitycatalog.server.security.JwtClaim;
import io.unitycatalog.server.security.SecurityContext;
import io.unitycatalog.server.utils.JwksOperations;
import org.slf4j.Logger;
import org.slf4j.LoggerFactory;

/**
 * Simple JWT access-token authorization decorator.
 *
 * <p>This decorator implements simple authorization. It requires an Authorization header in the
 * request with a Bearer token. The token is verified to be from the "internal" issuer and the token
 * signature is checked against the internal issuer key. If all these checks pass, the request is
 * allowed to continue.
 *
 * <p>The decoded token is also added to the request attributes so it can be referenced by the
 * request if needed.
 */
public class AuthDecorator implements DecoratingHttpServiceFunction {

  private static final Logger LOGGER = LoggerFactory.getLogger(AuthDecorator.class);
  private static final UserRepository USER_REPOSITORY = UserRepository.getInstance();

  public static final String UC_TOKEN_KEY = "UC_TOKEN";

  private static final String BEARER_PREFIX = "Bearer ";

  public static final AttributeKey<DecodedJWT> DECODED_JWT_ATTR =
      AttributeKey.valueOf(DecodedJWT.class, "DECODED_JWT_ATTR");

  private final JwksOperations jwksOperations;

  public AuthDecorator(SecurityContext securityContext) {
    this.jwksOperations = new JwksOperations(securityContext);
  }

  @Override
  public HttpResponse serve(HttpService delegate, ServiceRequestContext ctx, HttpRequest req)
      throws Exception {
    LOGGER.debug("AuthDecorator checking {}", req.path());

    String authorizationHeader = req.headers().get(HttpHeaderNames.AUTHORIZATION);
    String authorizationCookie =
        req.headers().cookies().stream()
            .filter(c -> c.name().equals(UC_TOKEN_KEY))
            .map(Cookie::name)
            .findFirst()
            .orElse(null);

    DecodedJWT decodedJWT =
        JWT.decode(getAccessTokenFromCookieOrAuthHeader(authorizationHeader, authorizationCookie));

    JwksOperations jwksOperations = new JwksOperations();

    String issuer = decodedJWT.getClaim(JwtClaim.ISSUER.key()).asString();
    String keyId = decodedJWT.getHeaderClaim(JwtClaim.KEY_ID.key()).asString();

<<<<<<< HEAD
      String issuer = decodedJWT.getClaim(JwtClaim.ISSUER.key()).asString();
      String keyId = decodedJWT.getHeaderClaim(JwtClaim.KEY_ID.key()).asString();
=======
    LOGGER.debug("Validating access-token for issuer: {}", issuer);

    if (!issuer.equals(INTERNAL)) {
      throw new AuthorizationException(ErrorCode.PERMISSION_DENIED, "Invalid access token.");
    }
>>>>>>> e7d2fc5d

    JWTVerifier jwtVerifier = jwksOperations.verifierForIssuerAndKey(issuer, keyId);
    decodedJWT = jwtVerifier.verify(decodedJWT);

    User user;
    try {
      user = USER_REPOSITORY.getUserByEmail(decodedJWT.getClaim(JwtClaim.SUBJECT.key()).asString());
    } catch (Exception e) {
      user = null;
    }
    if (user == null || user.getState() != User.StateEnum.ENABLED) {
      throw new AuthorizationException(ErrorCode.PERMISSION_DENIED, "User not allowed.");
    }

    LOGGER.debug("Access allowed for subject: {}", decodedJWT.getClaim(JwtClaim.SUBJECT.key()));

    ctx.setAttr(DECODED_JWT_ATTR, decodedJWT);

    return delegate.serve(ctx, req);
  }

  private String getAccessTokenFromCookieOrAuthHeader(
      String authorizationHeader, String authorizationCookie) {
    if (authorizationHeader != null && authorizationHeader.startsWith(BEARER_PREFIX)) {
      return authorizationHeader.substring(BEARER_PREFIX.length());
    }
    if (authorizationCookie != null) {
      return authorizationCookie;
    }
    throw new AuthorizationException(ErrorCode.UNAUTHENTICATED, "No authorization found.");
  }
}<|MERGE_RESOLUTION|>--- conflicted
+++ resolved
@@ -60,29 +60,22 @@
     String authorizationHeader = req.headers().get(HttpHeaderNames.AUTHORIZATION);
     String authorizationCookie =
         req.headers().cookies().stream()
-            .filter(c -> c.name().equals(UC_TOKEN_KEY))
             .map(Cookie::name)
+            .filter(name -> name.equals(UC_TOKEN_KEY))
             .findFirst()
             .orElse(null);
 
     DecodedJWT decodedJWT =
         JWT.decode(getAccessTokenFromCookieOrAuthHeader(authorizationHeader, authorizationCookie));
 
-    JwksOperations jwksOperations = new JwksOperations();
-
     String issuer = decodedJWT.getClaim(JwtClaim.ISSUER.key()).asString();
     String keyId = decodedJWT.getHeaderClaim(JwtClaim.KEY_ID.key()).asString();
 
-<<<<<<< HEAD
-      String issuer = decodedJWT.getClaim(JwtClaim.ISSUER.key()).asString();
-      String keyId = decodedJWT.getHeaderClaim(JwtClaim.KEY_ID.key()).asString();
-=======
     LOGGER.debug("Validating access-token for issuer: {}", issuer);
 
     if (!issuer.equals(INTERNAL)) {
       throw new AuthorizationException(ErrorCode.PERMISSION_DENIED, "Invalid access token.");
     }
->>>>>>> e7d2fc5d
 
     JWTVerifier jwtVerifier = jwksOperations.verifierForIssuerAndKey(issuer, keyId);
     decodedJWT = jwtVerifier.verify(decodedJWT);
