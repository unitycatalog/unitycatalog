--- conflicted
+++ resolved
@@ -7,14 +7,11 @@
 import com.linecorp.armeria.server.annotation.*;
 import io.unitycatalog.server.model.CreateCatalog;
 import io.unitycatalog.server.model.UpdateCatalog;
-<<<<<<< HEAD
-=======
 import io.unitycatalog.server.utils.ValidationUtils;
 
 import java.util.Optional;
 
 import static io.unitycatalog.server.utils.ValidationUtils.CATALOG;
->>>>>>> 84e3cac2
 
 @ExceptionHandler(GlobalExceptionHandler.class)
 public class CatalogService {
@@ -43,13 +40,8 @@
     }
 
     @Delete("/{name}")
-<<<<<<< HEAD
-    public HttpResponse deleteCatalog(@Param("name") String name) {
-        CATALOG_REPOSITORY.deleteCatalog(name);
-=======
     public HttpResponse deleteCatalog(@Param("name") String name, @Param("force") Optional<Boolean> force) {
         catalogOperations.deleteCatalog(name, force.orElse(false));
->>>>>>> 84e3cac2
         return HttpResponse.of(HttpStatus.OK);
     }
 }