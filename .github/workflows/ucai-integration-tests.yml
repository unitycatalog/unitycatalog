--- conflicted
+++ resolved
@@ -39,11 +39,7 @@
       - name: Run tests
         run: |
           pytest integrations/langchain/tests
-<<<<<<< HEAD
-
-=======
           
->>>>>>> a8732594
   anthropic_test:
     runs-on: ubuntu-latest
     strategy:
@@ -68,11 +64,31 @@
         run: |
           pytest integrations/anthropic/tests
 
-<<<<<<< HEAD
+  llamaindex_test:
+    runs-on: ubuntu-latest
+    strategy:
+      matrix:
+        python-version: ['3.9', '3.10']
+    timeout-minutes: 20
+    defaults:
+      run:
+        working-directory: unitycatalog-ai
+    steps:
+      - name: Checkout code
+        uses: actions/checkout@v4
+      - name: Set up Python
+        uses: actions/setup-python@v5
+        with:
+          python-version: ${{ matrix.python-version }}
+      - name: Install dependencies
+        run: |
+          pip install .          
+          pip install integrations/llama_index[dev]
+      - name: Run tests
+        run: |
+          pytest integrations/llama_index/tests
+          
   openai_test:
-=======
-  llamaindex_test:
->>>>>>> a8732594
     runs-on: ubuntu-latest
     strategy:
       matrix:
@@ -91,14 +107,7 @@
       - name: Install dependencies
         run: |
           pip install .
-<<<<<<< HEAD
           pip install integrations/openai[dev]
       - name: Run tests
         run: |
-          pytest integrations/openai/tests
-=======
-          pip install integrations/llama_index[dev]
-      - name: Run tests
-        run: |
-          pytest integrations/llama_index/tests
->>>>>>> a8732594
+          pytest integrations/openai/tests