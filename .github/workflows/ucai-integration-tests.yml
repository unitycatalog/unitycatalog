name: UnityCatalog AI Integration Tests

on:
  push:
    branches:
      - main
    paths:
      - ai/integrations/**
      - .github/workflows/ucai-integration-tests.yml
  pull_request:
    paths:
      - ai/integrations/**
      - .github/workflows/ucai-integration-tests.yml

permissions:
  contents: read

jobs:
  crewai_test:
    runs-on: ubuntu-latest
    strategy:
      matrix:
        python-version: ["3.10"]
    timeout-minutes: 20
    defaults:
      run:
        working-directory: ai
    steps:
      - name: Checkout code
        uses: actions/checkout@v4
      - name: Set up Python
        uses: actions/setup-python@v5
        with:
          python-version: ${{ matrix.python-version }}
      - name: Install dependencies
        run: |
          pip install core/.
          echo "PYTHONPATH=$(pwd)/core/src:\$PYTHONPATH" >> $GITHUB_ENV
          pip install integrations/crewai[dev]
      - name: Run tests
        run: |
          pytest integrations/crewai/tests --ignore=integrations/crewai/tests/test_crewai_toolkit_oss.py

  langchain_test:
    runs-on: ubuntu-latest
    strategy:
      matrix:
        python-version: ["3.9", "3.10"]
    timeout-minutes: 20
    defaults:
      run:
        working-directory: ai
    steps:
      - name: Checkout code
        uses: actions/checkout@v4
      - name: Set up Python
        uses: actions/setup-python@v5
        with:
          python-version: ${{ matrix.python-version }}
      - name: Install Core Library and Langchain Integration
        run: |
          pip install core/.
          echo "PYTHONPATH=$(pwd)/core/src:\$PYTHONPATH" >> $GITHUB_ENV
          pip install integrations/langchain[dev]
      - name: Run Langchain Tests
        run: |
          pytest integrations/langchain/tests --ignore=integrations/langchain/tests/test_langchain_toolkit_oss.py

  anthropic_test:
    runs-on: ubuntu-latest
    strategy:
      matrix:
        python-version: ["3.9", "3.10"]
    timeout-minutes: 20
    defaults:
      run:
        working-directory: ai
    steps:
      - name: Checkout code
        uses: actions/checkout@v4
      - name: Set up Python
        uses: actions/setup-python@v5
        with:
          python-version: ${{ matrix.python-version }}
      - name: Install Core Library and Anthropic Integration
        run: |
          pip install core/.
          echo "PYTHONPATH=$(pwd)/core/src:\$PYTHONPATH" >> $GITHUB_ENV
          pip install integrations/anthropic[dev]
      - name: Run Anthropic Tests
        run: |
          pytest integrations/anthropic/tests --ignore=integrations/anthropic/tests/test_anthropic_toolkit_oss.py

  llamaindex_test:
    runs-on: ubuntu-latest
    strategy:
      matrix:
        python-version: ["3.9", "3.10"]
    timeout-minutes: 20
    defaults:
      run:
        working-directory: ai
    steps:
      - name: Checkout code
        uses: actions/checkout@v4
      - name: Set up Python
        uses: actions/setup-python@v5
        with:
          python-version: ${{ matrix.python-version }}
      - name: Install Core Library and LlamaIndex Integration
        run: |
          pip install core/.
          echo "PYTHONPATH=$(pwd)/core/src:\$PYTHONPATH" >> $GITHUB_ENV
          pip install integrations/llama_index[dev]
      - name: Run LlamaIndex Tests
        run: |
          pytest integrations/llama_index/tests --ignore=integrations/llama_index/tests/test_llama_index_toolkit_oss.py

  openai_test:
    runs-on: ubuntu-latest
    strategy:
      matrix:
        python-version: ["3.9", "3.10"]
    timeout-minutes: 20
    defaults:
      run:
        working-directory: ai
    steps:
      - name: Checkout code
        uses: actions/checkout@v4
      - name: Set up Python
        uses: actions/setup-python@v5
        with:
          python-version: ${{ matrix.python-version }}
      - name: Install Core Library and OpenAI Integration
        run: |
          pip install core/.
          echo "PYTHONPATH=$(pwd)/core/src:\$PYTHONPATH" >> $GITHUB_ENV
          pip install integrations/openai[dev]
      - name: Run OpenAI Tests
        run: |
          pytest integrations/openai/tests --ignore=integrations/openai/tests/test_openai_toolkit_oss.py

  autogen_test:
    runs-on: ubuntu-latest
    strategy:
      matrix:
        python-version: ["3.9", "3.10"]
    timeout-minutes: 20
    defaults:
      run:
        working-directory: ai
    steps:
      - name: Checkout code
        uses: actions/checkout@v4
      - name: Set up Python
        uses: actions/setup-python@v5
        with:
          python-version: ${{ matrix.python-version }}
      - name: Install dependencies
        run: |
          pip install core/.
          echo "PYTHONPATH=$(pwd)/core/src:\$PYTHONPATH" >> $GITHUB_ENV
          pip install integrations/autogen[dev]
      - name: Run tests
        run: |
<<<<<<< HEAD
          pytest integrations/autogen/tests

  litellm_test:
    runs-on: ubuntu-latest
    strategy:
      matrix:
        python-version: ["3.9", "3.10"]
    timeout-minutes: 20
    defaults:
      run:
        working-directory: ai
    steps:
      - name: Checkout code
        uses: actions/checkout@v4
      - name: Set up Python
        uses: actions/setup-python@v5
        with:
          python-version: ${{ matrix.python-version }}
      - name: Install dependencies
        run: |
          pip install core/.
          echo "PYTHONPATH=$(pwd)/core/src:\$PYTHONPATH" >> $GITHUB_ENV
          pip install integrations/litellm[dev]
      - name: Run tests
        run: |
          pytest integrations/litellm/tests
=======
          pytest integrations/autogen/tests --ignore=integrations/autogen/tests/test_autogen_toolkit_oss.py
>>>>>>> fb74ce8c
<|MERGE_RESOLUTION|>--- conflicted
+++ resolved
@@ -164,8 +164,7 @@
           pip install integrations/autogen[dev]
       - name: Run tests
         run: |
-<<<<<<< HEAD
-          pytest integrations/autogen/tests
+          pytest integrations/autogen/tests --ignore=integrations/autogen/tests/test_autogen_toolkit_oss.py
 
   litellm_test:
     runs-on: ubuntu-latest
@@ -190,7 +189,4 @@
           pip install integrations/litellm[dev]
       - name: Run tests
         run: |
-          pytest integrations/litellm/tests
-=======
-          pytest integrations/autogen/tests --ignore=integrations/autogen/tests/test_autogen_toolkit_oss.py
->>>>>>> fb74ce8c
+          pytest integrations/litellm/tests