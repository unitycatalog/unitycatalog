name: Unity Catalog AI Integration Tests

on:
  push:
    branches:
      - main
    paths:
      - ai/**
      - .github/workflows/ucai-*.yml
      - clients/python/**
  pull_request:
    paths:
      - ai/**
      - .github/workflows/ucai-*.yml
      - clients/python/**

jobs:
  integration_tests:
    runs-on: ubuntu-latest
    strategy:
      matrix:
        python-version: ['3.9', '3.10']
        pydantic-version: [1, 2]
    timeout-minutes: 40
    defaults:
      run:
        working-directory: ai
    steps:
      - name: Check out code
        uses: actions/checkout@v4
      - name: Set up JDK 17
        uses: actions/setup-java@v4
        with:
          java-version: '17'
          distribution: 'temurin'
      - name: Set up Python
        uses: actions/setup-python@v5
        with:
          python-version: ${{ matrix.python-version }}
      - name: Install Pydantic dependencies
        run: |
          if [ ${{ matrix.pydantic-version }} == 1 ]; then
              pip install 'pydantic<2'
          else
              pip install 'pydantic<3,>=2'
          fi
      - name: Install Unity Catalog Python Libraries
        run: |
          dev/install_client.sh
      - name: Install Unity Catalog AI Core Library
        run: |
          pip install core/.
          echo "PYTHONPATH=$(pwd)/core/src:\$PYTHONPATH" >> $GITHUB_ENV
      - name: Install dependencies
        run: |
          pip install mlflow
      - name: Start Unity Catalog Server
        run: |
          dev/start_unitycatalog.sh
      - name: Run OpenAI OSS Integration Tests
        run: |
          pip install integrations/openai[dev]
          pytest integrations/openai/tests/test_openai_toolkit_oss.py
      - name: Run LangChain OSS Integration Tests
        run: |
          pip install integrations/langchain[dev]
          pytest integrations/langchain/tests/test_langchain_toolkit_oss.py
      - name: Run Anthropic OSS Integration Tests
        run: |
          pip install integrations/anthropic[dev]
          pytest integrations/anthropic/tests/test_anthropic_toolkit_oss.py
      - name: Run AutoGen OSS Integration Tests
        if: matrix.python-version == '3.10'
        run: |
          pip install integrations/autogen[dev]
          pytest integrations/autogen/tests/test_autogen_toolkit_oss.py
      - name: Run CrewAI OSS Integration Tests
        if: matrix.python-version == '3.10'
        run: |
          pip install integrations/crewai[dev]
          pytest integrations/crewai/tests/test_crewai_toolkit_oss.py
      - name: Run Gemini OSS Integration Tests
        run: |
          pip install integrations/gemini[dev]
          pytest integrations/gemini/tests/test_gemini_toolkit_oss.py
      - name: Run LiteLLM OSS Integration Tests
        if: matrix.python-version == '3.10'
        run: |
          pip install integrations/litellm[dev]
          pytest integrations/litellm/tests/test_litellm_toolkit_oss.py
<<<<<<< HEAD
      - name: Run Dspy OSS Integration Tests
        if: matrix.python-version == '3.10'
        run: |
          pip install integrations/dspy[dev]
          pytest integrations/dspy/tests/test_dspy_toolkit_oss.py
=======
      - name: Run LlamaIndex OSS Integration Tests
        if: matrix.python-version == '3.10'
        run: |
          pip install integrations/llama_index[dev]
          pytest integrations/llama_index/tests/test_llama_index_toolkit_oss.py
>>>>>>> c22af171
      - name: Stop Unity Catalog Server
        run: |
          dev/teardown_server.sh<|MERGE_RESOLUTION|>--- conflicted
+++ resolved
@@ -88,19 +88,16 @@
         run: |
           pip install integrations/litellm[dev]
           pytest integrations/litellm/tests/test_litellm_toolkit_oss.py
-<<<<<<< HEAD
       - name: Run Dspy OSS Integration Tests
         if: matrix.python-version == '3.10'
         run: |
           pip install integrations/dspy[dev]
           pytest integrations/dspy/tests/test_dspy_toolkit_oss.py
-=======
       - name: Run LlamaIndex OSS Integration Tests
         if: matrix.python-version == '3.10'
         run: |
           pip install integrations/llama_index[dev]
           pytest integrations/llama_index/tests/test_llama_index_toolkit_oss.py
->>>>>>> c22af171
       - name: Stop Unity Catalog Server
         run: |
           dev/teardown_server.sh