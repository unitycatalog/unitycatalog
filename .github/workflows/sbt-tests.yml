--- conflicted
+++ resolved
@@ -25,12 +25,9 @@
         java-version: '11'
         distribution: 'temurin'
         cache: 'sbt'
-<<<<<<< HEAD
-    - name: Run tests with coverage
-      run: sbt jacoco
-=======
     - name: Run tests
       run: sbt test
     - name: Run license check
       run: sbt licenseCheck
->>>>>>> ca580fa6
+    - name: Run tests with coverage
+      run: sbt jacoco