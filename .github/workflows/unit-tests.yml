# This workflow uses actions that are not certified by GitHub.
# They are provided by a third-party and are governed by
# separate terms of service, privacy policy, and support
# documentation.

name: Unit Tests

on:
  push:
    branches: [ "main" ]
  pull_request:

permissions:
  contents: read

jobs:
  test:
    runs-on: ubuntu-latest

    steps:
    - uses: actions/checkout@v4
    - name: Set up JDK 17
      uses: actions/setup-java@v4
      with:
        java-version: '17'
        distribution: 'temurin'

    - name: Run tests with coverage
      run: build/sbt jacoco
    - name: Run license check
<<<<<<< HEAD
      run: build/sbt licenseCheck
=======
      run: build/sbt licenseCheck

  generated-files-validation:
    runs-on: ubuntu-latest

    steps:
    - uses: actions/checkout@v4

    - name: Set up JDK 17
      uses: actions/setup-java@v4
      with:
        java-version: '17'
        distribution: 'temurin'

    - name: Generate OpenAPI Client and Server Model classes
      run: build/sbt generate

    - name: Check Generated Files Differences
      run: |
        CLIENT_DIFF=$(git diff --name-only clients/java)
        SERVER_DIFF=$(git diff --name-only server/src/main/java/io/unitycatalog/server/model)
        
        if [[ -n $CLIENT_DIFF || -n $SERVER_DIFF ]]; then
          echo "This PR contains changes to generated files that will be overridden when build/sbt generate is run again."
          echo "If you have changed the UC REST APIs such that changes to generated files are expected, then please make sure all generated files have been properly updated in this PR."
          echo "Otherwise, without changes to UC REST APIs, manual changes to the generated files are not acceptable."
          if [[ -n $CLIENT_DIFF ]]; then
            echo "Modified client files:"
            echo "$CLIENT_DIFF"
          fi
          if [[ -n $SERVER_DIFF ]]; then
            echo "Modified server model files:"
            echo "$SERVER_DIFF"
          fi
          exit 1
        else
          echo "No changes to generated files detected."
        fi
      shell: bash
>>>>>>> 209895f0
<|MERGE_RESOLUTION|>--- conflicted
+++ resolved
@@ -28,46 +28,4 @@
     - name: Run tests with coverage
       run: build/sbt jacoco
     - name: Run license check
-<<<<<<< HEAD
-      run: build/sbt licenseCheck
-=======
-      run: build/sbt licenseCheck
-
-  generated-files-validation:
-    runs-on: ubuntu-latest
-
-    steps:
-    - uses: actions/checkout@v4
-
-    - name: Set up JDK 17
-      uses: actions/setup-java@v4
-      with:
-        java-version: '17'
-        distribution: 'temurin'
-
-    - name: Generate OpenAPI Client and Server Model classes
-      run: build/sbt generate
-
-    - name: Check Generated Files Differences
-      run: |
-        CLIENT_DIFF=$(git diff --name-only clients/java)
-        SERVER_DIFF=$(git diff --name-only server/src/main/java/io/unitycatalog/server/model)
-        
-        if [[ -n $CLIENT_DIFF || -n $SERVER_DIFF ]]; then
-          echo "This PR contains changes to generated files that will be overridden when build/sbt generate is run again."
-          echo "If you have changed the UC REST APIs such that changes to generated files are expected, then please make sure all generated files have been properly updated in this PR."
-          echo "Otherwise, without changes to UC REST APIs, manual changes to the generated files are not acceptable."
-          if [[ -n $CLIENT_DIFF ]]; then
-            echo "Modified client files:"
-            echo "$CLIENT_DIFF"
-          fi
-          if [[ -n $SERVER_DIFF ]]; then
-            echo "Modified server model files:"
-            echo "$SERVER_DIFF"
-          fi
-          exit 1
-        else
-          echo "No changes to generated files detected."
-        fi
-      shell: bash
->>>>>>> 209895f0
+      run: build/sbt licenseCheck