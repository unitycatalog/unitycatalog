--- conflicted
+++ resolved
@@ -1,11 +1,4 @@
 etc/db/h2db.mv.db
-<<<<<<< HEAD
-.idea
-*target*
-build/sbt-launch-*
-.bsp
-=======
 target/
 .idea/
-.bsp/
->>>>>>> af5c3424
+.bsp/