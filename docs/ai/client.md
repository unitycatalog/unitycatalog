# Client Guide

This guide provides detailed information about the Unity Catalog AI clients, including caveats, environment variables, public APIs, and examples to help you effectively utilize the Unity Catalog AI Core Library.

---

## Unity Catalog Function Client

### Client Overview

The `UnitycatalogFunctionClient` is a specialized client within the Unity Catalog AI Core Library designed for managing and executing functions within Unity Catalog (UC). Built on top of the asynchronous `unitycatalog-client`, this client provides both asynchronous and synchronous interfaces to interact seamlessly with UC functions. It facilitates the creation, retrieval, listing, execution, and deletion of UC functions, enabling developers to integrate both CRUD and execution capabilities into GenAI authoring workflows easily.

#### Caveats

When using the `UnitycatalogFunctionClient` be aware of the following points:

1. **Asynchronous API usage**: The `unitycatalog-client` SDK is based on aiohttp, making it an async client. The `UnitycatalogFuncitonClient` exposes async methods for nearly all of its interfaces (except for `execute_function`) to provide seamless experience for asynchronous calls to a Unity Catalog server. If you are using asynchronous methods within an environment that has a running event loop (such as a Jupyter Notebook), ensure that you are not attempting to create additional event loops for async method calls. Additionally, all methods within `unitycatalog-ai` offer **synchronous** versions, in case you prefer a simpler interface.
2. **Security Considerations**: Function execution occurs within the environment where a Unity Catalog function is called for execution. Be aware of the contents of any function prior to execution by checking the `routine_definition` entry by calling the `get_function` API if you did not author the function. Additionally, be aware that GenAI-generated Python code (for the use case of building a Unity Catalog function whose sole purpose is to execute arbitrary code) execution is **inherently unsafe and should be performed in an isolated VM** that is not connected to user data or is in an environment that is not ephemeral (a VM is ideal for this use case).
3. **External Dependencies**: The environment that is executing the function that you're calling needs to have the appropriate packages pre-installed in order for functions that use external non-core-Python import statements. Ensure that dependent libraries are installed via `pip`. Additionally, import statements should be contained within the function body (using local imports) to ensure that the dependency is available for use by your function's internal logic.
4. **Function overwriting**: The `create_function` and `create_function_async` APIs expose the ability to overwrite a function definition for convenience. Ensure that you are fully aware of the implications of replacing a function as this operation is permanent and could be disruptive to other Agent workflows that are dependent on existing functionality.

#### Key Features

- **Asynchronous and Synchronous Operations**: Offers both async and sync methods, allowing flexibility based on the application's concurrency requirements.
- **Function Management**: Simplifies the process of creating, retrieving, listing, executing, and deleting UC functions.
- **Integration with GenAI**: Supports the registration of UC functions as tools for Generative AI agents, enabling intelligent tool calling within AI-driven workflows.
- **Type Validation and Caching**: Ensures that function parameters and return types adhere to defined schemas and caches function executions for optimized performance.

### Using the UnityCatalog Functions Client

**Warning**: Function execution for the UnityCatalog APIs involves executing code locally from the point of invocation of
your GenAI application. For deterministic functions that you are authoring yourself, this does not pose a security concern.
However, if you are writing an application that allows for code to be injected to the function from an LLM
(a Python code execution function), there is a risk to the environment that you are running your agent from if the code being
executed is unsafe (involving file system operations or accessing networks). If your use case involves such a function declaration that permits execution of arbitrary Python code, it is **highly advised** to run your Agent from an isolated environment
with restricted permissions.

**Note**: Future development efforts may involve the creation of a secure function execution environment to eliminate the risks
associated with GenAI-generated Python code execution from within Unity Catalog functions.

### Using the Client for Agent tool calling

#### Installation

- **Installation**: ensure that you have the following package installed from PyPI:

```shell
pip install unitycatalog-openai
```

#### Initialization

Configure and instantiate the Unity Catalog Python Client to connect to your running Unity Catalog server:

```python
import asyncio
from unitycatalog.ai.core.client import UnitycatalogFunctionClient
from unitycatalog.client import ApiClient, Configuration

config = Configuration()
config.host = "http://localhost:8080/api/2.1/unity-catalog"

# The base ApiClient is async
api_client = ApiClient(configuration=config)

uc_client = UnitycatalogFunctionClient(api_client=api_client)

CATALOG = "my_catalog"
SCHEMA = "my_schema"
```

##### Catalog and Schema Handlers

As a measure of convenience, a catalog and schema handler class is available. This can either be instantiated independently:

```python
from unitycatalog.ai.core.client import UnitycatalogClient
from unitycatalog.client import ApiClient, Configuration

config = Configuration(host="http://localhost:8080/api/2.1/unity-catalog")
api_client = ApiClient(configuration=config)

# Instantiate the catalog and schema handler directly to create catalogs and schemas as needed
core_client = UnitycatalogClient(api_client=api_client)

catalog_info = core_client.create_catalog(
    name="MyTestCatalog",
    comment="A catalog used for testing purposes",
    properties={"key": "value"},
)
schema_info = core_client.create_schema(
    name="MyTestSchema",
    catalog_name="MyTestCatalog",
    comment="A schema for testing",
    properties={"key": "value"},
)
```

Alternatively, these same APIs are available by accessing the `uc` property on the instance of `UnitycatalogFunctionClient`, as shown below.

> Tip: Ensure that you have created a catalog and a schema before attempting to create functions.

The `UnitycatalogFunctionClient` provides helper methods for creating both Catalogs and Schemas in Unity Catalog. For full
API-based CRUD operations, you will need to use the `unitycatalog-client` package.

To create a Catalog, you can call the `create_catalog` method:

```python
uc_client.uc.create_catalog(
    name=CATALOG,
    comment="A catalog for demonstrating the use of Unity Catalog function usage in GenAI applications",
)
```

> NOTE: If the Catalog already exists, you will receive a warning and the existing `CatalogInfo` metadata will be returned.

To create a Schema, you can call the `create_schema` method:

```python
uc_client.uc.create_schema(
    name=SCHEMA,
    catalog_name=CATALOG,
    comment="A schema for holding UC functions for GenAI use cases",
)
```

> NOTE: Similar to the `create_catalog` API, if a schema exists with the name that you specify, you will receive a warning
and the existing schema's metadata will be returned.

#### Creating Functions for tool use

In order to make a Python callable recognizable to the Unity Catalog functions data model, there are a few requirements that need to be met in the authoring of your functions:

1. The function must use type hints in both the signature and the return of the function.
2. A Google-style docstring must be used. A description of the function is required and descriptions of the parameters are strongly recommended for proper use by GenAI agents.
3. Dependent libraries must be imported within the body of the function. Imports outside of the function will not be resolvable when executing otherwise.

Below, we show a proper function definition (with type hints and docstring) that is then used to register the function to Unity Catalog using the async API for creating functions.

```python
def my_test_func(a: str, b: str) -> str:
    """
    Returns an upper case concatenation of two strings separated by a space.

    Args:
        a: the first string
        b: the second string

    Returns:
        Uppercased concatenation of the two strings.
    """
    concatenated = f"{a} {b}"
    return concatenated.upper()

# Asynchronously create the function within a Jupyter notebook
my_function = await uc_client.create_python_function_async(
    func=my_test_func,
    catalog=CATALOG,
    schema=SCHEMA,
)
```

> Note: within a Python script, you will need to directly call `asyncio.run()` on your async API call
in order to create an event loop. In a Jupyter Notebook environment, an event loop is provided for you.

Alternatively, you can use the synchronous API:

```python
my_function = uc_client.create_python_function(
    func=my_test_func,
    catalog=CATALOG,
    schema=SCHEMA,
)
```

#### Testing a function

Before attempting to use the function within an Agent integration, you can validate that the function is behaving as
intended by using the `execute_function` API. Unlike with the variants of the `create_python_function` API, there is **not** an async version of this API.

Testing with the synchronous API:

```python
result = uc_client.execute_function(
    function_name=f"{CATALOG}.{SCHEMA}.my_test_func",
    parameters={"a": "hello", "b": "world"}
)

result.value  # Outputs: HELLO WORLD
```

#### Building and using a toolkit instance with an OpenAI Agent

In order for a supported GenAI library to use our function, we need to wrap it in a `UCFunctionToolkit` instance. These abstractions exist for all supported integrations within the `unitycatalog-ai` ecosystem and permit their respective integration package to directly interact with the functions that you define within Unity Catalog.

For example, creating a `UCFunctionToolkit` instance for integrating with OpenAI is done as follows:

```python
import openai
from unitycatalog.ai.openai.toolkit import UCFunctionToolkit

# Assume we have two functions for our agent:
function_1 = f"{CATALOG}.{SCHEMA}.calculate_dew_point"
function_2 = f"{CATALOG}.{SCHEMA}.calculate_vapor_pressure_deficit"

toolkit = UCFunctionToolkit(
    client=uc_client,
    function_names=[function1, function2]
)

agent_tools = toolkit.tools

message = [
    {
        "role": "system",
        "content": "You are an assistant that provides accurate assessments of atmospheric conditions based on questions asked."
    },
    {
        "role": "user",
        "content": "It's 98.9F today with 60 percent humidity. After it rains this afternoon, how long will it be before the haze lifts?"
    }
]

tool_call_response = openai.chat.completions.create(
    model="gpt-4o-mini",
    messages=message,
    tools=agent_tools,
)
```

The response from calling `gpt-4o-mini` will show a request for the execution of the functions that we provided in order to answer the original question.

We can use the `generate_tool_call_messages` utility API within `unitycatalog-openai` to process this request, execute the functions, and generate the appropriate interface structure for send back to the LLM for the final processing.

```python
from unitycatalog.ai.openai.utils import generate_tool_call_messages

response_message = generate_tool_call_messages(response=tool_call_response, client=uc_client)

# merge the conversation history for context
final_message = message + response_message

answer = openai.chat.completions.create(
    model="gpt-4o-mini",
    messages=final_message,
    tools=agent_tools,
)
```

---

## Databricks Function Client

The `DatabricksFunctionClient` is a core component of the Unity Catalog AI Core Library that allows you to interact with Unity Catalog (UC) functions on Databricks. It provides APIs for creating, retrieving, listing, executing, and deleting UC functions.

### Caveats for Databricks

- **Python Version**: Python 3.10 or higher is **required** when using `databricks-connect` for serverless compute.
- **Databricks Connect**: To create UC functions using SQL body definitions or to execute functions using serverless compute, `databricks-connect` version `15.1.0` is required. This is the only supported version that is compatible.
<<<<<<< HEAD
- **Serverless Compute**: Function creation and execution using `databricks-connect` require serverless compute.
- **Warehouse**: If the `warehouse_id` is not provided during client initialization, `databricks-connect` with serverless compute will be used.
    - Classic SQL Warehouses are not supported for function execution due to excessive latency, long startup times, and noticeable overhead with executing functions.
    Function creation can run on any Warehouse type.
    - The SQL Warehouse must be of a serverless type for function execution. To learn more about the different warehouse types, see [the docs](https://docs.databricks.com/en/admin/sql/warehouse-types.html).
- **Dependencies and Environment Support**: A Databricks runtime that supports the `ENVIRONMENT` UDF parameter is required in order to specify additional external PyPI dependencies for function execution. Currently, only DBR version 17 and higher support this feature. If you specify the arguments `dependencies` or `environment_version` in the `create_python_function` API, you will receive an error from Unity Catalog if you are on a runtime lower than 17.
=======
- **Serverless Compute**: In order to create and execute functions, a serverless compute connection **is required**.
>>>>>>> 276db8c9

### Environment Variables for Databricks

You can configure the behavior of function execution using the following environment variables:

| Environment Variable                                                | Description                                                                                                                                                                     | Default Value |
|---------------------------------------------------------------------|---------------------------------------------------------------------------------------------------------------------------------------------------------------------------------|---------------|
| `UCAI_DATABRICKS_SESSION_RETRY_MAX_ATTEMPTS`                        | Maximum number of attempts to retry refreshing the session client in case of token expiry.                                                               | `5`         |
| `UCAI_DATABRICKS_SERVERLESS_EXECUTION_RESULT_ROW_LIMIT`             | Maximum number of rows when executing functions using serverless compute with `databricks-connect`.                                                                              | `100`         |

### Initialization

In order to perform CRUD operations and to execute UC functions, you will need to instantiate an instance of the UC functions Client. This client interface
is used not only for direct interface with functions, but also is the mechanism by which a function will be called as a tool by a GenAI application.

``` python
from ucai.core.databricks import DatabricksFunctionClient

# Initialize without a warehouse ID to use serverless compute for creating, listing, deleting, retrieving, and executing functions
client = DatabricksFunctionClient()

```

---

## Caveats

- **Type Annotations**: When creating functions from Python code, all parameters and return types must have type annotations.
- **Supported Types**: Not all Python types are supported in SQL. Refer to the [Python to SQL Compatibility Matrix](usage.md#python-to-sql-compatibility-matrix) for supported types.
- **Docstrings**: Use Google-style docstrings to provide metadata for functions. This enhances function discoverability and usability in GenAI applications.

---

## Client Public APIs

### Creating functions from a Python Callable

The UC Functions Client's `create_python_function` API provides a high-level Python-native approach to creating a UC function.
This API automates the conversion process between a Python function's definition and the required syntax of a SQL Body statement by
parsing the contents of your function definition and extracting the relevant information.

#### Caveats of Python Callable function creation

- **type hints**: All declared arguments and the return of the function must use valid type hints. Failing to define these hints will raise an Exception.
- **type hints in collections**: If you are using a collection (`tuple`, `list`, or `dict`), all internal types **must be defined**. Generic collections are not permitted.
- **generics**: the `Any` type is not supported. All types must be concrete.
- **defaults**: Default values that are defined in your function signature will be extracted as UC function `DEFAULT` entries in your function. Ensure that the default values are valid for your function and that your type hints are correct (using `Optional[<type>]`).
- **docstring formatting**: In order for relevant information to be extracted from the docstring, the syntax of your docstring must match the [Google Docstring](https://sphinxcontrib-napoleon.readthedocs.io/en/latest/example_google.html) conventions. `reST`, `Epytext` and `Numpydoc` style docstrings are **not supported**.
- **external dependencies**: There is limited library support within the function execution environment. The list of supported available libraries [can be seen here](https://docs.databricks.com/en/sql/language-manual/sql-ref-syntax-ddl-create-sql-function.html#supported-libraries-in-python-udfs) and is subject to change over time.
- **overwriting functions**: To replace an existing function, specify the argument `replace=True` when calling `create_python_function`.

#### Example of a Valid Function

``` python
def your_function_name(param: str) -> str:
    """
    Converts the input string to uppercase.

    Args:
        param (str): The input string.

    Returns:
        str: The uppercase string.
    """
    return param.upper()

client.create_python_function(
    func=your_function_name,
    catalog="your_catalog",
    schema="your_schema"
)
```

> Note: the parameters `dependencies` and `environment_version` for the `create_python_function` API are only compatible with Databricks runtime versions that support these SQL parameters for function creation. Currently, this is Databricks runtime versions **17 and higher**.

#### Example of an Invalid Function

The following function definition will not successfully be created as a UC function due to several reasons:

- Missing type annotations for arguments and for the return value.
- Missing docstring.

``` python
def invalid_func(a, b):
    return a + b

# This will raise a ValueError
client.create_python_function(
    func=invalid_func,
    catalog="your_catalog",
    schema="your_schema"
)
```

### Creating functions from a SQL Body statement

If you prefer to have full control over your function definition, the `create_function` API in the client allows you to submit your function definition as a [SQL Body statement](https://docs.databricks.com/en/sql/language-manual/sql-ref-syntax-ddl-create-sql-function.html#syntax).

``` python
sql_body = """
CREATE FUNCTION your_catalog.your_schema.your_function_name(param STRING COMMENT 'A string to convert to uppercase.')
RETURNS STRING
LANGUAGE PYTHON
COMMENT 'Converts an input string to uppercase.'
AS $$
    return param.upper()
$$
"""

client.create_function(sql_function_body=sql_body)
```

The general guidelines for function creation within UC apply to the SQL Body statement. There are no additional restrictions applied to this API.

> Note: It is highly recommended to provide verbose and accurate `COMMENT` blocks to both the function and the parameters configured. This information is
provided to LLMs that will be deciding on whether it is appropriate to call the defined tool. Detailed descriptions can reduce the chances of a tool call
failing due to ambiguous references on how to use the tool.

If you create a function without both a `COMMENT` block (the function description) and `COMMENT` entries for each parameter defined for your function,
a warning will be issued upon creation. It is **highly advised** to correct your function definition and overwrite your function when you see this warning.
Most LLM's will not be able to effectively use your defined function as a tool if the description is a placeholder or is lacking appropriate information
that describes the purpose of and how to use your defined function as a tool.

> Note: Specifying environment and dependency configurations on version of Databricks runtime prior to verison 17 will generate exceptions if the SQL body contains these statements.

#### Specifying Custom Package Dependencies

If you are on Databricks Runtime **17 or above**, you can specify external package dependencies when writing your SQL body, as follows:

``` python
sql_body = """
CREATE FUNCTION my_catalog.my_schema.my_func()
RETURNS STRING
LANGUAGE PYTHON
ENVIRONMENT (dependencies='["pandas", "fastapi", "httpx"]', environment_version='1')
COMMENT 'A function that uses external additional libraries.'
AS $$
    import fastapi
    return fastapi.__version__
$$
"""
```

## Retrieving Functions

You can retrieve the function definition from UC by using the `get_function` client API:

``` python
function_info = client.get_function("your_catalog.your_schema.your_function_name")
```

## Listing Functions

You can list all functions that are defined within a given catalog and schema by using the `list_functions` client API:

``` python
functions = client.list_functions(catalog="your_catalog", schema="your_schema", max_results=10)
```

## Deleting Functions

A function can be deleted through the use of the `delete_function` client API:

``` python
client.delete_function("your_catalog.your_schema.your_function_name")
```

## Executing Functions

Executing a function directly using the client is done through the `execute_function` API:

``` python
result = client.execute_function(
    "your_catalog.your_schema.uppercase_function",
    parameters={"param": "hello world"}
)

print(result.value)  # Outputs: HELLO WORLD
```

---

## Examples

### Create and Execute a Function

``` python
from ucai.core.databricks import DatabricksFunctionClient

# Initialize the client, connecting to serverless
client = DatabricksFunctionClient()

# Define the function
def add_numbers(a: float, b: float) -> float:
    """
    Adds two numbers and returns the result.

    Args:
        a (float): First number.
        b (float): Second number.

    Returns:
        float: The sum of the two numbers.
    """
    return a + b

# Create the function in UC
client.create_python_function(
    func=add_numbers,
    catalog="your_catalog",
    schema="your_schema"
)

# Execute the function
result = client.execute_function(
    "your_catalog.your_schema.add_numbers",
    parameters={"a": 10.5, "b": 5.5}
)

print(result.value)  # Outputs: 16.0

```

### Additional Notes

- **Error Handling**: If a function execution fails, `FunctionExecutionResult` will contain an `error` attribute with details on the failure.<|MERGE_RESOLUTION|>--- conflicted
+++ resolved
@@ -257,16 +257,7 @@
 
 - **Python Version**: Python 3.10 or higher is **required** when using `databricks-connect` for serverless compute.
 - **Databricks Connect**: To create UC functions using SQL body definitions or to execute functions using serverless compute, `databricks-connect` version `15.1.0` is required. This is the only supported version that is compatible.
-<<<<<<< HEAD
-- **Serverless Compute**: Function creation and execution using `databricks-connect` require serverless compute.
-- **Warehouse**: If the `warehouse_id` is not provided during client initialization, `databricks-connect` with serverless compute will be used.
-    - Classic SQL Warehouses are not supported for function execution due to excessive latency, long startup times, and noticeable overhead with executing functions.
-    Function creation can run on any Warehouse type.
-    - The SQL Warehouse must be of a serverless type for function execution. To learn more about the different warehouse types, see [the docs](https://docs.databricks.com/en/admin/sql/warehouse-types.html).
-- **Dependencies and Environment Support**: A Databricks runtime that supports the `ENVIRONMENT` UDF parameter is required in order to specify additional external PyPI dependencies for function execution. Currently, only DBR version 17 and higher support this feature. If you specify the arguments `dependencies` or `environment_version` in the `create_python_function` API, you will receive an error from Unity Catalog if you are on a runtime lower than 17.
-=======
 - **Serverless Compute**: In order to create and execute functions, a serverless compute connection **is required**.
->>>>>>> 276db8c9
 
 ### Environment Variables for Databricks
 
