--- conflicted
+++ resolved
@@ -114,17 +114,10 @@
 
 Notice the following packages (`--packages`) and configurations (`--conf`)
 
-<<<<<<< HEAD
-* `--packages` points to the delta-spark and unitycatalog-spark packages; update the version numbers to your current versions.
-* `spark.sql.catalog.<catalog_name>.uri` points to your local development UC instance
-* `spark.sql.catalog.<catalog_name>.token` is empty indicating there is no authentication; refer to [auth](../server/auth.md) for more information.
-* `spark.sql.defaultCatalog=<catalog_name>` must be filled out to indicate the default catalog. The default name is `unity`.
-=======
 - `--packages` points to the delta-spark and unitycatalog-spark packages; update the version numbers to your current versions.
-- `spark.sql.catalog.unity.uri` points to your local development UC instance
-- `spark.sql.catalog.unity.token` is empty indicating there is no authentication; refer to [auth](../server/auth.md) for more information.
-- `spark.sql.defaultCatalog=unity` must be filled out to indicate the default catalog.
->>>>>>> 5cc51734
+- `spark.sql.catalog.<catalog_name>.uri` points to your local development UC instance
+- `spark.sql.catalog.<catalog_name>.token` is empty indicating there is no authentication; refer to [auth](../server/auth.md) for more information.
+- `spark.sql.defaultCatalog=<catalog_name>` must be filled out to indicate the default catalog. The default name is `unity`.
 
 ??? note "Three-part and two-part naming conventions"
 
