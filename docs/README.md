# Documentation for Unity Catalog

Unity Catalog uses [**MkDocs**](https://www.mkdocs.org/) to manage and serve its documentation. MkDocs is a simple, static site generator that’s geared towards project documentation and is written in Python.

This guide will help you set up the local environment, serve the documentation locally, and deploy it to GitHub Pages.

## Setting Up MkDocs for Local Development

To start testing or modifying the documentation locally, follow these steps:

### 1. Install MkDocs

While you may install **MkDocs** directly using `pip`, it is recommended to install it along with other dependencies via the `requirements-docs.txt` file in step 3.
This ensures that all necessary dependencies are handled together, especially when working in a virtual environment.

If you prefer to use pipx, you can install MkDocs globally with the following command:

```bash
pipx install mkdocs
```

### 2. Clone the Repository

Clone the Unity Catalog repository:

```bash
git clone https://github.com/unitycatalog/unitycatalog.git
```

After cloning, navigate to the top-level directory of the repository. There is no need to switch into the docs directory, as the `requirements-docs.txt` file is located in the top-level directory.

### 3. Install the Required Dependencies

The `requirements-docs.txt` file contains all the dependencies necessary for serving the documentation, including **MkDocs** and its plugins. First, create a virtual environment:

```bash
# Create virtual environment
python -m venv uc_docs_venv

# Activate virtual environment (Linux/macOS)
source uc_docs_venv/bin/activate

# Activate virtual environment (Windows)
uc_docs_venv/Scripts/activate
```

Next, install the following dependencies into your activated virtual environment:

```bash
pip install -r requirements-docs.txt
```

### 4. Serving the Docs Locally

After installing all dependencies, you can now serve the documentation locally. Run the following command:

```bash
mkdocs serve
```

<<<<<<< HEAD
This will start a local development server. By default, the docs will be served at `http://127.0.0.1:8000/`. You can visit this link in your browser to see your documentation live as you edit it. Any changes made to the markdown files will automatically update the browser view.

### 5. Modifying the Documentation

You can make changes to the documentation by editing the markdown files under the `docs` directory. MkDocs will watch for changes and automatically refresh your browser.

- **Structure of the documentation** is controlled by the `mkdocs.yml` file located at the root of the repository. This file defines the site structure, theme, and various configurations.
  
- **Adding new pages**: Add new markdown files to the `docs` folder and then update the `mkdocs.yml` file to include the new pages in the navigation.

### 6. Testing Locally

After making changes to the documentation, be sure to view the changes at `http://127.0.0.1:8000/` to verify that everything looks and functions as expected.

---

## Deploying the Documentation

After you're satisfied with the changes, please deploy the documentation to your own repo's GitHub Pages. Please include a link to this deployment for any docs PRs, as this will help streamline reviews.

### 1. Ensure GitHub Pages is Enabled

Make sure GitHub Pages is enabled in your repository settings. To do this, go to your repository's **Settings** and scroll down to the **GitHub Pages** section. Choose the `gh-pages` branch as the source.

### 2. Deploy the Docs with MkDocs

MkDocs can automatically deploy the site to the `gh-pages` branch of your repository. To do so, simply run:

```bash
mkdocs gh-deploy
```

This command will build the documentation and push the generated files to the `gh-pages` branch. Once the command is finished, your documentation will be live on GitHub Pages at:

```console
https://<your-github-username>.github.io/unitycatalog
```

For example, if your GitHub username is `bobbiedraper`, your documentation will be available at:

```console
https://bobbiedraper.github.io/unitycatalog
```

### 3. Updating Documentation

Each time you make updates to the documentation, you can run the `mkdocs gh-deploy` command to push the latest changes to GitHub Pages.

---

## Additional Resources

For more detailed instructions on using MkDocs, check out the official MkDocs documentation:

- [MkDocs Documentation](https://www.mkdocs.org/)
- [Deploying MkDocs to GitHub Pages](https://www.mkdocs.org/user-guide/deploying-your-docs/#github-pages)
=======
## Guidelines for Markdown formatting

This section mentions guidelines to follow for a proper formatting of Markdown in our documentation.

### Formatting code snippets within a list

If code snippets are present within a list, they should be aligned with the content of the list. The following section
shows an example of a proper formatting:

- The tarball generated in the `target` directory can be unpacked using the following command:

    ```sh
    tar -xvf unitycatalog-<version>.tar.gz
    ```

- Unpacking the tarball will create the following directory structure:

    ```console
    unitycatalog-<version>
    ├── bin
    │   ├── start-uc-server
    │   └── uc
    ├── etc
    │   ├── conf
    │   ├── data
    │   ├── db
    │   └── logs
    └── jars
    ```

Please note that this ensures that the code snippet is aligned with the text in the bullet points. The final result
should look similar to the following

![Markdown code snippet alignment in a list](./assets/images/markdown-code-snippet-list-aligned.png)

In comparison an invalid alignment looks like this

![Markdown code snippet wrong alignment in a list](./assets/images/markdown-code-snippet-list-unaligned.png)
>>>>>>> 69c40740
<|MERGE_RESOLUTION|>--- conflicted
+++ resolved
@@ -58,7 +58,6 @@
 mkdocs serve
 ```
 
-<<<<<<< HEAD
 This will start a local development server. By default, the docs will be served at `http://127.0.0.1:8000/`. You can visit this link in your browser to see your documentation live as you edit it. Any changes made to the markdown files will automatically update the browser view.
 
 ### 5. Modifying the Documentation
@@ -115,7 +114,7 @@
 
 - [MkDocs Documentation](https://www.mkdocs.org/)
 - [Deploying MkDocs to GitHub Pages](https://www.mkdocs.org/user-guide/deploying-your-docs/#github-pages)
-=======
+
 ## Guidelines for Markdown formatting
 
 This section mentions guidelines to follow for a proper formatting of Markdown in our documentation.
@@ -153,5 +152,4 @@
 
 In comparison an invalid alignment looks like this
 
-![Markdown code snippet wrong alignment in a list](./assets/images/markdown-code-snippet-list-unaligned.png)
->>>>>>> 69c40740
+![Markdown code snippet wrong alignment in a list](./assets/images/markdown-code-snippet-list-unaligned.png)