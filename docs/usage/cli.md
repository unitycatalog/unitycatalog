# Unity Catalog CLI

This page shows you how to use the Unity Catalog CLI.

The CLI tool allows users to interact with a Unity Catalog server to create and manage catalogs, schemas, tables across different formats, volumes with unstructured data, functions, ML and AI models, and control catalog server and metastore configuration.

!!! note "Specify token for authenticated access"

    If you have set up authentication, you will need to provide an authentication token when executng all of the following commands on this page.
    For example, in the following section, to run the catalog list command, you would specify:

    ```sh
    bin/uc --auth_token $token catalog list
    ```

    where `$token` is the authentication token provided by an identity provider. For more information on how to support both authentication and authorization, please refer to the [auth](../server/auth.md) documentation.

## Catalog Management CLI Usage

You can use the Unity Catalog CLI to manage catalogs within your system. The `bin/uc` script supports various operations such as creating, retrieving, listing, updating and deleting catalogs. Let's take a look at each operation.

!!! note "Default local Unity Catalog instance"

    All examples on this page will use the local Unity Catalog instance which comes pre-loaded with a default catalog (`unity`), schema (`default`) and some default assets.

### List Catalogs

Here's how to list catalogs contained in a Unity Catalog instance.

```sh
bin/uc catalog list \
  [--max_results <max_results>] # (1)
```

1. `max_results`: optional flag to set the maximum number of results to return.

This will output:

```console
┌─────┬────────────┬──────────┬─────┬─────────────┬──────────┬──────────┬──────────┬────────────────────────────────────┐
│NAME │  COMMENT   │PROPERTIES│OWNER│ CREATED_AT  │CREATED_BY│UPDATED_AT│UPDATED_BY│                 ID                 │
├─────┼────────────┼──────────┼─────┼─────────────┼──────────┼──────────┼──────────┼────────────────────────────────────┤
│unity│Main catalog│{}        │null │1721238005334│null      │null      │null      │f029b870-9468-4f10-badc-630b41e5690d│
└─────┴────────────┴──────────┴─────┴─────────────┴──────────┴──────────┴──────────┴────────────────────────────────────┘
```

### Get details of a Catalog

Here's how to retrieve the details of a catalog:

```sh
bin/uc catalog get \
  --name <name> # (1)
```

1. `name`: The name of the catalog.

This should output:

```console
┌─────────────────────┬──────────────────────────────────────────┐
│         KEY         │                  VALUE                   │
├─────────────────────┼──────────────────────────────────────────┤
│NAME                 │unity                                     │
├─────────────────────┼──────────────────────────────────────────┤
│COMMENT              │Main catalog                              │
├─────────────────────┼──────────────────────────────────────────┤
│PROPERTIES           │{}                                        │
├─────────────────────┼──────────────────────────────────────────┤
│OWNER                │null                                      │
├─────────────────────┼──────────────────────────────────────────┤
│CREATED_AT           │1721238005334                             │
├─────────────────────┼──────────────────────────────────────────┤
│CREATED_BY           │null                                      │
├─────────────────────┼──────────────────────────────────────────┤
│UPDATED_AT           │null                                      │
├─────────────────────┼──────────────────────────────────────────┤
│UPDATED_BY           │null                                      │
├─────────────────────┼──────────────────────────────────────────┤
│ID                   │f029b870-9468-4f10-badc-630b41e5690d      │
└─────────────────────┴──────────────────────────────────────────┘
```

### Create a Catalog

You can create a new catalog using:

```sh
bin/uc catalog create \
  --name <name> \ # (1)
  [--comment <comment>] \ # (2)
  [--properties <properties>] # (3)
```

1. `name`: The name of the catalog.
2. `comment`: _\[Optional\]_ The description of the catalog.
3. `properties`: _\[Optional\]_ The properties of the catalog in JSON format
   (e.g., `'{"key1": "value1", "key2": "value2"}'`). Make sure to either escape the double quotes(`\"`) inside the
   properties string or just use single quotes(`''`) around the same.

Here's an example:

```sh
bin/uc catalog create --name my_catalog --comment "My First Catalog" --properties '{"key1": "value1", "key2": "value2"}'
```

### Update a Catalog

You can update an existing catalog using:

```sh
bin/uc catalog update \
--name <name> \ # (1)
[--new_name <new_name>] \ # (2)
[--comment <comment>] \ # (3)
[--properties <properties>] # (4)
```

1. `name`: The name of the existing catalog.
2. `new_name`: _\[Optional\]_ The new name of the catalog.
3. `comment`: _\[Optional\]_ The new description of the catalog.
4. `properties`: _\[Optional\]_ The new properties of the catalog in JSON format
   (e.g., `'{"key1": "value1", "key2": "value2"}'`). Make sure to either escape the double quotes(`\"`) inside the
   properties string or just use single quotes(`''`) around the same.

!!! note "At least one of the optional parameters must be specified."

Here's an example:

```sh
bin/uc catalog update \
  --name my_catalog \
  --new_name my_updated_catalog \
  --comment "Updated Catalog" \
  --properties '{"updated_key": "updated_value"}'
```

### Delete a Catalog

You can delete an existing catalog using:

```sh
bin/uc catalog delete \
  --name <name> # (1)
```

1. `name`: The name of the catalog.

## Schema Management CLI Usage

You can use the Unity Catalog CLI to manage schemas within your catalog. The `bin/uc` script supports various operations such as creating, retrieving, listing, updating and deleting schemas. Let's take a look at each operation.

### List Schemas

You can list schemas within your catalog using:

```sh
bin/uc schema list \
  --catalog <catalog> \ # (1)
  [--max_results <max_results>] # (2)
```

1. `catalog`: The name of the catalog.
2. `max_results`: _\[Optional\]_ The maximum number of results to return.

### Get a Schema

You can retrieve the details of a schema using:

```sh
bin/uc schema get \
  --full_name <full_name> # (1)
```

1. `full_name`: The full name of the existing schema. The full name is the concatenation of the catalog name and schema name separated by a dot (e.g., `catalog_name.schema_name`).

### Create a Schema

You can create a new schema stored within a catalog using:

```sh
bin/uc schema create \
  --catalog <catalog> \ # (1)
  --name <name> \ # (2)
  [--comment <comment>] \ # (3)
  [--properties <properties>] # (4)
```

1. `catalog`: The name of the catalog.
2. `name`: The name of the schema.
3. `comment`: _\[Optional\]_ The description of the schema.
4. `properties`: _\[Optional\]_ The properties of the schema in JSON format
   (e.g., `'{"key1": "value1", "key2": "value2"}'`). Make sure to either escape the double quotes(`\"`) inside the
   properties string or just use single quotes(`''`) around the same.

Here's an example:

```sh
bin/uc schema create \
  --catalog my_catalog \
  --name my_schema \
  --comment "My Schema"
  --properties '{"key1": "value1", "key2": "value2"}'
```

### Update a Schema

You can update an existing schema using:

```sh
bin/uc schema update \
  --full_name <full_name> \ # (1)
  [--new_name <new_name>] \ # (2)
  [--comment <comment>] \ # (3)
  [--properties <properties>] # (4)
```

1. `full_name`: The full name of the existing schema. The full name is the concatenation of the catalog name and schema name separated by a dot (e.g., `catalog_name.schema_name`).
2. `new_name`: _\[Optional\]_ The new name of the schema.
3. `comment`: _\[Optional\]_ The new description of the schema.
4. `properties`: _\[Optional\]_ The new properties of the schema in JSON format
   (e.g., `'{"key1": "value1", "key2": "value2"}'`). Make sure to either escape the double quotes(`\"`) inside the
   properties string or just use single quotes(`''`) around the same.

!!! note "At least one of the optional parameters must be specified."

Here's an example:

```sh
bin/uc schema update \
  --full_name my_catalog.my_schema \
  --new_name my_updated_schema \
  --comment "Updated Schema" \
  --properties '{"updated_key": "updated_value"}'
```

### Delete a Schema

You can delete an existing schema using:

```sh
bin/uc schema delete \
  --full_name <full_name> # (1)
```

1. `full_name`: The full name of the existing schema. The full name is the concatenation of the catalog name and schema name separated by a dot (e.g., `catalog_name.schema_name`).

## Table Management CLI Usage

You can use the Unity Catalog CLI to manage tables within your schema. The `bin/uc` script supports various operations such as creating, retrieving, listing, updating and deleting tables. Let's take a look at each operation.

You can also read more in the [Tables](./tables/deltalake.md) section.

### List Tables

You can list tables stored in a schema using:

```sh
bin/uc table list \
  --catalog <catalog> \ # (1)
  --schema <schema> \ # (2)
  [--max_results <max_results>] # (3)
```

1. `catalog`: The name of the catalog.
2. `schema`: The name of the schema.
3. `max_results`: _\[Optional\]_ The maximum number of results to return.

### Retrieve Table Information

You can retrieve table information using:

```sh
bin/uc table get \
  --full_name <full_name> # (1)
```

1. `full_name`: The full name of an existing table. The full name is the concatenation of the catalog name, schema name and table name separated by dots (e.g., `catalog_name.schema_name.table_name`).

### Create a Table

You can create a table using:

```sh
bin/uc table create \
  --full_name <full_name> \ # (1)
  --columns <columns> \ # (2)
  --storage_location <storage_location> \ # (3)
  [--format <format>] \ # (4)
  [--properties <properties>] # (5)
```

1. `full_name`: The full name of the table, which is a concatenation of the catalog name,
   schema name, and table name separated by dots (e.g., `catalog_name.schema_name.table_name`).
2. `columns`: The columns of the table in SQL-like format `"column_name column_data_type"`.
   Supported data types include `BOOLEAN`, `BYTE`, `SHORT`, `INT`, `LONG`, `FLOAT`, `DOUBLE`, `DATE`, `TIMESTAMP`, `TIMESTAMP_NTZ`, `STRING`, `BINARY`, `DECIMAL`. Separate multiple columns with a comma
   (e.g., `"id INT, name STRING"`).
3. `format`: _\[Optional\]_ The format of the data source. Supported values are `DELTA`, `PARQUET`, `ORC`, `JSON`,`CSV`, `AVRO`, and `TEXT`. If not specified the default format is `DELTA`.
4. `storage_location`: The storage location associated with the table. It is a mandatory field for `EXTERNAL` tables.
5. `properties`: _\[Optional\]_ The properties of the table in JSON format
   (e.g., `'{"key1": "value1", "key2": "value2"}'`). Make sure to either escape the double quotes(`\"`) inside the properties string or just use single quotes(`''`) around the same.

Here's an example to create an external DELTA table with columns `id` and `name` in the schema `my_schema` of catalog `my_catalog` with storage location `/path/to/storage`:

```sh
bin/uc table create \
  --full_name my_catalog.my_schema.my_table \
  --columns "id INT, name STRING" \
  --storage_location "/path/to/storage"
```

When running against UC server, the storage location can be a local path(absolute path) or an S3 path.
When S3 path is provided, the [server configuration](../server/configuration.md) will vend temporary credentials to access the S3 bucket and server properties must be set up accordingly.

### Read a Delta Table

You can read a Delta table using:

```sh
bin/uc table read \
  --full_name <full_name> \ # (1)
  [--max_results <max_results>] # (2)
```

1. `full_name`: The full name of the table, which is a concatenation of the catalog name,
   schema name, and table name separated by dots (e.g., `catalog_name.schema_name.table_name`).
2. `max_results`: _\[Optional\]_ The maximum number of rows to return.

### Write Sample Data to a Delta Table

You can write sample data to a Delta table using:

```sh
bin/uc table write \
  --full_name <catalog>.<schema>.<table> # (1)
```

1. `full_name`: The full name of the table, which is a concatenation of the catalog name,
   schema name, and table name separated by dots (e.g., `catalog_name.schema_name.table_name`).

This is an experimental feature and only some primitive types are supported for writing sample data.

### Delete a Table

You can delete an existing table using:

```sh
bin/uc table delete \
  --full_name <full_name> #(1)
```

1. `full_name`: The full name of the table, which is a concatenation of the catalog name,
   schema name, and table name separated by dots (e.g., `catalog_name.schema_name.table_name`).

## Volume Management CLI Usage

You can use the Unity Catalog CLI to manage volumes within your schema. The `bin/uc` script supports various operations such as creating, retrieving, listing, updating and deleting volumes. Let's take a look at each operation.

You can also read more in the [Volumes](./volumes.md) section.

### List Volumes

You can list all volumes stored in a Unity Catalog schema using:

```sh
bin/uc volume list \
  --catalog <catalog> \ # (1)
  --schema <schema> \ # (2)
  [--max_results <max_results>] # (3)
```

1. `catalog`: The name of the catalog.
2. `schema`: The name of the schema.
3. `max_results`: _\[Optional\]_ The maximum number of results to return.

### Retrieve Volume Information

You can inspect information about your volume using:

```sh
bin/uc volume get \
  --full_name <full_name> # (1)
```

1. `full_name`: The full name of the volume, which is a concatenation of the catalog name,
   schema name, and volume name separated by dots (e.g., `catalog_name.schema_name.volume_name`).

### Create a Volume

You can create a new volume using:

```sh
bin/uc volume create \
  --full_name <full_name> \ # (1)
  --storage_location <storage_location> \ # (2)
  [--comment <comment>] # (3)
```

1. `full_name`: The full name of the volume, which is a concatenation of the catalog name,
   schema name, and volume name separated by dots (e.g., `catalog_name.schema_name.volume_name`).
2. `storage_location`: The storage location associated with the volume. When running against UC OSS server,
   the storage location can be a local path(absolute path) or an S3 path. When S3 path is provided, the
   [server configuration](../server/configuration.md) will vend temporary credentials to access the S3 bucket and server properties must be set up accordingly. When running against Databricks Unity Catalog, the storage location for EXTERNAL volume can only be an S3 location which has been configured as an `external location` in your Databricks workspace.
3. `comment`: _\[Optional\]_ The description of the volume.

Here's an example that creates an external volume with full name `my_catalog.my_schema.my_volume` with storage location `/path/to/storage`:

```sh
bin/uc volume create \
  --full_name my_catalog.my_schema.my_volume \
  --storage_location "/path/to/storage"
```

### Update a Volume

You can update an existing volume using:

```sh
bin/uc volume update \
  --full_name <catalog>.<schema>.<volume> \ # (1)
  --new_name <new_name> \ # (2)
  [--comment <comment>] # (3)
```

1. `full_name`: The full name of the volume, which is a concatenation of the catalog name,
   schema name, and volume name separated by dots (e.g., `catalog_name.schema_name.volume_name`).
2. `new_name`: _\[Optional\]_ The new name of the volume.
3. `comment`: _\[Optional\]_ The new description of the volume.

!!! note "At least one of the optional parameters must be specified."

Here's an example:

```sh
bin/uc volume update \
  --full_name my_catalog.my_schema.my_volume \
  --new_name my_updated_volume \
  --comment "Updated Volume"
```

### Read Volume content

Here's how you can access the contens of a volume:

```sh
bin/uc volume read \
  --full_name <catalog>.<schema>.<volume> \ # (1)
  [--path <path>] # (2)
```

1. `full_name`: The full name of the volume, which is a concatenation of the catalog name,
   schema name, and volume name separated by dots (e.g., `catalog_name.schema_name.volume_name`).
2. `path`: _\[Optional\]_ The path relative to the volume root. If no path is provided, the volume root is read. If the final path is a directory, the contents of the directory are listed(`ls`). If the final path is a file, the contents of the file are displayed(`cat`).

### Write Sample Data to a Volume

Here's how you can write sample date to a volume:

```sh
bin/uc volume write \
  --full_name <full_name> # (1)
```

1. `full_name`: The full name of the volume, which is a concatenation of the catalog name,
   schema name, and volume name separated by dots (e.g., `catalog_name.schema_name.volume_name`).

This operation will write sample text data to a randomly generated file name(UUID) in the volume. This is an experimental feature.

### Delete a Volume

You can delete an existing volume using:

```sh
bin/uc volume delete \
  --full_name <full_name> # (1)
```

1. `full_name`: The full name of the volume, which is a concatenation of the catalog name,
   schema name, and volume name separated by dots (e.g., `catalog_name.schema_name.volume_name`).

## Function Management CLI Usage

You can use the Unity Catalog CLI to manage functions within your schema. The `bin/uc` script supports various operations such as creating, retrieving, listing, updating and deleting function. Let's take a look at each operation.

You can also read more in the [Functions](./functions.md) section.

### List Functions

You can list functions stored in a Unity Catalog schema using:

```sh
bin/uc function list \
  --catalog <catalog> \ # (1)
  --schema <schema> \ # (2)
  [--max_results <max_results>] # (3)
```

1. `catalog`: The name of the catalog.
2. `schema`: The name of the schema.
3. `max_results`: _\[Optional\]_ The maximum number of results to return.

### Retrieve Function Information

You can inspect metadata about your function stored in Unity Catalog using:

```sh
bin/uc function get \
  --full_name <full_name> # (1)
```

1. `full_name`: The full name of the function, which is a concatenation of the catalog name,
   schema name, and function name separated by dots (e.g., `catalog_name.schema_name.function_name`).

### Create a Function

You can create a new function using:

```sh
bin/uc function create \
  --full_name <full_name> \ # (1)
  --input_params <input_params> \ # (2)
  --data_type <data_type> \ # (3)
  --def <definition> \ # (4)
  [--comment <comment>] \ # (5)
  [--language <language>] # 6)
```

1. `full_name`: The full name of the function, which is a concatenation of the catalog name, schema name, and function
   name separated by dots (e.g., `catalog_name.schema_name.function_name`).
2. `input_params`: The input parameters to the function in SQL-like format `"param_name param_data_type"`.
   Multiple input parameters should be separated by a comma (e.g., `"param1 INT, param2 STRING"`).
3. `data_type`: The data type of the function. Either a type_name (for e.g. `INT`,`DOUBLE`, `BOOLEAN`, `DATE`), or
   `TABLE_TYPE` if this is a table valued function.
4. `def`: The definition of the function. The definition should be a valid SQL statement or a python routine with the
   function logic and return statement.
5. `comment`: _\[Optional\]_ The description of the function.
6. `language`: _\[Optional\]_ The language of the function. If not specified, the default value is `PYTHON`.

Here's an example that creates a Python function that takes two integer inputs and returns the sum of the inputs:

```sh
bin/uc function create \
  --full_name my_catalog.my_schema.my_function \
  --input_params "param1 INT, param2 INT" \
  --data_type INT \
  --def "return param1 + param2" \
  --comment "Sum Function"
```

### Invoke a Function

You can invoke a function stored in Unity Catalog using:

```sh
bin/uc function call \
  --full_name <catalog>.<schema>.<function_name> \ # (1)
  --input_params <input_params> # (2)
```

1. `full_name`: The full name of the function, which is a concatenation of the catalog name, schema name, and function name separated by dots (e.g., `catalog_name.schema_name.function_name`).
2. `input_params` : The value of input parameters to the function separated by a comma (e.g., `"param1,param2"`).

This is an experimental feature and only supported for Python functions that take in primitive types as input
parameters. It runs the functions using the Python engine script at `etc/data/function/python_engine.py`.

Here's an example that invokes a Python sum function that takes two integer inputs:

```sh
bin/uc function call \
  --full_name my_catalog.my_schema.my_function \
  --input_params "1,2"
```

### Delete a Function

You can delete a function using:

```sh
bin/uc function delete \
  --full_name <full_name> # (1)
```

1. `full_name`: The full name of the function, which is a concatenation of the catalog name, schema name, and function
   name separated by dots (e.g., `catalog_name.schema_name.function_name`).

## Registered model and model version management

You can use Unity Catalog with MLflow to govern and access your ML and AI models. Read more

Please refer to [MLflow documentation](https://mlflow.org/docs/latest/index.html) to learn how to use MLflow to create,
register, update, use, and delete registered models and model versions.

You can list the registered models in your UC namespace using:

```sh
bin/uc registered_model list \
  --catalog <catalog_name> \ # (1)
  --schema <schema_name> # (2)
```

1. `catalog`: The name of the catalog.
2. `schema`: The name of the schema.

You can list the model versions under a registered model using:

```sh
bin/uc model_version list \
  --full_name <full_name> # (1)
```

1. `full_name`: The full name of the model, which is a concatenation of the catalog name, schema name, and model name separated by dots (e.g., `catalog_name.schema_name.model_name`).

You can get the metadata of registered models or model versions using:

```sh
bin/uc registered_model get \
  --full_name <full_name> # (1)
```

1. `full_name`: The full name of the model, which is a concatenation of the catalog name, schema name, and model name separated by dots (e.g., `catalog_name.schema_name.model_name`).

You can update the comment or name of a registered models using:

```sh
bin/uc registered_model update \
  --full_name <full_name> \ # (1)
  --new_name <new_name> \ # (2)
  [--comment <comment>] # (3)
```

1. `full_name`: The full name of the model, which is a concatenation of the catalog name, schema name, and model name separated by dots (e.g., `catalog_name.schema_name.model_name`).
2. `new_name`: _\[Optional\]_ The new name of the volume.
3. `comment`: _\[Optional\]_ The description of the function.

Read more in the [Models](models.md) documentatino.

## CLI Server Configuration

By default, the CLI tool is configured to interact with a local reference server running at `http://localhost:8080`.
The CLI can be configured to talk to Databricks Unity Catalog by one of the following methods:

- Include the following params in CLI commands:
  - `--server <server_url>`: The URL of the Unity Catalog server.
  - `--auth_token <auth_token>`: The PAT(Personal Authorization Token) token obtained from Databricks' Workspace.
- Set the following properties in the CLI configuration file located at `examples/cli/src/main/resources/application.properties`:
  - `server`: The URL of the Unity Catalog server.
  - `auth_token`: The PAT(Personal Authorization Token) token obtained from Databricks' Workspace.

Each parameter can be configured either from the CLI or the configuration file, independently of each other.
The CLI will prioritize the values provided from the CLI over the configuration file.

!!! feedback "Different look for users CLI commands"

    We're trying out a different look for the CLI commands - which do you prefer - the format above this or the format below? Chime in UC GitHub discussion [529](https://github.com/unitycatalog/unitycatalog/discussions/529) and let us know!

## Manage Users

This section outlines the usage of the `bin/uc` script for managing users within UC.
The script supports various operations such as creating, getting, updating, listing, and deleting users.

### Create User

<<<<<<< HEAD
```sh title="Usage"
=======
```sh
>>>>>>> eb48cdd6
bin/uc user create [options]
```

_Required Params:_

    -- name: The name of the entity.
    -- email : The email address for the user

_Optional Params:_

    -- server: UC Server to connect to. Default is reference server.
    -- auth_token: PAT token to authorize uc requests.
    -- external_id: The identity provider's id for the user
    -- output: To indicate CLI output format preference. Supported values are json and jsonPretty.

### Delete User

<<<<<<< HEAD
```sh title="Usage"
=======
```sh
>>>>>>> eb48cdd6
bin/uc user delete [options]
```

_Required Params:_

    --id The unique id of the user

_Optional Params:_

    --server UC Server to connect to. Default is reference server.
    --auth_token PAT token to authorize uc requests.
    --output To indicate CLI output format preference. Supported values are json and jsonPretty.

### Get User

<<<<<<< HEAD
```sh title="Usage"
=======
```sh
>>>>>>> eb48cdd6
bin/uc user get [options]
```

_Required Params:_

    --id The unique id of the user

_Optional Params:_

    --server UC Server to connect to. Default is reference server.
    --auth_token PAT token to authorize uc requests.
    --output To indicate CLI output format preference. Supported values are json and jsonPretty.

### List Users

<<<<<<< HEAD
```sh title="Usage"
=======
```sh
>>>>>>> eb48cdd6
bin/uc user list [options]
```

_Required Params:_

    None

_Optional Params:_

    --server UC Server to connect to. Default is reference server.
    --auth_token PAT token to authorize uc requests.
    --output To indicate CLI output format preference. Supported values are json and jsonPretty.
    --filter Query by which the results have to be filtered
    --start_index Specifies the index (starting at 1) of the first result.
    --count Desired number of results per page

### Update User

<<<<<<< HEAD
```sh title="Usage"
=======
```sh
>>>>>>> eb48cdd6
bin/uc user update [options]
```

_Required Params:_

    --id The unique id of the user

_Optional Params:_

    --server UC Server to connect to. Default is reference server.
    --auth_token PAT token to authorize uc requests.
    --output To indicate CLI output format preference. Supported values are json and jsonPretty.
    --name The name of the entity.
    --external_id The identity provider's id for the user
    --email The email address for the user

## Metastore Management CLI Usage

This section outlines the usage of the `bin/uc` script to handle operations related to the metastore of the
UC OSS server.

### Get Metastore Information

Gets information about the metastore hosted by this Unity Catalog service
(currently the service hosts only one metastore)

```sh
bin/uc metastore get
```<|MERGE_RESOLUTION|>--- conflicted
+++ resolved
@@ -660,11 +660,7 @@
 
 ### Create User
 
-<<<<<<< HEAD
-```sh title="Usage"
-=======
-```sh
->>>>>>> eb48cdd6
+```sh
 bin/uc user create [options]
 ```
 
@@ -682,11 +678,7 @@
 
 ### Delete User
 
-<<<<<<< HEAD
-```sh title="Usage"
-=======
-```sh
->>>>>>> eb48cdd6
+```sh
 bin/uc user delete [options]
 ```
 
@@ -702,11 +694,7 @@
 
 ### Get User
 
-<<<<<<< HEAD
-```sh title="Usage"
-=======
-```sh
->>>>>>> eb48cdd6
+```sh
 bin/uc user get [options]
 ```
 
@@ -722,11 +710,7 @@
 
 ### List Users
 
-<<<<<<< HEAD
-```sh title="Usage"
-=======
-```sh
->>>>>>> eb48cdd6
+```sh
 bin/uc user list [options]
 ```
 
@@ -745,11 +729,7 @@
 
 ### Update User
 
-<<<<<<< HEAD
-```sh title="Usage"
-=======
-```sh
->>>>>>> eb48cdd6
+```sh
 bin/uc user update [options]
 ```
 
