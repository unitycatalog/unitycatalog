--- conflicted
+++ resolved
@@ -1,6 +1,5 @@
 # Unity Catalog Functions
 
-<<<<<<< HEAD
 This page shows you how to use Unity Catalog to store, access and govern Functions.
 
 Functions are units of saved logic that return a scalar value or a set of rows.
@@ -30,19 +29,6 @@
 ## Inspecting Functions
 
 You can list the functions in your UC namespace using:
-=======
-You can register functions in Unity Catalog schemas.
-
-Persisting functions is good for reusing code and applying permissions or filters.
-
-The following diagram shows an example of a Unity Catalog instance with two functions: `sum` and `my_function`:
-
-![UC Functions](../assets/images/uc_functions.png)
-
-**Display functions**
-
-Let's list the functions.
->>>>>>> ed2ad4af
 
 ```sh
 bin/uc function list --catalog unity --schema default
@@ -68,13 +54,7 @@
 bin/uc function get --full_name unity.default.sum
 ```
 
-<<<<<<< HEAD
 You should see something that looks like:
-=======
-![UC Function Metadata](../assets/images/uc_function_metadata.png)
-
-In the printed metadata, pay attention to the columns `input_parameters`, `external_language`, and `routine_definition`.
->>>>>>> ed2ad4af
 
 ```
 ┌────────────────────┬────────────────────────────────────────────────────────────────────────────────────────────────────┐
@@ -151,7 +131,6 @@
 bin/uc function call --full_name unity.default.sum --input_params "1,2,3"
 ```
 
-<<<<<<< HEAD
 This should return:
 
 `6`
@@ -167,15 +146,6 @@
 Suppose you want to register the following function to Unity Catalog: `c = a * b`
 
 To do so, define a new Function by its full name, specify the data type of the output, the input parameters and their data types, and
-=======
-![UC Invoke Function](../assets/images/uc_invoke_function.png)
-
-Voila! You have invoked a function stored in UC. 
-
-**Create function**
-
-Let's try and create a new function.
->>>>>>> ed2ad4af
 
 ```sh
 bin/uc function create --full_name unity.default.my_function \
@@ -185,7 +155,6 @@
 This should output something like:
 
 ```sh
-<<<<<<< HEAD
 
 ┌────────────────────┬────────────────────────────────────────────────────────────────────────────────────────────────────┐
 │        KEY         │                                               VALUE                                                │
@@ -256,10 +225,4 @@
 
 - `--comment`: Comment/Description of the entity.
 - `--def`: The routine definition of the function
-- `--language`: The language of the function
-=======
-bin/uc function call --full_name unity.default.my_function --input_params "2,9"
-```
-
-![UC Invoke Function 2](../assets/images/uc_invoke_function2.png)
->>>>>>> ed2ad4af
+- `--language`: The language of the function