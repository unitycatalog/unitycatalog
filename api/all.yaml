--- conflicted
+++ resolved
@@ -29,15 +29,12 @@
     description: |
       Model versions contain all artifact files associated with an individual machine learning model. They are associated with a single parent model and have an integer identifier, indicating the version number of the model.
       Model versions are referenced via model URI's using the Unity Catalog three-level namespace of the registered model and the version identifier.
-<<<<<<< HEAD
+  - name: TemporaryCredentials
+    description: |
+      Temporary credentials are used to access storage locations or assets for a limited lifetime.
   - name: Permissions
     description: |
       In Unity Catalog, data is secure by default. Access can be granted.
-=======
-  - name: TemporaryCredentials
-    description: |
-      Temporary credentials are used to access storage locations or assets for a limited lifetime.
->>>>>>> 26d23039
 paths:
   /catalogs:
     post:
@@ -1044,7 +1041,24 @@
             application/json:
               schema:
                 $ref: '#/components/schemas/ModelVersionInfo'
-<<<<<<< HEAD
+  /temporary-path-credentials:
+    post:
+      operationId: generateTemporaryPathCredentials
+      tags:
+        - TemporaryCredentials
+      summary: Generate temporary path credentials.
+      requestBody:
+        content:
+          application/json:
+            schema:
+              $ref: '#/components/schemas/GenerateTemporaryPathCredential'
+      responses:
+        '200':
+          description: Successful response
+          content:
+            application/json:
+              schema:
+                $ref: '#/components/schemas/TemporaryCredentials'
   /permissions/{securable_type}/{full_name}:
     parameters:
       - name: securable_type
@@ -1088,19 +1102,10 @@
       summary: Update a permission
       description: |
         Updates the permissions for a securable.
-=======
-  /temporary-path-credentials:
-    post:
-      operationId: generateTemporaryPathCredentials
-      tags:
-        - TemporaryCredentials
-      summary: Generate temporary path credentials.
->>>>>>> 26d23039
       requestBody:
         content:
           application/json:
             schema:
-<<<<<<< HEAD
               $ref: '#/components/schemas/UpdatePermissions'
       responses:
         '200':
@@ -1109,16 +1114,6 @@
             application/json:
               schema:
                 $ref: '#/components/schemas/PermissionsList'
-=======
-              $ref: '#/components/schemas/GenerateTemporaryPathCredential'
-      responses:
-        '200':
-          description: Successful response
-          content:
-            application/json:
-              schema:
-                $ref: '#/components/schemas/TemporaryCredentials'
->>>>>>> 26d23039
 components:
   schemas:
     SecurablePropertiesMap:
@@ -2174,7 +2169,40 @@
       required:
         - full_name
         - version
-<<<<<<< HEAD
+    GenerateTemporaryPathCredential:
+      type: object
+      properties:
+        url:
+          description: The URL of the storage path for which temporary credentials need to be generated.
+          type: string
+        operation:
+          $ref: '#/components/schemas/PathOperation'
+      required:
+        - url
+        - operation
+    TemporaryCredentials:
+      type: object
+      properties:
+        aws_temp_credentials:
+          $ref: '#/components/schemas/AwsCredentials'
+        azure_user_delegation_sas:
+          $ref: '#/components/schemas/AzureUserDelegationSAS'
+        gcp_oauth_token:
+          $ref: '#/components/schemas/GcpOauthToken'
+        expiration_time:
+          description: |
+            Server time when the credential will expire, in epoch milliseconds.
+            The API client is advised to cache the credential given this expiration time.
+          type: integer
+          format: int64
+    PathOperation:
+      enum:
+        - UNKNOWN_PATH_OPERATION
+        - PATH_READ
+        - PATH_READ_WRITE
+        - PATH_CREATE_TABLE
+        - PATH_REFRESH
+      type: string
     PrincipalType:
       type: string
       enum:
@@ -2258,42 +2286,6 @@
       required:
         - principal
         - privileges
-=======
-    GenerateTemporaryPathCredential:
-      type: object
-      properties:
-        url:
-          description: The URL of the storage path for which temporary credentials need to be generated.
-          type: string
-        operation:
-          $ref: '#/components/schemas/PathOperation'
-      required:
-        - url
-        - operation
-    TemporaryCredentials:
-      type: object
-      properties:
-        aws_temp_credentials:
-          $ref: '#/components/schemas/AwsCredentials'
-        azure_user_delegation_sas:
-          $ref: '#/components/schemas/AzureUserDelegationSAS'
-        gcp_oauth_token:
-          $ref: '#/components/schemas/GcpOauthToken'
-        expiration_time:
-          description: |
-            Server time when the credential will expire, in epoch milliseconds.
-            The API client is advised to cache the credential given this expiration time.
-          type: integer
-          format: int64
-    PathOperation:
-      enum:
-        - UNKNOWN_PATH_OPERATION
-        - PATH_READ
-        - PATH_READ_WRITE
-        - PATH_CREATE_TABLE
-        - PATH_REFRESH
-      type: string
->>>>>>> 26d23039
 info:
   title: Unity Catalog API
   version: '0.1'