--- conflicted
+++ resolved
@@ -1838,7 +1838,212 @@
         - READ_VOLUME
         - WRITE_VOLUME
       type: string
-<<<<<<< HEAD
+    RegisteredModelInfo:
+      type: object
+      properties:
+        name:
+          description: Name of registered model, relative to parent schema.
+          type: string
+        catalog_name:
+          description: Name of parent catalog.
+          type: string
+        schema_name:
+          description: Name of parent schema relative to its parent catalog.
+          type: string
+        storage_location:
+          description: The storage location on the cloud under which registered model data files are stored.
+          type: string
+        full_name:
+          description: The full 3 tiered UC identifier for this registered model.
+          type: string
+        comment:
+          description: User-provided free-form text description.
+          type: string
+        created_at:
+          description: Time at which this registered model was created, in epoch milliseconds.
+          type: integer
+          format: int64
+        created_by:
+          description: The user that created the model
+          type: string
+        updated_at:
+          description: Time at which this registered model was last modified, in epoch milliseconds.
+          type: integer
+          format: int64
+        updated_by:
+          description: The user that last updated the model
+          type: string
+        model_id:
+          description: Unique identifier for the registered model.
+          type: string
+    ModelVersionInfo:
+      type: object
+      properties:
+        model_name:
+          description: Name of registered model, relative to parent schema.
+          type: string
+        catalog_name:
+          description: Name of parent catalog.
+          type: string
+        schema_name:
+          description: Name of parent schema relative to its parent catalog.
+          type: string
+        version:
+          description: The version number of the model version.
+          type: integer
+          format: int64
+        source:
+          description: URI indicating the location of the source model artifacts.
+          type: string
+        run_id:
+          description: The run id used by the ML package that generated the model.
+          type: string
+        status:
+          $ref: '#/components/schemas/ModelVersionStatus'
+        storage_location:
+          description: The storage location on the cloud under which model version data files are stored.
+          type: string
+        comment:
+          description: User-provided free-form text description.
+          type: string
+        created_at:
+          description: Time at which this model version was created, in epoch milliseconds.
+          type: integer
+          format: int64
+        created_by:
+          description: The user that created the model version
+          type: string
+        updated_at:
+          description: Time at which this model version was last modified, in epoch milliseconds.
+          type: integer
+          format: int64
+        updated_by:
+          description: The user that last updated the model version
+          type: string
+        model_version_id:
+          description: Unique identifier for the model version.
+          type: string
+    ModelVersionStatus:
+      description: |
+        All possible model version statuses (MODEL_VERSION_STATUS_UNKNOWN, PENDING_REGISTRATION, FAILED_REGISTRATION, READY).
+        PENDING_REGISTRATION status indicates that the client has not completely written all model artifacts to external storage.
+        FAILED_REGISTRATION status indicates that the client has failed to write all model artifacts to external storage.
+        READY status indicates that the client has successfully written all model artifacts to external storage.
+      type: string
+      enum:
+        - MODEL_VERSION_STATUS_UNKNOWN
+        - PENDING_REGISTRATION
+        - FAILED_REGISTRATION
+        - READY
+    CreateRegisteredModel:
+      type: object
+      properties:
+        model_name:
+          description: Name of model, relative to parent schema.
+          type: string
+        catalog_name:
+          description: Name of parent catalog.
+          type: string
+        schema_name:
+          description: Name of parent schema relative to its parent catalog.
+          type: string
+        comment:
+          description: User-provided free-form text description.
+          type: string
+      required:
+        - model_name
+        - catalog_name
+        - schema_name
+    UpdateRegisteredModel:
+      type: object
+      properties:
+        full_name_arg:
+          description: The full name of the registered model to update.
+          type: string
+        comment:
+          description: User-provided free-form text description.
+          type: string
+        new_name:
+          description: New name for the model.
+          type: string
+    ListRegisteredModelsResponse:
+      type: object
+      properties:
+        registered_models:
+          description: An array of model information objects.
+          type: array
+          items:
+            "$ref": "#/components/schemas/RegisteredModelInfo"
+        next_page_token:
+          type: string
+          description: |
+            Opaque token to retrieve the next page of results. Absent if there are no more pages.
+            __page_token__ should be set to this value for the next request (for the next page of results).
+    CreateModelVersion:
+      type: object
+      properties:
+        model_name:
+          description: Name of registered model, relative to parent schema.
+          type: string
+        catalog_name:
+          description: Name of parent catalog.
+          type: string
+        schema_name:
+          description: Name of parent schema relative to its parent catalog.
+          type: string
+        source:
+          description: URI indicating the location of the source model artifacts.
+          type: string
+        run_id:
+          description: The run id used by the ML package that generated the model.
+          type: string
+        comment:
+          description: User-provided free-form text description.
+          type: string
+      required:
+        - model_name
+        - catalog_name
+        - schema_name
+    UpdateModelVersion:
+      type: object
+      properties:
+        comment:
+          description: User-provided free-form text description.
+          type: string
+    ListModelVersionsResponse:
+      type: object
+      properties:
+        model_versions:
+          description: An array of model version information objects.
+          type: array
+          items:
+            "$ref": "#/components/schemas/ModelVersionInfo"
+        next_page_token:
+          type: string
+          description: |
+            Opaque token to retrieve the next page of results. Absent if there are no more pages.
+            __page_token__ should be set to this value for the next request (for the next page of results).
+    FinalizeModelVersion:
+      type: object
+      properties:
+        model_name:
+          description: Name of model, relative to parent schema.
+          type: string
+        catalog_name:
+          description: Name of parent catalog.
+          type: string
+        schema_name:
+          description: Name of parent schema relative to its parent catalog.
+          type: string
+        version:
+          description: Version number of the version to finalize
+          type: integer
+          format:  int64
+      required:
+        - model_name
+        - catalog_name
+        - schema_name
+        - version
     CreateUser:
       properties:
         name:
@@ -1881,8 +2086,8 @@
           description: The state of the account.
           type: string
           enum:
-              - ENABLED
-              - DISABLED
+            - ENABLED
+            - DISABLED
         created_at:
           description: The time the user was created.
           type: integer
@@ -2056,214 +2261,6 @@
       required:
         - principal
         - privileges
-=======
-    RegisteredModelInfo:
-      type: object
-      properties:
-        name:
-          description: Name of registered model, relative to parent schema.
-          type: string
-        catalog_name:
-          description: Name of parent catalog.
-          type: string
-        schema_name:
-          description: Name of parent schema relative to its parent catalog.
-          type: string
-        storage_location:
-          description: The storage location on the cloud under which registered model data files are stored.
-          type: string
-        full_name:
-          description: The full 3 tiered UC identifier for this registered model.
-          type: string
-        comment:
-          description: User-provided free-form text description.
-          type: string
-        created_at:
-          description: Time at which this registered model was created, in epoch milliseconds.
-          type: integer
-          format: int64
-        created_by:
-          description: The user that created the model
-          type: string
-        updated_at:
-          description: Time at which this registered model was last modified, in epoch milliseconds.
-          type: integer
-          format: int64
-        updated_by:
-          description: The user that last updated the model
-          type: string
-        model_id:
-          description: Unique identifier for the registered model.
-          type: string
-    ModelVersionInfo:
-      type: object
-      properties:
-        model_name:
-          description: Name of registered model, relative to parent schema.
-          type: string
-        catalog_name:
-          description: Name of parent catalog.
-          type: string
-        schema_name:
-          description: Name of parent schema relative to its parent catalog.
-          type: string
-        version:
-          description: The version number of the model version.
-          type: integer
-          format: int64
-        source:
-          description: URI indicating the location of the source model artifacts.
-          type: string
-        run_id:
-          description: The run id used by the ML package that generated the model.
-          type: string
-        status:
-          $ref: '#/components/schemas/ModelVersionStatus'
-        storage_location:
-          description: The storage location on the cloud under which model version data files are stored.
-          type: string
-        comment:
-          description: User-provided free-form text description.
-          type: string
-        created_at:
-          description: Time at which this model version was created, in epoch milliseconds.
-          type: integer
-          format: int64
-        created_by:
-          description: The user that created the model version
-          type: string
-        updated_at:
-          description: Time at which this model version was last modified, in epoch milliseconds.
-          type: integer
-          format: int64
-        updated_by:
-          description: The user that last updated the model version
-          type: string
-        model_version_id:
-          description: Unique identifier for the model version.
-          type: string
-    ModelVersionStatus:
-      description: |
-        All possible model version statuses (MODEL_VERSION_STATUS_UNKNOWN, PENDING_REGISTRATION, FAILED_REGISTRATION, READY).
-        PENDING_REGISTRATION status indicates that the client has not completely written all model artifacts to external storage.
-        FAILED_REGISTRATION status indicates that the client has failed to write all model artifacts to external storage.
-        READY status indicates that the client has successfully written all model artifacts to external storage.
-      type: string
-      enum:
-        - MODEL_VERSION_STATUS_UNKNOWN
-        - PENDING_REGISTRATION
-        - FAILED_REGISTRATION
-        - READY
-    CreateRegisteredModel:
-      type: object
-      properties:
-        model_name:
-          description: Name of model, relative to parent schema.
-          type: string
-        catalog_name:
-          description: Name of parent catalog.
-          type: string
-        schema_name:
-          description: Name of parent schema relative to its parent catalog.
-          type: string
-        comment:
-          description: User-provided free-form text description.
-          type: string
-      required:
-        - model_name
-        - catalog_name
-        - schema_name
-    UpdateRegisteredModel:
-      type: object
-      properties:
-        full_name_arg:
-          description: The full name of the registered model to update.
-          type: string
-        comment:
-          description: User-provided free-form text description.
-          type: string
-        new_name:
-          description: New name for the model.
-          type: string
-    ListRegisteredModelsResponse:
-      type: object
-      properties:
-        registered_models:
-          description: An array of model information objects.
-          type: array
-          items:
-            "$ref": "#/components/schemas/RegisteredModelInfo"
-        next_page_token:
-          type: string
-          description: |
-            Opaque token to retrieve the next page of results. Absent if there are no more pages.
-            __page_token__ should be set to this value for the next request (for the next page of results).
-    CreateModelVersion:
-      type: object
-      properties:
-        model_name:
-          description: Name of registered model, relative to parent schema.
-          type: string
-        catalog_name:
-          description: Name of parent catalog.
-          type: string
-        schema_name:
-          description: Name of parent schema relative to its parent catalog.
-          type: string
-        source:
-          description: URI indicating the location of the source model artifacts.
-          type: string
-        run_id:
-          description: The run id used by the ML package that generated the model.
-          type: string
-        comment:
-          description: User-provided free-form text description.
-          type: string
-      required:
-        - model_name
-        - catalog_name
-        - schema_name
-    UpdateModelVersion:
-      type: object
-      properties:
-        comment:
-          description: User-provided free-form text description.
-          type: string
-    ListModelVersionsResponse:
-      type: object
-      properties:
-        model_versions:
-          description: An array of model version information objects.
-          type: array
-          items:
-            "$ref": "#/components/schemas/ModelVersionInfo"
-        next_page_token:
-          type: string
-          description: |
-            Opaque token to retrieve the next page of results. Absent if there are no more pages.
-            __page_token__ should be set to this value for the next request (for the next page of results).
-    FinalizeModelVersion:
-      type: object
-      properties:
-        model_name:
-          description: Name of model, relative to parent schema.
-          type: string
-        catalog_name:
-          description: Name of parent catalog.
-          type: string
-        schema_name:
-          description: Name of parent schema relative to its parent catalog.
-          type: string
-        version:
-          description: Version number of the version to finalize
-          type: integer
-          format:  int64
-      required:
-        - model_name
-        - catalog_name
-        - schema_name
-        - version
->>>>>>> 2ac4d344
 info:
   title: Unity Catalog API
   version: '0.1'