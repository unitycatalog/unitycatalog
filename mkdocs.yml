--- conflicted
+++ resolved
@@ -14,12 +14,9 @@
       - Tables:
           - usage/tables/index.md
           - Delta Lake: usage/tables/deltalake.md
-<<<<<<< HEAD
           - ORC: usage/tables/orc.md
-=======
           - Parquet: usage/tables/parquet.md
           - UniForm: usage/tables/uniform.md
->>>>>>> f3432bd7
       - Volumes: usage/volumes.md
       - Functions: usage/functions.md
       - Server: usage/server.md
