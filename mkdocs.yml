site_name: Unity Catalog
edit_uri: edit/main/docs/
repo_name: unitycatalog/unitycatalog
repo_url: https://github.com/unitycatalog/unitycatalog
site_url: https://docs.unitycatalog.io
site_description:  Open, Multi-modal Catalog for Data & AI 
site_author: unitycatalog

nav:
  - Home: index.md
<<<<<<< HEAD
  - Tutorial: tutorial.md
=======
  - Quickstart: quickstart.md
>>>>>>> ed2ad4af
  - Usage:
      - CLI: usage/cli.md
      - Tables:
        - UniForm: usage/tables/uniform.md
      - Volumes: usage/volumes.md
      - Functions: usage/functions.md
      - Server: usage/server.md
  - Integrations:
      - Daft: integrations/unity-catalog-daft.md
      - DuckDB: integrations/unity-catalog-duckdb.md
      - Trino: integrations/unity-catalog-trino.md
  - Deployment: deployment.md

plugins:
  - search

theme:
  name: material
  features:
    - content.action.edit
    - content.code.copy
    - navigation.footer
    - navigation.expand
  palette:
    - media: "(prefers-color-scheme: light)"
      scheme: default
      primary: indigo
      accent: amber
      toggle:
        icon: material/brightness-7
        name: Switch to dark mode
    - media: "(prefers-color-scheme: dark)"
      scheme: slate
      primary: indigo
      accent: amber
      toggle:
        icon: material/brightness-4
        name: Switch to light mode
  icon:
    repo: fontawesome/brands/github

extra:
  social:
    - icon: fontawesome/brands/github
      link: https://github.com/unitycatalog/unitycatalog

markdown_extensions:
  - admonition
  - attr_list
  - md_in_html
  - toc:
      permalink: true<|MERGE_RESOLUTION|>--- conflicted
+++ resolved
@@ -3,20 +3,16 @@
 repo_name: unitycatalog/unitycatalog
 repo_url: https://github.com/unitycatalog/unitycatalog
 site_url: https://docs.unitycatalog.io
-site_description:  Open, Multi-modal Catalog for Data & AI 
+site_description: Open, Multi-modal Catalog for Data & AI
 site_author: unitycatalog
 
 nav:
   - Home: index.md
-<<<<<<< HEAD
-  - Tutorial: tutorial.md
-=======
   - Quickstart: quickstart.md
->>>>>>> ed2ad4af
   - Usage:
       - CLI: usage/cli.md
       - Tables:
-        - UniForm: usage/tables/uniform.md
+          - UniForm: usage/tables/uniform.md
       - Volumes: usage/volumes.md
       - Functions: usage/functions.md
       - Server: usage/server.md
