site_name: Unity Catalog
edit_uri: edit/main/docs/
repo_name: unitycatalog/unitycatalog
repo_url: https://github.com/unitycatalog/unitycatalog
site_url: https://docs.unitycatalog.io
site_description: Open, Multi-modal Catalog for Data & AI
site_author: unitycatalog

nav:
  - Home: index.md
  - Quickstart: quickstart.md
  - Usage:
      - CLI: usage/cli.md
      - UI: usage/ui.md
      - Tables:
          - Delta Lake: usage/tables/deltalake.md
          - Formats: usage/tables/formats.md
          - UniForm: usage/tables/uniform.md
      - Volumes: usage/volumes.md
      - Functions: usage/functions.md
      - Models: usage/models.md
  - Server:
      - Configuration: server/configuration.md
      - Auth: server/auth.md
      - Google Auth: server/google-auth.md
  - Integrations:
      - Apache Spark: integrations/unity-catalog-spark.md  
      - Daft: integrations/unity-catalog-daft.md
      - DuckDB: integrations/unity-catalog-duckdb.md
      - PuppyGraph: integrations/unity-catalog-puppygraph.md
      - SpiceAI: integrations/unity-catalog-spiceai.md
      - XTable: integrations/unity-catalog-xtable.md
      - Unity Catalog Celerdata: integrations/unity-catalog-celerdata.md
  - Deployment: deployment.md

<<<<<<< HEAD
exclude:
  - README.md 
=======
exclude_docs: |
  README.md
>>>>>>> cee09587

plugins:
  - search
  - material-plausible

theme:
  name: material
  logo: assets/images/uc-logo-mark-reverse.png
  favicon: assets/images/unitycatalog_256x256.png
  font:
    text: Plus Jakarta Sans
    code: Consolas  
  features:
    - content.action.edit
    - content.code.copy
    - content.tabs.link    
    - navigation.footer
    - navigation.expand
    - navigation.indexes
    - content.code.annotate    
  palette:
    - media: "(prefers-color-scheme: light)"
      scheme: default
      primary: indigo
      accent: amber
      toggle:
        icon: material/brightness-7
        name: Switch to dark mode
    - media: "(prefers-color-scheme: dark)"
      scheme: slate
      primary: indigo
      accent: amber
      toggle:
        icon: material/brightness-4
        name: Switch to light mode
  icon:
    repo: fontawesome/brands/github
    annotation: material/arrow-right-circle
extra_css:
  - assets/stylesheets/extra.css

extra:
  homepage: https://unitycatalog.io
  social:
    - icon: fontawesome/brands/github
      link: https://github.com/unitycatalog/unitycatalog
  analytics:
    provider: plausible
    domain: unitycatalog.io
    feedback:
      title: Was this page helpful?
      ratings:
        - icon: material/emoticon-happy-outline
          name: This page was helpful
          data: good
          note: >-
            Thanks for your feedback!

        - icon: material/emoticon-sad-outline
          name: This page could be improved
          data: bad
          note: >-
            Thanks for your feedback!

markdown_extensions:
  - admonition
  - attr_list
  - md_in_html
  - toc:
      permalink: true
  - pymdownx.details      
  - pymdownx.tabbed:
      alternate_style: true
  - pymdownx.superfences:
      custom_fences:
        - name: mermaid
          class: mermaid
          format: !!python/name:pymdownx.superfences.fence_code_format
        - name: plantuml
          class: plantuml
          format: !!python/name:pymdownx.superfences.fence_code_format<|MERGE_RESOLUTION|>--- conflicted
+++ resolved
@@ -33,13 +33,8 @@
       - Unity Catalog Celerdata: integrations/unity-catalog-celerdata.md
   - Deployment: deployment.md
 
-<<<<<<< HEAD
 exclude:
-  - README.md 
-=======
-exclude_docs: |
-  README.md
->>>>>>> cee09587
+  - README.md
 
 plugins:
   - search
