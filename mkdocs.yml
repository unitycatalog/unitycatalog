site_name: Unity Catalog
edit_uri: edit/main/docs/
repo_name: unitycatalog/unitycatalog
repo_url: https://github.com/unitycatalog/unitycatalog
site_url: https://docs.unitycatalog.io
site_description: Open, Multi-modal Catalog for Data & AI
site_author: unitycatalog

nav:
  - Home: index.md
  - Quickstart: quickstart.md
  - Usage:
      - CLI: usage/cli.md
      - UI: usage/ui.md
      - Tables:
          - Delta Lake: usage/tables/deltalake.md
          - Formats: usage/tables/formats.md
          - UniForm: usage/tables/uniform.md
      - Volumes: usage/volumes.md
      - Functions: usage/functions.md
      - Models: usage/models.md
  - Server:
      - Configuration: server/configuration.md
      - Auth: server/auth.md
  - Integrations:
<<<<<<< HEAD
      - Apache Spark: integrations/unity-catalog-spark.md  
      - CelerData: integrations/unity-catalog-celerdata.md
=======
      - Apache Spark: integrations/unity-catalog-spark.md
>>>>>>> fb693fbc
      - Daft: integrations/unity-catalog-daft.md
      - DuckDB: integrations/unity-catalog-duckdb.md
      - PuppyGraph: integrations/unity-catalog-puppygraph.md
      - SpiceAI: integrations/unity-catalog-spiceai.md
      - XTable: integrations/unity-catalog-xtable.md
  - Deployment: deployment.md

exclude_docs: |
  README.md

plugins:
  - search
  - material-plausible

theme:
  name: material
  logo: assets/images/uc-logo-mark-reverse.png
  favicon: assets/images/unitycatalog_256x256.png
  font:
    text: Plus Jakarta Sans
    code: Consolas
  features:
    - content.action.edit
    - content.code.copy
    - content.tabs.link
    - navigation.footer
    - navigation.expand
    - navigation.indexes
    - content.code.annotate
  palette:
    - media: "(prefers-color-scheme: light)"
      scheme: default
      primary: indigo
      accent: amber
      toggle:
        icon: material/brightness-7
        name: Switch to dark mode
    - media: "(prefers-color-scheme: dark)"
      scheme: slate
      primary: indigo
      accent: amber
      toggle:
        icon: material/brightness-4
        name: Switch to light mode
  icon:
    repo: fontawesome/brands/github
    annotation: material/arrow-right-circle
extra_css:
  - assets/stylesheets/extra.css

extra:
  homepage: https://unitycatalog.io
  social:
    - icon: fontawesome/brands/github
      link: https://github.com/unitycatalog/unitycatalog
  analytics:
    provider: plausible
    domain: unitycatalog.io
    feedback:
      title: Was this page helpful?
      ratings:
        - icon: material/emoticon-happy-outline
          name: This page was helpful
          data: good
          note: >-
            Thanks for your feedback!

        - icon: material/emoticon-sad-outline
          name: This page could be improved
          data: bad
          note: >-
            Thanks for your feedback!

markdown_extensions:
  - admonition
  - attr_list
  - md_in_html
  - toc:
      permalink: true
  - pymdownx.details
  - pymdownx.tabbed:
      alternate_style: true
  - pymdownx.superfences:
      custom_fences:
        - name: mermaid
          class: mermaid
          format: !!python/name:pymdownx.superfences.fence_code_format
        - name: plantuml
          class: plantuml
          format: !!python/name:pymdownx.superfences.fence_code_format<|MERGE_RESOLUTION|>--- conflicted
+++ resolved
@@ -23,12 +23,8 @@
       - Configuration: server/configuration.md
       - Auth: server/auth.md
   - Integrations:
-<<<<<<< HEAD
-      - Apache Spark: integrations/unity-catalog-spark.md  
+      - Apache Spark: integrations/unity-catalog-spark.md
       - CelerData: integrations/unity-catalog-celerdata.md
-=======
-      - Apache Spark: integrations/unity-catalog-spark.md
->>>>>>> fb693fbc
       - Daft: integrations/unity-catalog-daft.md
       - DuckDB: integrations/unity-catalog-duckdb.md
       - PuppyGraph: integrations/unity-catalog-puppygraph.md
