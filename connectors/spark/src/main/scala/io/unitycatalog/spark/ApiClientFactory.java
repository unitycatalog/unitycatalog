--- conflicted
+++ resolved
@@ -24,7 +24,6 @@
         .setScheme(url.getScheme())
         .setBasePath(basePath);
 
-<<<<<<< HEAD
     // Add Spark to User-Agent, and Delta if available
     String sparkVersion = getSparkVersion();
     String deltaVersion = getDeltaVersion();
@@ -34,10 +33,7 @@
       apiClient.setClientVersion("Spark", sparkVersion);
     }
 
-    if (token != null && !token.isEmpty()) {
-=======
     if (ucTokenProvider != null) {
->>>>>>> 5030781e
       apiClient.setRequestInterceptor(
           request -> request.header("Authorization", "Bearer " + ucTokenProvider.accessToken())
       );
