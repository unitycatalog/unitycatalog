--- conflicted
+++ resolved
@@ -11,19 +11,13 @@
 
   private ApiClientFactory() {}
 
-<<<<<<< HEAD
-  public static ApiClient createApiClient(URI url, String token) {
+  public static ApiClient createApiClient(ApiClientConf clientConf, URI url, String token) {
     // Base path in ApiClient is already set to `BASE_PATH`, so we override it to provide
     // base path from given `url` but still preserving path suffix.
     // Expected input for `url` is URL with no "/api/2.1/unity-catalog" in the path.
     String basePath = url.getPath() + BASE_PATH;
-    ApiClient apiClient = new ApiClient()
+    RetryingApiClient apiClient = (RetryingApiClient) new RetryingApiClient(clientConf, Clock.systemClock())
         .setHost(url.getHost())
-=======
-  public static ApiClient createApiClient(ApiClientConf clientConf, URI url, String token) {
-    RetryingApiClient apiClient = new RetryingApiClient(clientConf, Clock.systemClock());
-    apiClient.setHost(url.getHost())
->>>>>>> 4e2d3ec4
         .setPort(url.getPort())
         .setScheme(url.getScheme())
         .setBasePath(basePath);
