package io.unitycatalog.spark.auth;

import static org.assertj.core.api.Assertions.assertThat;
import static org.assertj.core.api.AssertionsForClassTypes.assertThatThrownBy;

import io.unitycatalog.client.api.TemporaryCredentialsApi;
import io.unitycatalog.client.model.AwsCredentials;
import io.unitycatalog.client.model.TemporaryCredentials;
import io.unitycatalog.spark.RetryableTemporaryCredentialsApi;
import io.unitycatalog.spark.UCHadoopConf;
import java.io.IOException;
import java.net.URI;
import java.util.ArrayList;
import java.util.HashSet;
import java.util.List;
import org.apache.hadoop.conf.Configuration;
import org.apache.hadoop.fs.s3a.AWSCredentialProviderList;
import org.apache.hadoop.fs.s3a.Constants;
import org.apache.hadoop.fs.s3a.auth.CredentialProviderListFactory;
import org.junit.jupiter.api.Test;
import software.amazon.awssdk.auth.credentials.AwsCredentialsProvider;
import software.amazon.awssdk.auth.credentials.AwsSessionCredentials;

public class AwsVendedTokenProviderTest extends BaseTokenProviderTest<AwsVendedTokenProvider> {

  @Override
  protected AwsVendedTokenProvider createTestProvider(
      Configuration conf, TemporaryCredentialsApi mockApi) {
    return new TestAwsVendedTokenProvider(conf, mockApi);
  }

  static class TestAwsVendedTokenProvider extends AwsVendedTokenProvider {
    private final RetryableTemporaryCredentialsApi retryableApi;

<<<<<<< HEAD
    TestAwsVendedTokenProvider(
        Clock clock,
        long renewalLeadTimeMillis,
        Configuration conf,
        TemporaryCredentialsApi tempCredApi) {
      super(conf, clock, renewalLeadTimeMillis);
      this.retryableApi = new RetryableTemporaryCredentialsApi(tempCredApi, conf, clock);
=======
    TestAwsVendedTokenProvider(Configuration conf, TemporaryCredentialsApi tempCredApi) {
      super(conf);
      this.tempCredApi = tempCredApi;
>>>>>>> b4369440
    }

    @Override
    protected RetryableTemporaryCredentialsApi temporaryCredentialsApi() {
      return retryableApi;
    }
  }

  @Override
  protected TemporaryCredentials newTempCred(String id, long expirationMillis) {
    AwsCredentials awsCred = new AwsCredentials();
    awsCred.setAccessKeyId("accessKeyId" + id);
    awsCred.setSecretAccessKey("secretAccessKey" + id);
    awsCred.setSessionToken("sessionToken" + id);

    TemporaryCredentials tempCred = new TemporaryCredentials();
    tempCred.setAwsTempCredentials(awsCred);
    tempCred.setExpirationTime(expirationMillis);

    return tempCred;
  }

  @Override
  protected void setInitialCred(Configuration conf, TemporaryCredentials cred) {
    conf.set(UCHadoopConf.S3A_INIT_ACCESS_KEY, cred.getAwsTempCredentials().getAccessKeyId());
    conf.set(UCHadoopConf.S3A_INIT_SECRET_KEY, cred.getAwsTempCredentials().getSecretAccessKey());
    conf.set(UCHadoopConf.S3A_INIT_SESSION_TOKEN, cred.getAwsTempCredentials().getSessionToken());
    conf.setLong(UCHadoopConf.S3A_INIT_CRED_EXPIRED_TIME, cred.getExpirationTime());
  }

  @Override
  protected void assertCred(AwsVendedTokenProvider provider, TemporaryCredentials expected) {
    software.amazon.awssdk.auth.credentials.AwsCredentials actual = provider.resolveCredentials();

    assertThat(actual).isInstanceOf(AwsSessionCredentials.class);
    AwsSessionCredentials actualSessionCred = (AwsSessionCredentials) actual;

    assertThat(expected.getAwsTempCredentials()).isNotNull();
    AwsCredentials expectedAwsCred = expected.getAwsTempCredentials();

    assertThat(actualSessionCred.accessKeyId()).isEqualTo(expectedAwsCred.getAccessKeyId());
    assertThat(actualSessionCred.secretAccessKey()).isEqualTo(expectedAwsCred.getSecretAccessKey());
    assertThat(actualSessionCred.sessionToken()).isEqualTo(expectedAwsCred.getSessionToken());
  }

  @Test
  public void testConstructor() {
    Configuration conf = new Configuration();

    // Verify the UC URI validation error message.
    assertThatThrownBy(() -> new AwsVendedTokenProvider(conf))
        .isInstanceOf(NullPointerException.class)
        .hasMessage("'%s' is not set in hadoop configuration", UCHadoopConf.UC_URI_KEY);

    // Verify the UC Token validation error message.
    conf.set(UCHadoopConf.UC_URI_KEY, "http://localhost:8080");
    assertThatThrownBy(() -> new AwsVendedTokenProvider(conf))
        .isInstanceOf(NullPointerException.class)
        .hasMessage("'%s' is not set in hadoop configuration", UCHadoopConf.UC_TOKEN_KEY);

    // Verify the UID validation error message.
    conf.set(UCHadoopConf.UC_TOKEN_KEY, "unity-catalog-token");
    assertThatThrownBy(() -> new AwsVendedTokenProvider(conf))
        .isInstanceOf(IllegalStateException.class)
        .hasMessage(
            "Credential UID cannot be null or empty, '%s' is not set in hadoop configuration",
            UCHadoopConf.UC_CREDENTIALS_UID_KEY);
  }

  @Test
  public void testLoadProvider() throws IOException {
    Configuration conf = newTableBasedConf("unity-catalog-table");
    conf.set(Constants.AWS_CREDENTIALS_PROVIDER, AwsVendedTokenProvider.class.getName());

    AWSCredentialProviderList list =
        CredentialProviderListFactory.buildAWSProviderList(
            URI.create("s3://bucket/key"),
            conf,
            Constants.AWS_CREDENTIALS_PROVIDER,
            new ArrayList<>(),
            new HashSet<>());

    List<AwsCredentialsProvider> providers = list.getProviders();
    assertThat(providers).hasSize(1);
    assertThat(providers.get(0)).isInstanceOf(AwsVendedTokenProvider.class);
  }
}<|MERGE_RESOLUTION|>--- conflicted
+++ resolved
@@ -32,19 +32,9 @@
   static class TestAwsVendedTokenProvider extends AwsVendedTokenProvider {
     private final RetryableTemporaryCredentialsApi retryableApi;
 
-<<<<<<< HEAD
-    TestAwsVendedTokenProvider(
-        Clock clock,
-        long renewalLeadTimeMillis,
-        Configuration conf,
-        TemporaryCredentialsApi tempCredApi) {
-      super(conf, clock, renewalLeadTimeMillis);
-      this.retryableApi = new RetryableTemporaryCredentialsApi(tempCredApi, conf, clock);
-=======
     TestAwsVendedTokenProvider(Configuration conf, TemporaryCredentialsApi tempCredApi) {
       super(conf);
-      this.tempCredApi = tempCredApi;
->>>>>>> b4369440
+      this.retryableApi = new RetryableTemporaryCredentialsApi(tempCredApi, conf, clock);
     }
 
     @Override
