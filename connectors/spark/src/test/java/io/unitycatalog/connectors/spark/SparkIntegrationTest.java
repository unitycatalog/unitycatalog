--- conflicted
+++ resolved
@@ -1,12 +1,9 @@
 package io.unitycatalog.connectors.spark;
 
 import static io.unitycatalog.server.utils.TestUtils.*;
-<<<<<<< HEAD
 import static org.assertj.core.api.Assertions.assertThat;
+import static org.junit.jupiter.api.Assertions.assertThrows;
 import static org.junit.jupiter.api.Assertions.assertTrue;
-=======
-import static org.junit.jupiter.api.Assertions.*;
->>>>>>> 3feba9d2
 
 import io.unitycatalog.client.ApiException;
 import io.unitycatalog.client.model.*;
@@ -85,31 +82,21 @@
     String path1 = new File(dataDir, "test_delta_path1").getCanonicalPath();
     String tableName1 = String.format("delta.`%s`", path1);
     session.sql(String.format("CREATE TABLE %s(i INT) USING delta", tableName1));
-<<<<<<< HEAD
     assertThat(session.sql("SELECT * FROM " + tableName1).collectAsList()).isEmpty();
     session.sql("INSERT INTO " + tableName1 + " SELECT 1");
     assertThat(session.sql("SELECT * FROM " + tableName1).collectAsList())
         .first()
         .extracting(row -> row.get(0))
         .isEqualTo(1);
-=======
-    assertTrue(session.sql("SELECT * FROM " + tableName1).collectAsList().isEmpty());
-    session.sql("INSERT INTO " + tableName1 + " SELECT 1");
-    assertEquals(1, session.sql("SELECT * FROM " + tableName1).collectAsList().get(0).getInt(0));
->>>>>>> 3feba9d2
 
     // Test CTAS
     String path2 = new File(dataDir, "test_delta_path2").getCanonicalPath();
     String tableName2 = String.format("delta.`%s`", path2);
     session.sql(String.format("CREATE TABLE %s USING delta AS SELECT 1 AS i", tableName2));
-<<<<<<< HEAD
     assertThat(session.sql("SELECT * FROM " + tableName2).collectAsList())
         .first()
         .extracting(row -> row.get(0))
         .isEqualTo(1);
-=======
-    assertEquals(1, session.sql("SELECT * FROM " + tableName2).collectAsList().get(0).getInt(0));
->>>>>>> 3feba9d2
 
     session.stop();
   }
@@ -134,11 +121,7 @@
             .sql(String.format("SELECT l.i FROM %s l JOIN %s r ON l.i = r.i", t1, t2))
             .collectAsList()
             .get(0);
-<<<<<<< HEAD
     assertThat(row.getInt(0)).isEqualTo(1);
-=======
-    assertEquals(1, row.getInt(0));
->>>>>>> 3feba9d2
 
     session.stop();
   }
@@ -163,10 +146,7 @@
             .sql(String.format("SELECT l.i FROM %s l JOIN %s r ON l.i = r.i", t1, t2))
             .collectAsList()
             .get(0);
-<<<<<<< HEAD
     assertThat(row.getInt(0)).isEqualTo(1);
-=======
-    assertEquals(1, row.getInt(0));
 
     session.stop();
   }
@@ -178,14 +158,13 @@
     setupExternalParquetTable(PARQUET_TABLE, new ArrayList<>(0));
 
     Row[] tables = (Row[]) session.sql("SHOW TABLES in " + SCHEMA_NAME).collect();
-    assertEquals(tables.length, 1);
-    assertEquals(tables[0].getString(0), SCHEMA_NAME);
-    assertEquals(tables[0].getString(1), PARQUET_TABLE);
+    assertThat(1).isEqualTo(tables.length);
+    assertThat(SCHEMA_NAME).isEqualTo(tables[0].getString(0));
+    assertThat(PARQUET_TABLE).isEqualTo(tables[0].getString(1));
 
     AnalysisException exception =
         assertThrows(AnalysisException.class, () -> session.sql("SHOW TABLES in a.b.c").collect());
     assertTrue(exception.getMessage().contains("a.b.c"));
->>>>>>> 3feba9d2
 
     session.stop();
   }
@@ -198,13 +177,8 @@
     assertTrue(session.sql("SELECT * FROM " + tableFullName).collectAsList().isEmpty());
     session.sql("INSERT INTO " + tableFullName + " SELECT 1, 'a'");
     Row row = session.sql("SELECT * FROM " + tableFullName).collectAsList().get(0);
-<<<<<<< HEAD
     assertThat(row.getInt(0)).isEqualTo(1);
     assertThat(row.getString(1)).isEqualTo("a");
-=======
-    assertEquals(1, row.getInt(0));
-    assertEquals("a", row.getString(1));
->>>>>>> 3feba9d2
   }
 
   private SchemaOperations schemaOperations;
