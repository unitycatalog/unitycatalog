--- conflicted
+++ resolved
@@ -251,6 +251,8 @@
       "com.fasterxml.jackson.core" % "jackson-databind" % jacksonVersion,
       "com.fasterxml.jackson.dataformat" % "jackson-dataformat-yaml" % jacksonVersion,
       "com.fasterxml.jackson.datatype" % "jackson-datatype-jsr310" % jacksonVersion,
+      "com.auth0" % "java-jwt" % "4.4.0",
+      "com.auth0" % "jwks-rsa" % "0.22.1",
 
       "com.google.code.findbugs" % "jsr305" % "3.0.2",
       "com.h2database" %  "h2" % "2.2.224",
@@ -287,16 +289,10 @@
 
       // Auth dependencies
       "com.unboundid.product.scim2" % "scim2-sdk-common" % "3.1.0",
-<<<<<<< HEAD
       "org.casbin" % "jcasbin" % "1.55.0",
       "org.casbin" % "jdbc-adapter" % "2.7.0",
       "org.springframework" % "spring-expression" % "6.1.11",
       "com.auth0" % "java-jwt" % "4.4.0",
-=======
-      "org.springframework" % "spring-expression" % "6.1.11",
-      "com.auth0" % "java-jwt" % "4.4.0",
-      "com.auth0" % "jwks-rsa" % "0.22.1",
->>>>>>> 4d52f55e
 
       // Test dependencies
       "org.junit.jupiter" %  "junit-jupiter" % "5.10.3" % Test,
