--- conflicted
+++ resolved
@@ -1,8 +1,4 @@
-<<<<<<< HEAD
 import Tarball.createTarballSettings
-=======
-import java.nio.file.Files
->>>>>>> a9aba241
 import sbt.util
 
 import java.nio.file.{Files, StandardCopyOption}
@@ -247,21 +243,12 @@
     ),
   )
 
-<<<<<<< HEAD
 lazy val unitycatalog = (project in file("."))
   .aggregate(client, server, cli)
   .settings(
     createTarballSettings()
   )
 
-// Extra functionalities
-lazy val serverOpenApiGenerateTempDir = {
-  import java.nio.file.Files
-  Files.createTempDirectory("some-prefix")
-}
-
-=======
->>>>>>> a9aba241
 def generateClasspathFile(targetDir: File, classpath: Classpath): Unit = {
   // Generate a classpath file with the entire runtime class path.
   // This is used by the launcher scripts for launching CLI directly with JAR instead of SBT.
