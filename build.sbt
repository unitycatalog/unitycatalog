import java.nio.file.Files
import java.io.File
import Tarball.createTarballSettings
import sbt.util
import sbtlicensereport.license.{DepModuleInfo, LicenseCategory, LicenseInfo}
import ReleaseSettings.*

import scala.language.implicitConversions

val orgName = "io.unitycatalog"
val artifactNamePrefix = "unitycatalog"

// Use Java 11 for two modules: clients and spark
// for better Spark compatibility
// until Spark 4 comes out with newer Java compatibility
lazy val javacRelease11 = Seq("--release", "11")
lazy val javacRelease17 = Seq("--release", "17")

lazy val scala212 = "2.12.15"
lazy val scala213 = "2.13.14"

lazy val deltaVersion = "3.2.1"
lazy val sparkVersion = "3.5.3"

lazy val commonSettings = Seq(
  organization := orgName,
  // Compilation configs
  initialize := {
    // Assert that the JVM is at least Java 17
    val _ = initialize.value  // ensure previous initializations are run
    assert(
      sys.props("java.specification.version").toDouble >= 17,
      "Java 17 or above is required to run this project.")
  },
  Compile / compile / javacOptions ++= Seq(
    "-Xlint:deprecation",
    "-Xlint:unchecked",
    "-g:source,lines,vars",
  ),
  Test / javaOptions ++= Seq (
    "-ea",
  ),
  libraryDependencies ++= Seq(
    "org.slf4j" % "slf4j-api" % "2.0.13",
    "org.slf4j" % "slf4j-log4j12" % "2.0.13" % Test,
    "org.apache.logging.log4j" % "log4j-slf4j2-impl" % "2.23.1",
    "org.apache.logging.log4j" % "log4j-api" % "2.23.1"
  ),
  resolvers += Resolver.mavenLocal,
  autoScalaLibrary := false,
  crossPaths := false,  // No scala cross building
  assembly / assemblyMergeStrategy := {
    case PathList("META-INF", xs @ _*) => MergeStrategy.discard
    case _ => MergeStrategy.first
  },

  // Test configs
  Test / testOptions  := Seq(Tests.Argument(TestFrameworks.JUnit, "-a", "-v", "-q"), Tests.Filter(name => !(name startsWith s"$orgName.server.base"))),
  Test / logLevel := util.Level.Info,
  Test / publishArtifact := false,
  fork := true,
  outputStrategy := Some(StdoutOutput),

  Compile / packageBin := {
    val packageFile = (Compile / packageBin).value
    generateClasspathFile(
      targetDir = packageFile.getParentFile,
      classpath = (Runtime / dependencyClasspath).value)
    packageFile
  },

  licenseConfigurations := Set("compile"),
  licenseOverrides := {
    case DepModuleInfo("io.unitycatalog", _, _) =>
      LicenseInfo(LicenseCategory.Apache, "Apache 2.0", "http://www.apache.org/licenses")
    case DepModuleInfo("org.hibernate.common", "hibernate-commons-annotations", _) =>
      // Apache 2.0: https://mvnrepository.com/artifact/org.hibernate.common/hibernate-commons-annotations
      LicenseInfo(LicenseCategory.Apache, "Apache 2.0", "http://www.apache.org/licenses")
  },
  licenseDepExclusions := {
    // LGPL 2.1: https://www.gnu.org/licenses/old-licenses/lgpl-2.1.html
    // https://en.wikipedia.org/wiki/GNU_Lesser_General_Public_License
    // We can use and distribute the, but not modify the source code
    case DepModuleInfo("org.hibernate.orm", _, _) => true
    case DepModuleInfo("com.unboundid.scim2", _, _) => true
    case DepModuleInfo("com.unboundid.product.scim2", _, _) => true
    case DepModuleInfo("com.googlecode.aviator", _, _) => true
    // Duo license:
    //  - Eclipse Public License 2.0
    //  - GNU General Public License, version 2 with the GNU Classpath Exception
    // I think we're good with the classpath exception in there.
    case DepModuleInfo("jakarta.transaction", "jakarta.transaction-api", _) => true
    case DepModuleInfo("javax.annotation", "javax.annotation-api", _) => true
  },
  
  assembly / test := {}
)

enablePlugins(CoursierPlugin)

useCoursier := true

// Configure resolvers
resolvers ++= Seq(
  "Sonatype OSS Releases" at "https://oss.sonatype.org/content/repositories/releases/",
  "Maven Central" at "https://repo1.maven.org/maven2/",
)

def javaCheckstyleSettings(configLocation: File) = Seq(
  checkstyleConfigLocation := CheckstyleConfigLocation.File(configLocation.toString),
  checkstyleSeverityLevel := Some(CheckstyleSeverityLevel.Error),
  // (Compile / compile) := ((Compile / compile) dependsOn (Compile / checkstyle)).value,
  // (Test / test) := ((Test / test) dependsOn (Test / checkstyle)).value,
)

// enforce java code style
def javafmtCheckSettings() = Seq(
  (Compile / compile) := ((Compile / compile) dependsOn (Compile / javafmtAll)).value
)

lazy val controlApi = (project in file("target/control/java"))
  .enablePlugins(OpenApiGeneratorPlugin)
  .disablePlugins(JavaFormatterPlugin)
  .settings(
    name := s"$artifactNamePrefix-controlapi",
    commonSettings,
    skipReleaseSettings,
    libraryDependencies ++= Seq(
      "jakarta.annotation" % "jakarta.annotation-api" % "3.0.0" % Provided,
      "com.fasterxml.jackson.core" % "jackson-annotations" % jacksonVersion,
      "com.fasterxml.jackson.core" % "jackson-databind" % jacksonVersion,
      "com.fasterxml.jackson.datatype" % "jackson-datatype-jsr310" % jacksonVersion,
    ),
    (Compile / compile) := ((Compile / compile) dependsOn generate).value,

    // OpenAPI generation specs
    openApiInputSpec := (file(".") / "api" / "control.yaml").toString,
    openApiGeneratorName := "java",
    openApiOutputDir := (file("target") / "control" / "java").toString,
    openApiApiPackage := s"$orgName.control.api",
    openApiModelPackage := s"$orgName.control.model",
    openApiAdditionalProperties := Map(
      "library" -> "native",
      "useJakartaEe" -> "true",
      "hideGenerationTimestamp" -> "true",
      "openApiNullable" -> "false"),
    openApiGenerateApiTests := SettingDisabled,
    openApiGenerateModelTests := SettingDisabled,
    openApiGenerateApiDocumentation := SettingDisabled,
    openApiGenerateModelDocumentation := SettingDisabled,
    // Define the simple generate command to generate full client codes
    generate := {
      val _ = openApiGenerate.value

      // Delete the generated build.sbt file so that it is not used for our sbt config
      val buildSbtFile = file(openApiOutputDir.value) / "build.sbt"
      if (buildSbtFile.exists()) {
        buildSbtFile.delete()
      }
    }
  )

lazy val client = (project in file("target/clients/java"))
  .enablePlugins(OpenApiGeneratorPlugin)
  .disablePlugins(JavaFormatterPlugin)
  .settings(
    name := s"$artifactNamePrefix-client",
    commonSettings,
    javaOnlyReleaseSettings,
    Compile / compile / javacOptions ++= javacRelease11,
    libraryDependencies ++= Seq(
      "com.fasterxml.jackson.core" % "jackson-annotations" % jacksonVersion,
      "com.fasterxml.jackson.core" % "jackson-core" % jacksonVersion,
      "com.fasterxml.jackson.core" % "jackson-databind" % jacksonVersion,
      "com.fasterxml.jackson.datatype" % "jackson-datatype-jsr310" % jacksonVersion,
      "org.openapitools" % "jackson-databind-nullable" % openApiToolsJacksonBindNullableVersion,
      "com.google.code.findbugs" % "jsr305" % "3.0.2",
      "jakarta.annotation" % "jakarta.annotation-api" % "3.0.0" % Provided,

      // Test dependencies
      "org.junit.jupiter" % "junit-jupiter" % "5.10.3" % Test,
      "net.aichler" % "jupiter-interface" % JupiterKeys.jupiterVersion.value % Test,
      "org.assertj" % "assertj-core" % "3.26.3" % Test,
    ),
    (Compile / compile) := ((Compile / compile) dependsOn generate).value,

    // OpenAPI generation specs
    openApiInputSpec := (file(".") / "api" / "all.yaml").toString,
    openApiGeneratorName := "java",
    openApiOutputDir := (file("target") / "clients" / "java").toString,
    openApiApiPackage := s"$orgName.client.api",
    openApiModelPackage := s"$orgName.client.model",
    openApiAdditionalProperties := Map(
      "library" -> "native",
      "useJakartaEe" -> "true",
      "hideGenerationTimestamp" -> "true",
      "openApiNullable" -> "false"),
    openApiGenerateApiTests := SettingDisabled,
    openApiGenerateModelTests := SettingDisabled,
    openApiGenerateApiDocumentation := SettingDisabled,
    openApiGenerateModelDocumentation := SettingDisabled,
    // Define the simple generate command to generate full client codes
    generate := {
      val _ = openApiGenerate.value

      // Delete the generated build.sbt file so that it is not used for our sbt config
      val buildSbtFile = file(openApiOutputDir.value) / "build.sbt"
      if (buildSbtFile.exists()) {
        buildSbtFile.delete()
      }
    },
    // Add VersionInfo in the same way like in server
    Compile / sourceGenerators += Def.task {
      val file = (Compile / sourceManaged).value / "io" / "unitycatalog" / "cli" / "utils" / "VersionUtils.java"
      IO.write(file,
        s"""package io.unitycatalog.cli.utils;
          |
          |public class VersionUtils {
          |  public static String VERSION = "${version.value}";
          |}
          |""".stripMargin)
      Seq(file)
    }
  )

lazy val pythonClient = (project in file("clients/python/target"))
  .enablePlugins(OpenApiGeneratorPlugin)
  .settings(
    // name of the generation step. See `openApiPackageName` for the actual Python package name
    name := s"$artifactNamePrefix-python-client",
    commonSettings,
    (Compile / compile) := ((Compile / compile) dependsOn generate).value,

    // OpenAPI generation specs
    openApiInputSpec := (file(".") / "api" / "all.yaml").toString,
    openApiGeneratorName := "python",
    openApiOutputDir := (file("clients") / "python" / "target").toString,
    openApiPackageName := s"$artifactNamePrefix",
    openApiAdditionalProperties := Map(
      "packageVersion" -> s"${version.value.replace("-SNAPSHOT", ".dev0")}",
    ),
    openApiGenerateApiTests := SettingDisabled,
    openApiGenerateModelTests := SettingDisabled,
    openApiGenerateApiDocumentation := SettingDisabled,
    openApiGenerateModelDocumentation := SettingDisabled,
    // Define the simple generate command to generate full client codes
    generate := {
      val _ = openApiGenerate.value
    }
  )

lazy val apiDocs = (project in file("api"))
  .enablePlugins(OpenApiGeneratorPlugin)
  .settings(
    name := s"$artifactNamePrefix-docs",
    skipReleaseSettings,
    // OpenAPI generation specs
    openApiInputSpec := (file("api") / "all.yaml").toString,
    openApiGeneratorName := "markdown",
    openApiOutputDir := (file("api")).toString,
    // Define the simple generate command to generate markdown docs
    generate := {
      val _ = openApiGenerate.value
    }
  )

// Define the custom task key
lazy val populateTestDB = taskKey[Unit]("Run PopulateTestDatabase main class from the test folder")

lazy val server = (project in file("server"))
  .dependsOn(client % "test->test")
  .dependsOn(serverModels)
  .settings (
    name := s"$artifactNamePrefix-server",
    mainClass := Some(orgName + ".server.UnityCatalogServer"),
    commonSettings,
    javaOnlyReleaseSettings,
    javafmtCheckSettings,
    javaCheckstyleSettings(file("dev") / "checkstyle-config.xml"),
    Compile / compile / javacOptions ++= Seq(
      "-processor",
      "lombok.launch.AnnotationProcessorHider$AnnotationProcessor"
    ) ++ javacRelease17,
    libraryDependencies ++= Seq(
      "com.linecorp.armeria" %  "armeria" % "1.28.4",
      // Netty dependencies
      "io.netty" % "netty-all" % "4.1.111.Final",
      "jakarta.annotation" % "jakarta.annotation-api" % "3.0.0" % Provided,
      // Jackson dependencies
      "com.fasterxml.jackson.core" % "jackson-annotations" % jacksonVersion,
      "com.fasterxml.jackson.core" % "jackson-core" % jacksonVersion,
      "com.fasterxml.jackson.core" % "jackson-databind" % jacksonVersion,
      "com.fasterxml.jackson.dataformat" % "jackson-dataformat-yaml" % jacksonVersion,
      "com.fasterxml.jackson.datatype" % "jackson-datatype-jsr310" % jacksonVersion,

      "com.google.code.findbugs" % "jsr305" % "3.0.2",
      "com.h2database" %  "h2" % "2.2.224",

      "org.hibernate.orm" % "hibernate-core" % "6.5.0.Final",

      "jakarta.activation" % "jakarta.activation-api" % "2.1.3",
      "net.bytebuddy" % "byte-buddy" % "1.14.15",
      "org.projectlombok" % "lombok" % "1.18.32" % Provided,

      // For ALDS access
      "com.azure" % "azure-identity" % "1.13.2",
      "com.azure" % "azure-storage-file-datalake" % "12.20.0",

      // For GCS Access
      "com.google.cloud" % "google-cloud-storage" % "2.30.1",
      "com.google.auth" % "google-auth-library-oauth2-http" % "1.20.0",

      //For s3 access
      "com.amazonaws" % "aws-java-sdk-s3" % "1.12.728",
      "software.amazon.awssdk" % "sso" % "2.27.12",
      "software.amazon.awssdk" % "ssooidc" % "2.27.12",

      "org.apache.httpcomponents" % "httpcore" % "4.4.16",
      "org.apache.httpcomponents" % "httpclient" % "4.5.14",

      // Iceberg REST Catalog dependencies
      "org.apache.iceberg" % "iceberg-core" % "1.5.2",
      "org.apache.iceberg" % "iceberg-aws" % "1.5.2",
      "org.apache.iceberg" % "iceberg-azure" % "1.5.2",
      "org.apache.iceberg" % "iceberg-gcp" % "1.5.2",
      "software.amazon.awssdk" % "s3" % "2.24.0",
      "software.amazon.awssdk" % "sts" % "2.24.0",
      "io.vertx" % "vertx-core" % "4.3.5",
      "io.vertx" % "vertx-web" % "4.3.5",
      "io.vertx" % "vertx-web-client" % "4.3.5",

      // Auth dependencies
      "com.unboundid.product.scim2" % "scim2-sdk-common" % "3.1.0",
      "org.casbin" % "jcasbin" % "1.55.0",
      "org.casbin" % "jdbc-adapter" % "2.7.0"
        exclude("com.microsoft.sqlserver", "mssql-jdbc")
        exclude("com.oracle.database.jdbc", "ojdbc6"),
      "org.springframework" % "spring-expression" % "6.1.11",
      "com.auth0" % "java-jwt" % "4.4.0",
      "com.auth0" % "jwks-rsa" % "0.22.1",

      // Test dependencies
      "org.junit.jupiter" %  "junit-jupiter" % "5.10.3" % Test,
      "org.mockito" % "mockito-core" % "5.11.0" % Test,
      "org.mockito" % "mockito-inline" % "5.2.0" % Test,
      "org.mockito" % "mockito-junit-jupiter" % "5.12.0" % Test,
      "net.aichler" % "jupiter-interface" % JupiterKeys.jupiterVersion.value % Test,
      "com.adobe.testing" % "s3mock-junit5" % "3.9.1" % Test
        exclude("ch.qos.logback", "logback-classic")
        exclude("org.apache.logging.log4j", "log4j-to-slf4j"),
      "javax.xml.bind" % "jaxb-api" % "2.3.1" % Test,

      // CLI dependencies
      "commons-cli" % "commons-cli" % "1.7.0"
    ),

    Compile / sourceGenerators += Def.task {
      val file = (Compile / sourceManaged).value / "io" / "unitycatalog" / "server" / "utils" / "VersionUtils.java"
      IO.write(file,
        s"""package io.unitycatalog.server.utils;
           |
           |public class VersionUtils {
           |  public static String VERSION = "${version.value}";
           |}
           |""".stripMargin)
      Seq(file)
    },
    populateTestDB := {
      val log = streams.value.log
      (Test / runMain).toTask(s" io.unitycatalog.server.utils.PopulateTestDatabase").value
    },
    Test / javaOptions += s"-Duser.dir=${(ThisBuild / baseDirectory).value.getAbsolutePath}"
  )

lazy val serverModels = (project in file("server") / "target" / "models")
  .enablePlugins(OpenApiGeneratorPlugin)
  .disablePlugins(JavaFormatterPlugin)
  .dependsOn(controlModels % "compile->compile")
  .settings(
    name := s"$artifactNamePrefix-servermodels",
    commonSettings,
    skipReleaseSettings,
    (Compile / compile) := ((Compile / compile) dependsOn generate).value,
    Compile / compile / javacOptions ++= javacRelease17,
    libraryDependencies ++= Seq(
      "jakarta.annotation" % "jakarta.annotation-api" % "3.0.0" % Provided,
      "com.fasterxml.jackson.core" % "jackson-annotations" % jacksonVersion,
    ),
    // OpenAPI generation configs for generating model codes from the spec
    openApiInputSpec := (file(".") / "api" / "all.yaml").toString,
    openApiGeneratorName := "java",
    openApiOutputDir := (file("server") / "target" / "models").toString,
    openApiValidateSpec := SettingEnabled,
    openApiGenerateMetadata := SettingDisabled,
    openApiModelPackage := s"$orgName.server.model",
    openApiAdditionalProperties := Map(
      "library" -> "resteasy", // resteasy generates the most minimal models
      "useJakartaEe" -> "true",
      "hideGenerationTimestamp" -> "true"
    ),
    openApiGlobalProperties := Map("models" -> ""),
    openApiGenerateApiTests := SettingDisabled,
    openApiGenerateModelTests := SettingDisabled,
    openApiGenerateApiDocumentation := SettingDisabled,
    openApiGenerateModelDocumentation := SettingDisabled,
    // Define the simple generate command to generate model codes
    generate := {
      val _ = openApiGenerate.value
    }
  )

lazy val controlModels = (project in file("server") / "target" / "controlmodels")
  .enablePlugins(OpenApiGeneratorPlugin)
  .disablePlugins(JavaFormatterPlugin)
  .settings(
    name := s"$artifactNamePrefix-controlmodels",
    commonSettings,
    skipReleaseSettings,
    (Compile / compile) := ((Compile / compile) dependsOn generate).value,
    Compile / compile / javacOptions ++= javacRelease17,
    libraryDependencies ++= Seq(
      "jakarta.annotation" % "jakarta.annotation-api" % "3.0.0" % Provided,
      "com.fasterxml.jackson.core" % "jackson-annotations" % jacksonVersion,
    ),
    // OpenAPI generation configs for generating model codes from the spec
    openApiInputSpec := (file(".") / "api" / "control.yaml").toString,
    openApiGeneratorName := "java",
    openApiOutputDir := (file("server") / "target" / "controlmodels").toString,
    openApiValidateSpec := SettingEnabled,
    openApiGenerateMetadata := SettingDisabled,
    openApiModelPackage := s"$orgName.control.model",
    openApiAdditionalProperties := Map(
      "library" -> "resteasy", // resteasy generates the most minimal models
      "useJakartaEe" -> "true",
      "hideGenerationTimestamp" -> "true"
    ),
    openApiGlobalProperties := Map("models" -> ""),
    openApiGenerateApiTests := SettingDisabled,
    openApiGenerateModelTests := SettingDisabled,
    openApiGenerateApiDocumentation := SettingDisabled,
    openApiGenerateModelDocumentation := SettingDisabled,
    // Define the simple generate command to generate model codes
    generate := {
      val _ = openApiGenerate.value
    }
  )

lazy val cli = (project in file("examples") / "cli")
  .dependsOn(server % "test->test")
  .dependsOn(client % "compile->compile;test->test")
  .dependsOn(controlApi % "compile->compile")
  .settings(
    name := s"$artifactNamePrefix-cli",
    mainClass := Some(orgName + ".cli.UnityCatalogCli"),
    commonSettings,
    skipReleaseSettings,
    javafmtCheckSettings,
    javaCheckstyleSettings(file("dev") / "checkstyle-config.xml"),
    Compile / compile / javacOptions ++= javacRelease17,
    libraryDependencies ++= Seq(
      "commons-cli" % "commons-cli" % "1.7.0",
      "org.json" % "json" % "20240303",
      "com.fasterxml.jackson.core" % "jackson-databind" % jacksonVersion,
      "com.fasterxml.jackson.datatype" % "jackson-datatype-jsr310" % jacksonVersion,
      "org.openapitools" % "jackson-databind-nullable" % openApiToolsJacksonBindNullableVersion,
      "org.yaml" % "snakeyaml" % "2.2",
      "io.delta" % "delta-kernel-api" % deltaVersion,
      "io.delta" % "delta-kernel-defaults" % deltaVersion,
      "io.delta" % "delta-storage" % deltaVersion,
      "org.apache.hadoop" % "hadoop-client-api" % "3.4.0",
      "org.apache.hadoop" % "hadoop-client-runtime" % "3.4.0",
      "de.vandermeer" % "asciitable" % "0.3.2",
      // for s3 access
      "org.fusesource.jansi" % "jansi" % "2.4.1",
      "com.amazonaws" % "aws-java-sdk-core" % "1.12.728",
      "org.apache.hadoop" % "hadoop-aws" % "3.4.0",
<<<<<<< HEAD
      "org.apache.hadoop" % "hadoop-azure" % "3.3.1",
      "com.google.cloud.bigdataoss" % "gcs-connector" % "hadoop3-2.2.8" exclude("io.grpc", "grpc-context") exclude("io.grpc", "grpc-api"),
      "io.grpc" % "grpc-context" % "1.65.1",
      "io.grpc" % "grpc-api" % "1.65.1",
      "com.google.cloud" % "google-cloud-core" % "2.41.0",
      "com.google.api" % "gax-grpc" % "2.48.0",
=======
      "org.apache.hadoop" % "hadoop-azure" % "3.4.0",
>>>>>>> 69c40740
      "com.google.guava" % "guava" % "31.0.1-jre",
      // Test dependencies
      "org.junit.jupiter" % "junit-jupiter" % "5.10.3" % Test,
      "net.aichler" % "jupiter-interface" % JupiterKeys.jupiterVersion.value % Test,
    ),
    Test / javaOptions += s"-Duser.dir=${(ThisBuild / baseDirectory).value.getAbsolutePath}",
  )

/*
  * This project is a combination of the server and client projects, shaded into a single JAR.
  * It also includes the test classes from the server project.
  * It is used for the Spark connector project(the client is required as a compile dependency,
  * and the server(with tests) is required as a test dependency)
  * This was necessary because Spark 3.5 has a dependency on Jackson 2.15, which conflicts with the Jackson 2.17
 */
lazy val serverShaded = (project in file("server-shaded"))
  .dependsOn(server % "compile->compile, test->compile")
  .settings(
    name := s"$artifactNamePrefix-server-shaded",
    commonSettings,
    skipReleaseSettings,
    Compile / packageBin := assembly.value,
    assembly / mainClass := Some("io.unitycatalog.server.UnityCatalogServer"),
    assembly / logLevel := Level.Warn,
    assembly / test := {},
    assembly / assemblyShadeRules := Seq(
      ShadeRule.rename("com.fasterxml.**" -> "shaded.@0").inAll,
      ShadeRule.rename("org.antlr.**" -> "shaded.@0").inAll,
    ),
    assemblyPackageScala / assembleArtifact := false,
    assembly / fullClasspath := {
      val compileClasspath = (server / Compile / fullClasspath).value
      val testClasses = (server / Test / products).value
      compileClasspath ++ testClasses.map(Attributed.blank)
    }
  )

lazy val spark = (project in file("connectors/spark"))
  .dependsOn(client)
  .settings(
    name := s"$artifactNamePrefix-spark",
    scalaVersion := scala212,
    crossScalaVersions := Seq(scala212, scala213),
    commonSettings,
    scalaReleaseSettings,
    javaOptions ++= Seq(
      "--add-opens=java.base/sun.nio.ch=ALL-UNNAMED",
    ),
    javaCheckstyleSettings(file("dev/checkstyle-config.xml")),
    Compile / compile / javacOptions ++= javacRelease11,
    libraryDependencies ++= Seq(
      "org.apache.spark" %% "spark-sql" % sparkVersion % Provided,
      "com.fasterxml.jackson.core" % "jackson-databind" % "2.15.0",
      "com.fasterxml.jackson.module" %% "jackson-module-scala" % "2.15.0",
      "com.fasterxml.jackson.core" % "jackson-annotations" % "2.15.0",
      "com.fasterxml.jackson.core" % "jackson-core" % "2.15.0",
      "com.fasterxml.jackson.dataformat" % "jackson-dataformat-xml" % "2.15.0",
      "org.antlr" % "antlr4-runtime" % "4.9.3",
      "org.antlr" % "antlr4" % "4.9.3",
      "com.google.cloud.bigdataoss" % "util-hadoop" % "3.0.2" % Provided,
      "org.apache.hadoop" % "hadoop-azure" % "3.4.0" % Provided,
    ),
    libraryDependencies ++= Seq(
      // Test dependencies
      "org.junit.jupiter" % "junit-jupiter" % "5.10.3" % Test,
      "org.assertj" % "assertj-core" % "3.26.3" % Test,
      "org.mockito" % "mockito-core" % "5.11.0" % Test,
      "org.mockito" % "mockito-inline" % "5.2.0" % Test,
      "org.mockito" % "mockito-junit-jupiter" % "5.12.0" % Test,
      "net.aichler" % "jupiter-interface" % JupiterKeys.jupiterVersion.value % Test,
      "org.apache.hadoop" % "hadoop-client-runtime" % "3.4.0",
      "io.delta" %% "delta-spark" % deltaVersion % Test,
    ),
    dependencyOverrides ++= Seq(
      "com.fasterxml.jackson.core" % "jackson-databind" % "2.15.0",
      "com.fasterxml.jackson.module" %% "jackson-module-scala" % "2.15.0",
      "com.fasterxml.jackson.core" % "jackson-annotations" % "2.15.0",
      "com.fasterxml.jackson.core" % "jackson-core" % "2.15.0",
      "com.fasterxml.jackson.dataformat" % "jackson-dataformat-xml" % "2.15.0",
      "org.antlr" % "antlr4-runtime" % "4.9.3",
      "org.antlr" % "antlr4" % "4.9.3",
    ),
    Test / unmanagedJars += (serverShaded / assembly).value,
    licenseDepExclusions := {
      case DepModuleInfo("org.hibernate.orm", _, _) => true
      case DepModuleInfo("jakarta.annotation", "jakarta.annotation-api", _) => true
      case DepModuleInfo("jakarta.servlet", "jakarta.servlet-api", _) => true
      case DepModuleInfo("jakarta.transaction", "jakarta.transaction-api", _) => true
      case DepModuleInfo("jakarta.ws.rs", "jakarta.ws.rs-api", _) => true
      case DepModuleInfo("javax.activation", "activation", _) => true
      case DepModuleInfo("javax.servlet", "javax.servlet-api", _) => true
      case DepModuleInfo("org.glassfish.hk2", "hk2-api", _) => true
      case DepModuleInfo("org.glassfish.hk2", "hk2-locator", _) => true
      case DepModuleInfo("org.glassfish.hk2", "hk2-utils", _) => true
      case DepModuleInfo("org.glassfish.hk2", "osgi-resource-locator", _) => true
      case DepModuleInfo("org.glassfish.hk2.external", "aopalliance-repackaged", _) => true
      case DepModuleInfo("ch.qos.logback", "logback-classic", _) => true
      case DepModuleInfo("ch.qos.logback", "logback-core", _) => true
      case DepModuleInfo("org.apache.xbean", "xbean-asm9-shaded", _) => true
      case DepModuleInfo("oro", "oro", _) => true
      case DepModuleInfo("org.glassfish", "javax.json", _) => true
      case DepModuleInfo("org.glassfish.hk2.external", "jakarta.inject", _) => true
      case DepModuleInfo("org.antlr", "ST4", _) => true
    }
  )

lazy val integrationTests = (project in file("integration-tests"))
  .settings(
    name := s"$artifactNamePrefix-integration-tests",
    commonSettings,
    javaOptions ++= Seq(
      "--add-exports=java.base/sun.nio.ch=ALL-UNNAMED",
    ),
    skipReleaseSettings,
    libraryDependencies ++= Seq(
      "org.junit.jupiter" % "junit-jupiter" % "5.10.3" % Test,
      "net.aichler" % "jupiter-interface" % JupiterKeys.jupiterVersion.value % Test,
      "org.assertj" % "assertj-core" % "3.26.3" % Test,
      "org.projectlombok" % "lombok" % "1.18.32" % Provided,
      "org.apache.spark" %% "spark-sql" % "3.5.3" % Test,
      "io.delta" %% "delta-spark" % "3.2.1" % Test,
      "org.apache.hadoop" % "hadoop-aws" % "3.3.6" % Test,
      "org.apache.hadoop" % "hadoop-azure" % "3.3.6" % Test,
      "com.google.cloud.bigdataoss" % "gcs-connector" % "3.0.2" % Test classifier "shaded",
      "io.unitycatalog" %% "unitycatalog-spark" % "0.2.0" % Test,
    ),
    dependencyOverrides ++= Seq(
      "com.fasterxml.jackson.core" % "jackson-databind" % "2.15.0",
      "com.fasterxml.jackson.module" %% "jackson-module-scala" % "2.15.0",
      "com.fasterxml.jackson.core" % "jackson-annotations" % "2.15.0",
      "com.fasterxml.jackson.core" % "jackson-core" % "2.15.0",
      "com.fasterxml.jackson.dataformat" % "jackson-dataformat-xml" % "2.15.0",
      "org.antlr" % "antlr4-runtime" % "4.9.3",
      "org.antlr" % "antlr4" % "4.9.3",
      "org.apache.hadoop" % "hadoop-client-api" % "3.3.6",
    ),
    Test / javaOptions += s"-Duser.dir=${((ThisBuild / baseDirectory).value / "integration-tests").getAbsolutePath}",
  )

lazy val root = (project in file("."))
  .aggregate(serverModels, client, pythonClient, server, cli, spark, controlApi, controlModels, apiDocs)
  .settings(
    name := s"$artifactNamePrefix",
    createTarballSettings(),
    commonSettings,
    rootReleaseSettings
  )

def generateClasspathFile(targetDir: File, classpath: Classpath): Unit = {
  // Generate a classpath file with the entire runtime class path.
  // This is used by the launcher scripts for launching CLI directly with JAR instead of SBT.
  val classpathFile = targetDir / "classpath"
  Files.write(classpathFile.toPath, classpath.files.mkString(File.pathSeparator).getBytes)
  println(s"Generated classpath file '$classpathFile'")
}

val generate = taskKey[Unit]("generate code from APIs")

// Library versions
val jacksonVersion = "2.17.0"
val openApiToolsJacksonBindNullableVersion = "0.2.6"
val log4jVersion = "2.23.1"<|MERGE_RESOLUTION|>--- conflicted
+++ resolved
@@ -474,16 +474,12 @@
       "org.fusesource.jansi" % "jansi" % "2.4.1",
       "com.amazonaws" % "aws-java-sdk-core" % "1.12.728",
       "org.apache.hadoop" % "hadoop-aws" % "3.4.0",
-<<<<<<< HEAD
-      "org.apache.hadoop" % "hadoop-azure" % "3.3.1",
+      "org.apache.hadoop" % "hadoop-azure" % "3.4.0",
       "com.google.cloud.bigdataoss" % "gcs-connector" % "hadoop3-2.2.8" exclude("io.grpc", "grpc-context") exclude("io.grpc", "grpc-api"),
       "io.grpc" % "grpc-context" % "1.65.1",
       "io.grpc" % "grpc-api" % "1.65.1",
       "com.google.cloud" % "google-cloud-core" % "2.41.0",
       "com.google.api" % "gax-grpc" % "2.48.0",
-=======
-      "org.apache.hadoop" % "hadoop-azure" % "3.4.0",
->>>>>>> 69c40740
       "com.google.guava" % "guava" % "31.0.1-jre",
       // Test dependencies
       "org.junit.jupiter" % "junit-jupiter" % "5.10.3" % Test,
