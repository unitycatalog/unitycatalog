--- conflicted
+++ resolved
@@ -50,9 +50,6 @@
     packageFile
   },
 
-<<<<<<< HEAD
-   assembly / test := {}
-=======
   licenseOverrides := {
     case DepModuleInfo("io.unitycatalog", _, _) =>
       LicenseInfo(LicenseCategory.Apache, "Apache 2.0", "http://www.apache.org/licenses")
@@ -71,7 +68,8 @@
     // I think we're good with the classpath exception in there.
     case DepModuleInfo("jakarta.transaction", "jakarta.transaction-api", _) => true
   },
->>>>>>> c59c652c
+  
+  assembly / test := {}
 )
 
 enablePlugins(CoursierPlugin)
