import java.nio.file.Files
import java.io.File
import Tarball.createTarballSettings
import sbt.{Attributed, util}
import sbt.Keys.*
import sbtlicensereport.license.{DepModuleInfo, LicenseCategory, LicenseInfo}
import ReleaseSettings.*

import scala.language.implicitConversions

val orgName = "io.unitycatalog"
val artifactNamePrefix = "unitycatalog"

// Use Java 11 for two modules: clients and spark
// for better Spark compatibility
// until Spark 4 comes out with newer Java compatibility
lazy val javacRelease11 = Seq("--release", "11")
lazy val javacRelease17 = Seq("--release", "17")

lazy val scala212 = "2.12.15"
lazy val scala213 = "2.13.14"

lazy val deltaVersion = "3.2.1"
lazy val sparkVersion = "3.5.3"

// Library versions
lazy val jacksonVersion = "2.17.0"
lazy val openApiToolsJacksonBindNullableVersion = "0.2.6"
lazy val log4jVersion = "2.24.3"

lazy val commonSettings = Seq(
  organization := orgName,
  // Compilation configs
  initialize := {
    // Assert that the JVM is at least Java 17
    val _ = initialize.value  // ensure previous initializations are run
    assert(
      sys.props("java.specification.version").toDouble >= 17,
      "Java 17 or above is required to run this project.")
  },
  Compile / compile / javacOptions ++= Seq(
    "-Xlint:deprecation",
    "-Xlint:unchecked",
    "-g:source,lines,vars",
  ),
  Test / javaOptions ++= Seq (
    "-ea",
  ),
  libraryDependencies ++= Seq(
    "org.slf4j" % "slf4j-api" % "2.0.13",
    "org.slf4j" % "slf4j-log4j12" % "2.0.13" % Test,
    "org.apache.logging.log4j" % "log4j-slf4j2-impl" % log4jVersion,
    "org.apache.logging.log4j" % "log4j-api" % log4jVersion
  ),
  excludeDependencies ++= Seq(
    ExclusionRule("org.slf4j", "slf4j-reload4j")
  ),
  resolvers += Resolver.mavenLocal,
  autoScalaLibrary := false,
  crossPaths := false,  // No scala cross building
  assembly / assemblyMergeStrategy := {
    case PathList("META-INF", xs @ _*) => MergeStrategy.discard
    case _ => MergeStrategy.first
  },

  // Test configs
  Test / testOptions  := Seq(Tests.Argument(TestFrameworks.JUnit, "-a", "-v", "-q"), Tests.Filter(name => !(name startsWith s"$orgName.server.base"))),
  Test / logLevel := util.Level.Info,
  Test / publishArtifact := false,
  fork := true,
  outputStrategy := Some(StdoutOutput),

  Compile / packageBin := {
    val packageFile = (Compile / packageBin).value
    generateClasspathFile(
      targetDir = packageFile.getParentFile,
      // Also include the jar being built (packageFile) in the classpath
      // This is specifically required by the server project since the server and control models are provided dependencies
      classpath = (Runtime / dependencyClasspath).value :+ Attributed.blank(packageFile)
    )
    packageFile
  },

  licenseConfigurations := Set("compile"),
  licenseOverrides := {
    case DepModuleInfo("io.unitycatalog", _, _) =>
      LicenseInfo(LicenseCategory.Apache, "Apache 2.0", "http://www.apache.org/licenses")
    case DepModuleInfo("org.hibernate.common", "hibernate-commons-annotations", _) =>
      // Apache 2.0: https://mvnrepository.com/artifact/org.hibernate.common/hibernate-commons-annotations
      LicenseInfo(LicenseCategory.Apache, "Apache 2.0", "http://www.apache.org/licenses")
  },
  licenseDepExclusions := {
    // LGPL 2.1: https://www.gnu.org/licenses/old-licenses/lgpl-2.1.html
    // https://en.wikipedia.org/wiki/GNU_Lesser_General_Public_License
    // We can use and distribute the, but not modify the source code
    case DepModuleInfo("org.hibernate.orm", _, _) => true
    case DepModuleInfo("com.unboundid.scim2", _, _) => true
    case DepModuleInfo("com.unboundid.product.scim2", _, _) => true
    case DepModuleInfo("com.googlecode.aviator", _, _) => true
    // Duo license:
    //  - Eclipse Public License 2.0
    //  - GNU General Public License, version 2 with the GNU Classpath Exception
    // I think we're good with the classpath exception in there.
    case DepModuleInfo("jakarta.transaction", "jakarta.transaction-api", _) => true
    case DepModuleInfo("javax.annotation", "javax.annotation-api", _) => true
  },
  
  assembly / test := {}
)

enablePlugins(CoursierPlugin)

useCoursier := true

// Configure resolvers
resolvers ++= Seq(
  "Sonatype OSS Releases" at "https://oss.sonatype.org/content/repositories/releases/",
  "Maven Central" at "https://repo1.maven.org/maven2/",
)

def javaCheckstyleSettings(configLocation: File) = Seq(
  checkstyleConfigLocation := CheckstyleConfigLocation.File(configLocation.toString),
  checkstyleSeverityLevel := Some(CheckstyleSeverityLevel.Error),
  // (Compile / compile) := ((Compile / compile) dependsOn (Compile / checkstyle)).value,
  // (Test / test) := ((Test / test) dependsOn (Test / checkstyle)).value,
)

// enforce java code style
def javafmtCheckSettings() = Seq(
  (Compile / compile) := ((Compile / compile) dependsOn (Compile / javafmtAll)).value
)

lazy val controlApi = (project in file("target/control/java"))
  .enablePlugins(OpenApiGeneratorPlugin)
  .disablePlugins(JavaFormatterPlugin)
  .settings(
    name := s"$artifactNamePrefix-controlapi",
    commonSettings,
    skipReleaseSettings,
    libraryDependencies ++= Seq(
      "jakarta.annotation" % "jakarta.annotation-api" % "3.0.0" % Provided,
      "com.fasterxml.jackson.core" % "jackson-annotations" % jacksonVersion,
      "com.fasterxml.jackson.core" % "jackson-databind" % jacksonVersion,
      "com.fasterxml.jackson.datatype" % "jackson-datatype-jsr310" % jacksonVersion,
      "org.apache.httpcomponents" % "httpclient" % orgApacheHttpVersion,
      "org.apache.httpcomponents" % "httpmime" % orgApacheHttpVersion,
    ),
    (Compile / compile) := ((Compile / compile) dependsOn generate).value,

    // OpenAPI generation specs
    openApiInputSpec := (file(".") / "api" / "control.yaml").toString,
    openApiGeneratorName := "java",
    openApiOutputDir := (file("target") / "control" / "java").toString,
    openApiApiPackage := s"$orgName.control.api",
    openApiModelPackage := s"$orgName.control.model",
    openApiAdditionalProperties := Map(
      "library" -> "native",
      "useJakartaEe" -> "true",
      "hideGenerationTimestamp" -> "true",
      "openApiNullable" -> "false"),
    openApiGenerateApiTests := SettingDisabled,
    openApiGenerateModelTests := SettingDisabled,
    openApiGenerateApiDocumentation := SettingDisabled,
    openApiGenerateModelDocumentation := SettingDisabled,
    // Define the simple generate command to generate full client codes
    generate := {
      val _ = openApiGenerate.value

      // Delete the generated build.sbt file so that it is not used for our sbt config
      val buildSbtFile = file(openApiOutputDir.value) / "build.sbt"
      if (buildSbtFile.exists()) {
        buildSbtFile.delete()
      }
    }
  )

lazy val client = (project in file("target/clients/java"))
  .enablePlugins(OpenApiGeneratorPlugin)
  .disablePlugins(JavaFormatterPlugin)
  .settings(
    name := s"$artifactNamePrefix-client",
    commonSettings,
    javaOnlyReleaseSettings,
    Compile / compile / javacOptions ++= javacRelease11,
    libraryDependencies ++= Seq(
      "com.fasterxml.jackson.core" % "jackson-annotations" % jacksonVersion,
      "com.fasterxml.jackson.core" % "jackson-core" % jacksonVersion,
      "com.fasterxml.jackson.core" % "jackson-databind" % jacksonVersion,
      "com.fasterxml.jackson.datatype" % "jackson-datatype-jsr310" % jacksonVersion,
      "org.openapitools" % "jackson-databind-nullable" % openApiToolsJacksonBindNullableVersion,
      "com.google.code.findbugs" % "jsr305" % "3.0.2",
      "jakarta.annotation" % "jakarta.annotation-api" % "3.0.0" % Provided,

      // Test dependencies
      "org.junit.jupiter" % "junit-jupiter" % "5.10.3" % Test,
      "net.aichler" % "jupiter-interface" % JupiterKeys.jupiterVersion.value % Test,
      "org.assertj" % "assertj-core" % "3.26.3" % Test,
    ),
    (Compile / compile) := ((Compile / compile) dependsOn generate).value,

    // OpenAPI generation specs
    openApiInputSpec := (file(".") / "api" / "all.yaml").toString,
    openApiGeneratorName := "java",
    openApiOutputDir := (file("target") / "clients" / "java").toString,
    openApiApiPackage := s"$orgName.client.api",
    openApiModelPackage := s"$orgName.client.model",
    openApiAdditionalProperties := Map(
      "library" -> "native",
      "useJakartaEe" -> "true",
      "hideGenerationTimestamp" -> "true",
      "openApiNullable" -> "false"),
    openApiGenerateApiTests := SettingDisabled,
    openApiGenerateModelTests := SettingDisabled,
    openApiGenerateApiDocumentation := SettingDisabled,
    openApiGenerateModelDocumentation := SettingDisabled,
    // Define the simple generate command to generate full client codes
    generate := {
      val _ = openApiGenerate.value

      // Delete the generated build.sbt file so that it is not used for our sbt config
      val buildSbtFile = file(openApiOutputDir.value) / "build.sbt"
      if (buildSbtFile.exists()) {
        buildSbtFile.delete()
      }
    },
    // Add VersionInfo in the same way like in server
    Compile / sourceGenerators += Def.task {
      val file = (Compile / sourceManaged).value / "io" / "unitycatalog" / "cli" / "utils" / "VersionUtils.java"
      IO.write(file,
        s"""package io.unitycatalog.cli.utils;
          |
          |public class VersionUtils {
          |  public static String VERSION = "${version.value}";
          |}
          |""".stripMargin)
      Seq(file)
    }
  )

lazy val prepareGeneration = taskKey[Unit]("Prepare the environment for OpenAPI code generation")

lazy val pythonClient = (project in file("clients/python"))
  .enablePlugins(OpenApiGeneratorPlugin)
  .settings(
    name := s"$artifactNamePrefix-python-client",
    commonSettings,
    skipReleaseSettings,
    Compile / compile := (Compile / compile).dependsOn(generate).value,
    openApiInputSpec := (baseDirectory.value.getParentFile.getParentFile / "api" / "all.yaml").getAbsolutePath,
    openApiGeneratorName := "python",
    openApiOutputDir := (baseDirectory.value / "target").getAbsolutePath,
    openApiPackageName := s"$artifactNamePrefix.client",
    openApiAdditionalProperties := Map(
      "packageVersion" -> s"${version.value.replace("-SNAPSHOT", ".dev0")}",
      "library"        -> "asyncio"
    ),
    openApiGenerateApiTests := SettingDisabled,
    openApiGenerateModelTests := SettingDisabled,
    openApiGenerateApiDocumentation := SettingDisabled,
    openApiGenerateModelDocumentation := SettingDisabled,

    prepareGeneration := PythonClientPostBuild.prepareGeneration(streams.value.log, baseDirectory.value, openApiOutputDir.value),

    generate := Def.sequential(
      prepareGeneration,
      openApiGenerate,
      Def.task {
        val log = streams.value.log

        PythonClientPostBuild.processGeneratedFiles(
          log,
          openApiOutputDir.value,
          baseDirectory.value,
        )
        log.info("OpenAPI Python client generation completed.")
      }
    ).value
  )

lazy val apiDocs = (project in file("api"))
  .enablePlugins(OpenApiGeneratorPlugin)
  .settings(
    name := s"$artifactNamePrefix-docs",
    skipReleaseSettings,
    // OpenAPI generation specs
    openApiInputSpec := (file("api") / "all.yaml").toString,
    openApiGeneratorName := "markdown",
    openApiOutputDir := (file("api")).toString,
    // Define the simple generate command to generate markdown docs
    generate := {
      val _ = openApiGenerate.value
    }
  )

// Define the custom task key
lazy val populateTestDB = taskKey[Unit]("Run PopulateTestDatabase main class from the test folder")

lazy val server = (project in file("server"))
  .dependsOn(client % "test->test")
  // Server and control models are added as provided to avoid them being added as maven dependencies
  // This is because the server and control models are included in the server jar
  .dependsOn(serverModels % "provided", controlModels % "provided")
  .settings (
    name := s"$artifactNamePrefix-server",
    mainClass := Some(orgName + ".server.UnityCatalogServer"),
    commonSettings,
    javaOnlyReleaseSettings,
    javafmtCheckSettings,
    javaCheckstyleSettings(file("dev") / "checkstyle-config.xml"),
    Compile / compile / javacOptions ++= Seq(
      "-processor",
      "lombok.launch.AnnotationProcessorHider$AnnotationProcessor"
    ) ++ javacRelease17,
    libraryDependencies ++= Seq(
      "com.linecorp.armeria" %  "armeria" % "1.28.4",
      // Netty dependencies
      "io.netty" % "netty-all" % "4.1.111.Final",
      "jakarta.annotation" % "jakarta.annotation-api" % "3.0.0" % Provided,
      // Jackson dependencies
      "com.fasterxml.jackson.core" % "jackson-annotations" % jacksonVersion,
      "com.fasterxml.jackson.core" % "jackson-core" % jacksonVersion,
      "com.fasterxml.jackson.core" % "jackson-databind" % jacksonVersion,
      "com.fasterxml.jackson.dataformat" % "jackson-dataformat-yaml" % jacksonVersion,
      "com.fasterxml.jackson.datatype" % "jackson-datatype-jsr310" % jacksonVersion,

      "com.google.code.findbugs" % "jsr305" % "3.0.2",
      "com.h2database" %  "h2" % "2.2.224",

      "org.hibernate.orm" % "hibernate-core" % "6.5.0.Final",

      "jakarta.activation" % "jakarta.activation-api" % "2.1.3",
      "net.bytebuddy" % "byte-buddy" % "1.14.15",
      "org.projectlombok" % "lombok" % "1.18.32" % Provided,

      // For ALDS access
      "com.azure" % "azure-identity" % "1.13.2",
      "com.azure" % "azure-storage-file-datalake" % "12.20.0",

      // For GCS Access
      "com.google.cloud" % "google-cloud-storage" % "2.30.1",
      "com.google.auth" % "google-auth-library-oauth2-http" % "1.20.0",

      //For s3 access
      "com.amazonaws" % "aws-java-sdk-s3" % "1.12.728",
      "software.amazon.awssdk" % "sso" % "2.27.12",
      "software.amazon.awssdk" % "ssooidc" % "2.27.12",

      "org.apache.httpcomponents" % "httpcore" % "4.4.16",
      "org.apache.httpcomponents" % "httpclient" % "4.5.14",

      // Iceberg REST Catalog dependencies
      "org.apache.iceberg" % "iceberg-core" % "1.5.2",
      "org.apache.iceberg" % "iceberg-aws" % "1.5.2",
      "org.apache.iceberg" % "iceberg-azure" % "1.5.2",
      "org.apache.iceberg" % "iceberg-gcp" % "1.5.2",
      "software.amazon.awssdk" % "s3" % "2.24.0",
      "software.amazon.awssdk" % "sts" % "2.24.0",
      "io.vertx" % "vertx-core" % "4.3.5",
      "io.vertx" % "vertx-web" % "4.3.5",
      "io.vertx" % "vertx-web-client" % "4.3.5",

      // Auth dependencies
      "com.unboundid.product.scim2" % "scim2-sdk-common" % "3.1.0",
      "org.casbin" % "jcasbin" % "1.55.0",
      "org.casbin" % "jdbc-adapter" % "2.7.0"
        exclude("com.microsoft.sqlserver", "mssql-jdbc")
        exclude("com.oracle.database.jdbc", "ojdbc6"),
      "org.springframework" % "spring-expression" % "6.1.11",
      "com.auth0" % "java-jwt" % "4.4.0",
      "com.auth0" % "jwks-rsa" % "0.22.1",

      // Test dependencies
      "org.junit.jupiter" %  "junit-jupiter" % "5.10.3" % Test,
      "org.mockito" % "mockito-core" % "5.11.0" % Test,
      "org.mockito" % "mockito-inline" % "5.2.0" % Test,
      "org.mockito" % "mockito-junit-jupiter" % "5.12.0" % Test,
      "net.aichler" % "jupiter-interface" % JupiterKeys.jupiterVersion.value % Test,
      "com.adobe.testing" % "s3mock-junit5" % "3.9.1" % Test
        exclude("ch.qos.logback", "logback-classic")
        exclude("org.apache.logging.log4j", "log4j-to-slf4j"),
      "javax.xml.bind" % "jaxb-api" % "2.3.1" % Test,

      // CLI dependencies
      "commons-cli" % "commons-cli" % "1.7.0"
    ),

    Compile / sourceGenerators += Def.task {
      val file = (Compile / sourceManaged).value / "io" / "unitycatalog" / "server" / "utils" / "VersionUtils.java"
      IO.write(file,
        s"""package io.unitycatalog.server.utils;
           |
           |public class VersionUtils {
           |  public static String VERSION = "${version.value}";
           |}
           |""".stripMargin)
      Seq(file)
    },
    populateTestDB := {
      val log = streams.value.log
      (Test / runMain).toTask(s" io.unitycatalog.server.utils.PopulateTestDatabase").value
    },
    Test / javaOptions += s"-Duser.dir=${(ThisBuild / baseDirectory).value.getAbsolutePath}",
    // Include server and control models in the bin package for server
    // This will allow us to have a single maven artifact and not 3 (server, server models, control models)
    Compile / packageBin / mappings ++= (Compile / packageBin / mappings).value ++
      (serverModels / Compile / packageBin / mappings).value ++
      (controlModels / Compile / packageBin / mappings).value
  )

lazy val serverModels = (project in file("server") / "target" / "models")
  .enablePlugins(OpenApiGeneratorPlugin)
  .disablePlugins(JavaFormatterPlugin)
  .settings(
    name := s"$artifactNamePrefix-servermodels",
    commonSettings,
    skipReleaseSettings,
    (Compile / compile) := ((Compile / compile) dependsOn generate).value,
    Compile / compile / javacOptions ++= javacRelease17,
    libraryDependencies ++= Seq(
      "jakarta.annotation" % "jakarta.annotation-api" % "3.0.0" % Provided,
      "com.fasterxml.jackson.core" % "jackson-annotations" % jacksonVersion,
    ),
    // OpenAPI generation configs for generating model codes from the spec
    openApiInputSpec := (file(".") / "api" / "all.yaml").toString,
    openApiGeneratorName := "java",
    openApiOutputDir := (file("server") / "target" / "models").toString,
    openApiValidateSpec := SettingEnabled,
    openApiGenerateMetadata := SettingDisabled,
    openApiModelPackage := s"$orgName.server.model",
    openApiAdditionalProperties := Map(
      "library" -> "resteasy", // resteasy generates the most minimal models
      "useJakartaEe" -> "true",
      "hideGenerationTimestamp" -> "true"
    ),
    openApiGlobalProperties := Map("models" -> ""),
    openApiGenerateApiTests := SettingDisabled,
    openApiGenerateModelTests := SettingDisabled,
    openApiGenerateApiDocumentation := SettingDisabled,
    openApiGenerateModelDocumentation := SettingDisabled,
    // Define the simple generate command to generate model codes
    generate := {
      val _ = openApiGenerate.value
    }
  )

lazy val controlModels = (project in file("server") / "target" / "controlmodels")
  .enablePlugins(OpenApiGeneratorPlugin)
  .disablePlugins(JavaFormatterPlugin)
  .settings(
    name := s"$artifactNamePrefix-controlmodels",
    commonSettings,
    skipReleaseSettings,
    (Compile / compile) := ((Compile / compile) dependsOn generate).value,
    Compile / compile / javacOptions ++= javacRelease17,
    libraryDependencies ++= Seq(
      "jakarta.annotation" % "jakarta.annotation-api" % "3.0.0" % Provided,
      "com.fasterxml.jackson.core" % "jackson-annotations" % jacksonVersion,
    ),
    // OpenAPI generation configs for generating model codes from the spec
    openApiInputSpec := (file(".") / "api" / "control.yaml").toString,
    openApiGeneratorName := "java",
    openApiOutputDir := (file("server") / "target" / "controlmodels").toString,
    openApiValidateSpec := SettingEnabled,
    openApiGenerateMetadata := SettingDisabled,
    openApiModelPackage := s"$orgName.control.model",
    openApiAdditionalProperties := Map(
      "library" -> "resteasy", // resteasy generates the most minimal models
      "useJakartaEe" -> "true",
      "hideGenerationTimestamp" -> "true"
    ),
    openApiGlobalProperties := Map("models" -> ""),
    openApiGenerateApiTests := SettingDisabled,
    openApiGenerateModelTests := SettingDisabled,
    openApiGenerateApiDocumentation := SettingDisabled,
    openApiGenerateModelDocumentation := SettingDisabled,
    // Define the simple generate command to generate model codes
    generate := {
      val _ = openApiGenerate.value
    }
  )

lazy val cli = (project in file("examples") / "cli")
  .dependsOn(server % "test->test")
  .dependsOn(serverModels)
  .dependsOn(client % "compile->compile;test->test")
  .dependsOn(controlApi % "compile->compile")
  .settings(
    name := s"$artifactNamePrefix-cli",
    mainClass := Some(orgName + ".cli.UnityCatalogCli"),
    commonSettings,
    skipReleaseSettings,
    javafmtCheckSettings,
    javaCheckstyleSettings(file("dev") / "checkstyle-config.xml"),
    Compile / compile / javacOptions ++= javacRelease17,
    libraryDependencies ++= Seq(
      "commons-cli" % "commons-cli" % "1.7.0",
      "org.json" % "json" % "20240303",
      "com.fasterxml.jackson.core" % "jackson-databind" % jacksonVersion,
      "com.fasterxml.jackson.datatype" % "jackson-datatype-jsr310" % jacksonVersion,
      "org.openapitools" % "jackson-databind-nullable" % openApiToolsJacksonBindNullableVersion,
      "org.yaml" % "snakeyaml" % "2.2",
      "io.delta" % "delta-kernel-api" % deltaVersion,
      "io.delta" % "delta-kernel-defaults" % deltaVersion,
      "io.delta" % "delta-storage" % deltaVersion,
      "org.apache.hadoop" % "hadoop-client-api" % "3.4.0",
      "org.apache.hadoop" % "hadoop-client-runtime" % "3.4.0",
      "de.vandermeer" % "asciitable" % "0.3.2",
      // for s3 access
      "org.fusesource.jansi" % "jansi" % "2.4.1",
      "com.amazonaws" % "aws-java-sdk-core" % "1.12.728",
      "org.apache.hadoop" % "hadoop-aws" % "3.4.0",
      "org.apache.hadoop" % "hadoop-azure" % "3.4.0",
      "com.google.guava" % "guava" % "31.0.1-jre",
      // Test dependencies
      "org.junit.jupiter" % "junit-jupiter" % "5.10.3" % Test,
      "net.aichler" % "jupiter-interface" % JupiterKeys.jupiterVersion.value % Test,
    ),
    Test / javaOptions += s"-Duser.dir=${(ThisBuild / baseDirectory).value.getAbsolutePath}",
  )

/*
  * This project is a combination of the server and client projects, shaded into a single JAR.
  * It also includes the test classes from the server project.
  * It is used for the Spark connector project(the client is required as a compile dependency,
  * and the server(with tests) is required as a test dependency)
  * This was necessary because Spark 3.5 has a dependency on Jackson 2.15, which conflicts with the Jackson 2.17
 */
lazy val serverShaded = (project in file("server-shaded"))
  .dependsOn(server % "compile->compile, test->compile")
  .settings(
    name := s"$artifactNamePrefix-server-shaded",
    commonSettings,
    skipReleaseSettings,
    Compile / packageBin := assembly.value,
    assembly / mainClass := Some("io.unitycatalog.server.UnityCatalogServer"),
    assembly / logLevel := Level.Warn,
    assembly / test := {},
    assembly / assemblyShadeRules := Seq(
      ShadeRule.rename("com.fasterxml.**" -> "shaded.@0").inAll,
      ShadeRule.rename("org.antlr.**" -> "shaded.@0").inAll,
    ),
    assemblyPackageScala / assembleArtifact := false,
    assembly / fullClasspath := {
      val compileClasspath = (server / Compile / fullClasspath).value
      val testClasses = (server / Test / products).value
      compileClasspath ++ testClasses.map(Attributed.blank)
    }
  )

lazy val spark = (project in file("connectors/spark"))
  .dependsOn(client)
  .settings(
    name := s"$artifactNamePrefix-spark",
    scalaVersion := scala212,
    crossScalaVersions := Seq(scala212, scala213),
    commonSettings,
    scalaReleaseSettings,
    javaOptions ++= Seq(
      "--add-opens=java.base/sun.nio.ch=ALL-UNNAMED",
    ),
    javaCheckstyleSettings(file("dev/checkstyle-config.xml")),
    Compile / compile / javacOptions ++= javacRelease11,
    libraryDependencies ++= Seq(
      "org.apache.spark" %% "spark-sql" % sparkVersion % Provided,
      "com.fasterxml.jackson.core" % "jackson-databind" % "2.15.0",
      "com.fasterxml.jackson.module" %% "jackson-module-scala" % "2.15.0",
      "com.fasterxml.jackson.core" % "jackson-annotations" % "2.15.0",
      "com.fasterxml.jackson.core" % "jackson-core" % "2.15.0",
      "com.fasterxml.jackson.dataformat" % "jackson-dataformat-xml" % "2.15.0",
      "org.antlr" % "antlr4-runtime" % "4.9.3",
      "org.antlr" % "antlr4" % "4.9.3",
      "com.google.cloud.bigdataoss" % "util-hadoop" % "3.0.2" % Provided,
      "org.apache.hadoop" % "hadoop-azure" % "3.4.0" % Provided,
    ),
    libraryDependencies ++= Seq(
      // Test dependencies
      "org.junit.jupiter" % "junit-jupiter" % "5.10.3" % Test,
      "org.assertj" % "assertj-core" % "3.26.3" % Test,
      "org.mockito" % "mockito-core" % "5.11.0" % Test,
      "org.mockito" % "mockito-inline" % "5.2.0" % Test,
      "org.mockito" % "mockito-junit-jupiter" % "5.12.0" % Test,
      "net.aichler" % "jupiter-interface" % JupiterKeys.jupiterVersion.value % Test,
      "org.apache.hadoop" % "hadoop-client-runtime" % "3.4.0",
      "io.delta" %% "delta-spark" % deltaVersion % Test,
    ),
    dependencyOverrides ++= Seq(
      "com.fasterxml.jackson.core" % "jackson-databind" % "2.15.0",
      "com.fasterxml.jackson.module" %% "jackson-module-scala" % "2.15.0",
      "com.fasterxml.jackson.core" % "jackson-annotations" % "2.15.0",
      "com.fasterxml.jackson.core" % "jackson-core" % "2.15.0",
      "com.fasterxml.jackson.dataformat" % "jackson-dataformat-xml" % "2.15.0",
      "org.antlr" % "antlr4-runtime" % "4.9.3",
      "org.antlr" % "antlr4" % "4.9.3",
    ),
    Test / unmanagedJars += (serverShaded / assembly).value,
    licenseDepExclusions := {
      case DepModuleInfo("org.hibernate.orm", _, _) => true
      case DepModuleInfo("jakarta.annotation", "jakarta.annotation-api", _) => true
      case DepModuleInfo("jakarta.servlet", "jakarta.servlet-api", _) => true
      case DepModuleInfo("jakarta.transaction", "jakarta.transaction-api", _) => true
      case DepModuleInfo("jakarta.ws.rs", "jakarta.ws.rs-api", _) => true
      case DepModuleInfo("javax.activation", "activation", _) => true
      case DepModuleInfo("javax.servlet", "javax.servlet-api", _) => true
      case DepModuleInfo("org.glassfish.hk2", "hk2-api", _) => true
      case DepModuleInfo("org.glassfish.hk2", "hk2-locator", _) => true
      case DepModuleInfo("org.glassfish.hk2", "hk2-utils", _) => true
      case DepModuleInfo("org.glassfish.hk2", "osgi-resource-locator", _) => true
      case DepModuleInfo("org.glassfish.hk2.external", "aopalliance-repackaged", _) => true
      case DepModuleInfo("ch.qos.logback", "logback-classic", _) => true
      case DepModuleInfo("ch.qos.logback", "logback-core", _) => true
      case DepModuleInfo("org.apache.xbean", "xbean-asm9-shaded", _) => true
      case DepModuleInfo("oro", "oro", _) => true
      case DepModuleInfo("org.glassfish", "javax.json", _) => true
      case DepModuleInfo("org.glassfish.hk2.external", "jakarta.inject", _) => true
      case DepModuleInfo("org.antlr", "ST4", _) => true
    }
  )

lazy val integrationTests = (project in file("integration-tests"))
  .settings(
    name := s"$artifactNamePrefix-integration-tests",
    commonSettings,
    javaOptions ++= Seq(
      "--add-exports=java.base/sun.nio.ch=ALL-UNNAMED",
    ),
    skipReleaseSettings,
    libraryDependencies ++= Seq(
      "org.junit.jupiter" % "junit-jupiter" % "5.10.3" % Test,
      "net.aichler" % "jupiter-interface" % JupiterKeys.jupiterVersion.value % Test,
      "org.assertj" % "assertj-core" % "3.26.3" % Test,
      "org.projectlombok" % "lombok" % "1.18.32" % Provided,
      "org.apache.spark" %% "spark-sql" % "3.5.3" % Test,
      "io.delta" %% "delta-spark" % "3.2.1" % Test,
      "org.apache.hadoop" % "hadoop-aws" % "3.3.6" % Test,
      "org.apache.hadoop" % "hadoop-azure" % "3.3.6" % Test,
      "com.google.cloud.bigdataoss" % "gcs-connector" % "3.0.2" % Test classifier "shaded",
      "io.unitycatalog" %% "unitycatalog-spark" % "0.2.0" % Test,
    ),
    dependencyOverrides ++= Seq(
      "com.fasterxml.jackson.core" % "jackson-databind" % "2.15.0",
      "com.fasterxml.jackson.module" %% "jackson-module-scala" % "2.15.0",
      "com.fasterxml.jackson.core" % "jackson-annotations" % "2.15.0",
      "com.fasterxml.jackson.core" % "jackson-core" % "2.15.0",
      "com.fasterxml.jackson.dataformat" % "jackson-dataformat-xml" % "2.15.0",
      "org.antlr" % "antlr4-runtime" % "4.9.3",
      "org.antlr" % "antlr4" % "4.9.3",
      "org.apache.hadoop" % "hadoop-client-api" % "3.3.6",
    ),
    Test / javaOptions += s"-Duser.dir=${((ThisBuild / baseDirectory).value / "integration-tests").getAbsolutePath}",
  )

lazy val root = (project in file("."))
  .aggregate(serverModels, client, pythonClient, server, cli, spark, controlApi, controlModels, apiDocs)
  .settings(
    name := s"$artifactNamePrefix",
    createTarballSettings(),
    commonSettings,
    rootReleaseSettings
  )

def generateClasspathFile(targetDir: File, classpath: Classpath): Unit = {
  // Generate a classpath file with the entire runtime class path.
  // This is used by the launcher scripts for launching CLI directly with JAR instead of SBT.
  val classpathFile = targetDir / "classpath"
  Files.write(classpathFile.toPath, classpath.files.mkString(File.pathSeparator).getBytes)
  println(s"Generated classpath file '$classpathFile'")
}

val generate = taskKey[Unit]("generate code from APIs")
<<<<<<< HEAD

// Library versions
val jacksonVersion = "2.17.0"
val openApiToolsJacksonBindNullableVersion = "0.2.6"
val log4jVersion = "2.23.1"
val orgApacheHttpVersion = "4.5.14"
=======
>>>>>>> 276db8c9
<|MERGE_RESOLUTION|>--- conflicted
+++ resolved
@@ -27,6 +27,7 @@
 lazy val jacksonVersion = "2.17.0"
 lazy val openApiToolsJacksonBindNullableVersion = "0.2.6"
 lazy val log4jVersion = "2.24.3"
+val orgApacheHttpVersion = "4.5.14"
 
 lazy val commonSettings = Seq(
   organization := orgName,
@@ -666,13 +667,4 @@
   println(s"Generated classpath file '$classpathFile'")
 }
 
-val generate = taskKey[Unit]("generate code from APIs")
-<<<<<<< HEAD
-
-// Library versions
-val jacksonVersion = "2.17.0"
-val openApiToolsJacksonBindNullableVersion = "0.2.6"
-val log4jVersion = "2.23.1"
-val orgApacheHttpVersion = "4.5.14"
-=======
->>>>>>> 276db8c9
+val generate = taskKey[Unit]("generate code from APIs")