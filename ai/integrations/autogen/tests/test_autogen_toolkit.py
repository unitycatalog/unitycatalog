import json
import os
from importlib import metadata
from unittest import mock

import pytest
from autogen_core import CancellationToken
from databricks.sdk.service.catalog import (
    ColumnTypeName,
    FunctionInfo,
    FunctionParameterInfo,
    FunctionParameterInfos,
)
from packaging import version
from pydantic import ValidationError

from unitycatalog.ai.autogen.toolkit import UCFunctionToolkit
from unitycatalog.ai.core.client import FunctionExecutionResult
from unitycatalog.ai.test_utils.client_utils import (
    TEST_IN_DATABRICKS,
    get_client,
    requires_databricks,
    set_default_client,
)
from unitycatalog.ai.test_utils.function_utils import (
    CATALOG,
    RETRIEVER_OUTPUT_CSV,
    RETRIEVER_OUTPUT_SCALAR,
    RETRIEVER_TABLE_FULL_DATA_TYPE,
    RETRIEVER_TABLE_RETURN_PARAMS,
    create_function_and_cleanup,
)

SCHEMA = os.environ.get("SCHEMA", "ucai_autogen_test")

autogen_version = metadata.version("autogen_core")
skip_mlflow_test = version.parse(autogen_version) >= version.parse("0.4.0")


@pytest.fixture
def dbx_client():
    return get_client()


def generate_function_info(
    catalog="catalog",
    schema="schema",
    name="test",
    data_type=None,
    full_data_type=None,
    return_params=None,
):
    parameters = [
        {
            "name": "x",
            "type_text": "string",
            "type_json": '{"name":"x","type":"string","nullable":true,"metadata":{"EXISTS_DEFAULT":"\\"123\\"","default":"\\"123\\"","CURRENT_DEFAULT":"\\"123\\""}}',
            "type_name": "STRING",
            "type_precision": 0,
            "type_scale": 0,
            "position": 17,
            "parameter_type": "PARAM",
            "parameter_default": '"123"',
        }
    ]
    return FunctionInfo(
        catalog_name=catalog,
        schema_name=schema,
        name=name,
        input_params=FunctionParameterInfos(
            parameters=[FunctionParameterInfo(**param) for param in parameters]
        ),
        full_name=f"{catalog}.{schema}.{name}",
        comment="Executes Python code and returns its stdout.",
        routine_body="EXTERNAL",
        routine_definition="print('hello')",
        data_type=data_type,
        full_data_type=full_data_type,
        return_params=return_params,
    )


@requires_databricks
@pytest.mark.asyncio
async def test_toolkit_e2e(dbx_client):
    with (
        set_default_client(dbx_client),
        create_function_and_cleanup(dbx_client, schema=SCHEMA) as func_obj,
    ):
        # 1) Build a toolkit
        toolkit = UCFunctionToolkit(function_names=[func_obj.full_function_name], client=dbx_client)
        tools = toolkit.tools
        assert len(tools) == 1
        tool = tools[0]

        assert func_obj.comment in tool.description

        # 2) Provide some input arguments
        input_args = {"code": "print(1)"}
        # 3) Call the tool
        result_str = await tool.run_json(input_args, CancellationToken())
        result = json.loads(result_str)["value"]
        assert result == "1\n"

        # Re-check multiple functions
        toolkit2 = UCFunctionToolkit(
            function_names=[f.full_name for f in dbx_client.list_functions(CATALOG, SCHEMA)],
            client=dbx_client,
        )
        assert len(toolkit2.tools) >= 1
        assert func_obj.tool_name in [t.name for t in toolkit2.tools]


@requires_databricks
@pytest.mark.asyncio
async def test_toolkit_e2e_manually_passing_client(dbx_client):
    with (
        set_default_client(dbx_client),
        create_function_and_cleanup(dbx_client, schema=SCHEMA) as func_obj,
    ):
        toolkit = UCFunctionToolkit(function_names=[func_obj.full_function_name], client=dbx_client)
        tools = toolkit.tools
        assert len(tools) == 1
        tool = tools[0]
        assert tool.name == func_obj.tool_name
        assert func_obj.comment in tool.description

        input_args = {"code": "print(1)"}
        result_str = await tool.run_json(input_args, CancellationToken())
        result = json.loads(result_str)["value"]
        assert result == "1\n"

        # Re-check multiple
        toolkit2 = UCFunctionToolkit(
            function_names=[f.full_name for f in dbx_client.list_functions(CATALOG, SCHEMA)],
            client=dbx_client,
        )
        assert len(toolkit2.tools) >= 1
        assert func_obj.tool_name in [t.name for t in toolkit2.tools]


@requires_databricks
@pytest.mark.asyncio
async def test_multiple_toolkits(dbx_client):
    with (
        set_default_client(dbx_client),
        create_function_and_cleanup(dbx_client, schema=SCHEMA) as func_obj,
    ):
        toolkit1 = UCFunctionToolkit(
            function_names=[func_obj.full_function_name], client=dbx_client
        )
        toolkit2 = UCFunctionToolkit(
            function_names=[f.full_name for f in dbx_client.list_functions(CATALOG, SCHEMA)],
            client=dbx_client,
        )
        tool1 = toolkit1.tools[0]
        tool2 = [t for t in toolkit2.tools if t.name == func_obj.tool_name][0]

        input_args = {"code": "print(1)"}
        result1_str = await tool1.run_json(input_args, CancellationToken())
        result2_str = await tool2.run_json(input_args, CancellationToken())
        result1 = json.loads(result1_str)["value"]
        result2 = json.loads(result2_str)["value"]
        assert result1 == result2


def test_toolkit_creation_errors_no_client():
    """
    Example: if you didn't set a default client or pass one in, raises an error.
    """
    with pytest.raises(ValidationError, match=r"No client provided"):
        UCFunctionToolkit(function_names=[])


def test_toolkit_creation_errors_bad_client():
    """
    If you pass `client="client"` instead of a real BaseFunctionClient, you get a ValidationError.
    """
    with pytest.raises(ValidationError, match=r"Input should be an instance of BaseFunctionClient"):
        UCFunctionToolkit(function_names=[], client="client")


def test_toolkit_creation_errors_missing_function_names(dbx_client):
    """
    If function_names is empty, raises a ValueError from validation logic.
    """
    with pytest.raises(
        ValueError, match=r"Cannot create tool instances without function_names being provided."
    ):
        UCFunctionToolkit(function_names=[], client=dbx_client)


def test_toolkit_function_argument_errors(dbx_client):
    """
    Test that we raise Pydantic validation if function_names is missing entirely.
    """
    with pytest.raises(
        ValidationError,
        match=r"1 validation error for UCFunctionToolkit\nfunction_names\n  Field required",
    ):
        UCFunctionToolkit(client=dbx_client)


@pytest.mark.asyncio
async def test_uc_function_to_autogen_tool(dbx_client):
    """
    Testing direct usage of `uc_function_to_autogen_tool` with mocking.
    """
    mock_function_info = generate_function_info()
    with (
        mock.patch(
            "unitycatalog.ai.core.databricks.DatabricksFunctionClient.get_function",
            return_value=mock_function_info,
        ),
        mock.patch(
            "unitycatalog.ai.core.databricks.DatabricksFunctionClient.execute_function",
            return_value=FunctionExecutionResult(format="SCALAR", value="some_string"),
        ),
    ):
        tool = UCFunctionToolkit.uc_function_to_autogen_tool(
            function_name=f"{CATALOG}.{SCHEMA}.test", client=dbx_client
        )
        result_str = await tool.run_json({"x": "some_string"}, CancellationToken())
        result = json.loads(result_str)["value"]
        assert result == "some_string"


@pytest.mark.skipif(
    skip_mlflow_test, reason="MLflow autologging is not supported for autogen_core 0.4.0 and above."
)
@pytest.mark.parametrize(
    "format,function_output",
    [
        ("SCALAR", RETRIEVER_OUTPUT_SCALAR),
        ("CSV", RETRIEVER_OUTPUT_CSV),
    ],
)
<<<<<<< HEAD
def test_autogen_tool_with_tracing_as_retriever(format: str, function_output: str):
=======
@pytest.mark.parametrize(
    "data_type,full_data_type,return_params",
    [
        (ColumnTypeName.TABLE_TYPE, RETRIEVER_TABLE_FULL_DATA_TYPE, RETRIEVER_TABLE_RETURN_PARAMS),
    ],
)
@pytest.mark.parametrize("use_serverless", [True, False])
def test_autogen_tool_with_tracing_as_retriever(
    use_serverless, monkeypatch, format, function_output, data_type, full_data_type, return_params
):
    monkeypatch.setenv(USE_SERVERLESS, str(use_serverless))
>>>>>>> 5d668c16
    client = get_client()
    mock_function_info = generate_function_info(
        name=f"test_{format}",
        data_type=data_type,
        full_data_type=full_data_type,
        return_params=return_params,
    )

    with (
        mock.patch(
            "unitycatalog.ai.core.databricks.DatabricksFunctionClient.get_function",
            return_value=mock_function_info,
        ),
        mock.patch(
            "unitycatalog.ai.core.databricks.DatabricksFunctionClient._execute_uc_function",
            return_value=FunctionExecutionResult(format=format, value=function_output),
        ),
        mock.patch(
            "unitycatalog.ai.core.databricks.DatabricksFunctionClient.validate_input_params"
        ),
    ):
        import mlflow

        if TEST_IN_DATABRICKS:
            import mlflow.tracking._model_registry.utils

            mlflow.tracking._model_registry.utils._get_registry_uri_from_spark_session = (
                lambda: "databricks-uc"
            )

        mlflow.autogen.autolog()

        tool = UCFunctionToolkit.uc_function_to_autogen_tool(
            function_name=mock_function_info.full_name, client=client
        )
        result = tool.fn(x="some input")
        assert json.loads(result)["value"] == function_output

        trace = mlflow.get_last_active_trace()
        assert trace is not None
        assert trace.data.spans[0].name == mock_function_info.full_name
        assert trace.info.execution_time_ms is not None
        assert trace.data.request == '{"x": "some input"}'
        assert trace.data.response == RETRIEVER_OUTPUT_SCALAR

        mlflow.autogen.autolog(disable=True)


@pytest.mark.asyncio
async def test_toolkit_with_invalid_function_input(dbx_client):
    """
    Test toolkit with invalid input parameters for function conversion
    (e.g. 'unexpected_key'). Expects a validation error if `extra='forbid'`.
    """

    mock_function_info = generate_function_info()
    with (
        mock.patch(
            "unitycatalog.ai.core.utils.client_utils.validate_or_set_default_client",
            return_value=dbx_client,
        ),
        mock.patch.object(dbx_client, "get_function", return_value=mock_function_info),
    ):
        tool = UCFunctionToolkit.uc_function_to_autogen_tool(
            function_name="catalog.schema.test", client=dbx_client
        )
        invalid_inputs = {"unexpected_key": "value"}

        with pytest.raises(ValueError, match="Extra inputs are not permitted"):
            await tool.run_json(invalid_inputs, CancellationToken())<|MERGE_RESOLUTION|>--- conflicted
+++ resolved
@@ -235,21 +235,15 @@
         ("CSV", RETRIEVER_OUTPUT_CSV),
     ],
 )
-<<<<<<< HEAD
-def test_autogen_tool_with_tracing_as_retriever(format: str, function_output: str):
-=======
 @pytest.mark.parametrize(
     "data_type,full_data_type,return_params",
     [
         (ColumnTypeName.TABLE_TYPE, RETRIEVER_TABLE_FULL_DATA_TYPE, RETRIEVER_TABLE_RETURN_PARAMS),
     ],
 )
-@pytest.mark.parametrize("use_serverless", [True, False])
 def test_autogen_tool_with_tracing_as_retriever(
-    use_serverless, monkeypatch, format, function_output, data_type, full_data_type, return_params
+    format, function_output, data_type, full_data_type, return_params
 ):
-    monkeypatch.setenv(USE_SERVERLESS, str(use_serverless))
->>>>>>> 5d668c16
     client = get_client()
     mock_function_info = generate_function_info(
         name=f"test_{format}",
