import datetime
import logging
import os
import re
from decimal import Decimal
from typing import Dict, List, Union
from unittest.mock import MagicMock, patch

import pytest
from databricks.sdk.service.catalog import (
    ColumnTypeName,
    CreateFunctionParameterStyle,
    CreateFunctionRoutineBody,
    CreateFunctionSecurityType,
    CreateFunctionSqlDataAccess,
    DependencyList,
    FunctionInfo,
    FunctionParameterInfo,
    FunctionParameterInfos,
)

from unitycatalog.ai.core.databricks import (
    DatabricksFunctionClient,
    extract_function_name,
    retry_on_session_expiration,
)
from unitycatalog.ai.core.envs.databricks_env_vars import UCAI_DATABRICKS_SESSION_RETRY_MAX_ATTEMPTS
from unitycatalog.ai.test_utils.client_utils import client  # noqa: F401
from unitycatalog.ai.test_utils.function_utils import (
    CATALOG,
    random_func_name,
)

SCHEMA = os.environ.get("SCHEMA", "ucai_core_test")


def test_get_function_errors(client: DatabricksFunctionClient):
    with pytest.raises(ValueError, match=r"Invalid function name"):
        client.get_function("test")

    with pytest.raises(ValueError, match=r"function name cannot include *"):
        client.get_function("catalog.schema.*")

    with pytest.raises(ValueError, match=r"function name cannot include *"):
        client.get_function("catalog.schema.some_func*")


@pytest.mark.parametrize(
    ("sql_body", "function_name"),
    [
        (
            "CREATE OR REPLACE FUNCTION a.b.test(s STRING) RETURNS STRING LANGUAGE PYTHON AS $$ return s $$",
            "a.b.test",
        ),
        (
            "CREATE TEMPORARY FUNCTION a.b.test(s STRING) RETURNS STRING LANGUAGE PYTHON AS $$ return s $$",
            "a.b.test",
        ),
        ("CREATE FUNCTION IF NOT EXISTS a.b.test() RETURN 123", "a.b.test"),
        (
            "CREATE FUNCTION `some-catalog`.`some-schema`.`test_function`() RETURN 123",
            "some-catalog.some-schema.test_function",
        ),
        (
            "CREATE FUNCTION `奇怪的catalog`.`some-schema`.test_function() RETURN 123",
            "奇怪的catalog.some-schema.test_function",
        ),
        (
            "CREATE OR REPLACE FUNCTION a.b.dep(s STRING) RETURNS STRING LANGUAGE PYTHON ENVIRONMENT (dependencies = ['some-dependency']) AS $$ return s $$",
            "a.b.dep",
        ),
    ],
)
def test_extract_function_name(sql_body, function_name):
    assert extract_function_name(sql_body) == function_name


@pytest.mark.parametrize(
    ("sql_body"),
    [
        "CREATE OR REPLACE FUNCTION test(s STRING) RETURNS STRING LANGUAGE PYTHON AS $$ return s $$",
        "CREATE FUNCTION a.test(s STRING) RETURNS STRING LANGUAGE PYTHON AS $$ return s $$",
        "CREATE TEMPORARY FUNCTION IF NOT EXISTS test(s STRING) RETURNS STRING LANGUAGE PYTHON AS $$ return s $$",
    ],
)
def test_invalid_function_name(sql_body):
    with pytest.raises(ValueError, match=r"Could not extract function name from the sql body"):
        extract_function_name(sql_body)


@pytest.mark.parametrize(
    "sql_body",
    [
        "CREATE OR REPLACE FUNCTION (s STRING) RETURNS STRING LANGUAGE PYTHON AS $$ return s $$",
        "CREATE FUNCTION RETURNS STRING LANGUAGE PYTHON AS $$ return s $$",
        "CREATE FUNCTION a.b. RETURNS STRING LANGUAGE PYTHON AS $$ return s $$",
        "UPDATE FUNCTION a.b.test(s STRING) RETURNS STRING LANGUAGE PYTHON AS $$ return s $$",
    ],
)
def test_extract_function_name_error(sql_body):
    with pytest.raises(ValueError, match="Could not extract function name from the sql body."):
        extract_function_name(sql_body)


@pytest.mark.parametrize(
    ("param_value", "param_info"),
    [
        (
            [1, 2, 3],
            FunctionParameterInfo(
                "param", type_name=ColumnTypeName.ARRAY, type_text="array<int>", position=0
            ),
        ),
        (
            ("a", "b"),
            FunctionParameterInfo(
                "param", type_name=ColumnTypeName.ARRAY, type_text="array<string>", position=1
            ),
        ),
        (
            "SEVMTE8=",
            FunctionParameterInfo(
                "param", type_name=ColumnTypeName.BINARY, type_text="binary", position=2
            ),
        ),
        (
            True,
            FunctionParameterInfo(
                "param", type_name=ColumnTypeName.BOOLEAN, type_text="boolean", position=3
            ),
        ),
        (
            123456,
            FunctionParameterInfo(
                "param", type_name=ColumnTypeName.BYTE, type_text="byte", position=4
            ),
        ),
        (
            "some_char",
            FunctionParameterInfo(
                "param", type_name=ColumnTypeName.CHAR, type_text="char", position=5
            ),
        ),
        (
            datetime.date(2024, 8, 19),
            FunctionParameterInfo(
                "param", type_name=ColumnTypeName.DATE, type_text="date", position=6
            ),
        ),
        (
            "2024-08-19",
            FunctionParameterInfo(
                "param", type_name=ColumnTypeName.DATE, type_text="date", position=7
            ),
        ),
        (
            123.45,
            FunctionParameterInfo(
                "param", type_name=ColumnTypeName.DECIMAL, type_text="decimal", position=8
            ),
        ),
        (
            Decimal("123.45"),
            FunctionParameterInfo(
                "param", type_name=ColumnTypeName.DECIMAL, type_text="decimal", position=9
            ),
        ),
        (
            123.45,
            FunctionParameterInfo(
                "param", type_name=ColumnTypeName.DOUBLE, type_text="double", position=10
            ),
        ),
        (
            123.45,
            FunctionParameterInfo(
                "param", type_name=ColumnTypeName.FLOAT, type_text="float", position=11
            ),
        ),
        (
            123,
            FunctionParameterInfo(
                "param", type_name=ColumnTypeName.INT, type_text="int", position=12
            ),
        ),
        (
            datetime.timedelta(days=1, hours=3),
            FunctionParameterInfo(
                "param",
                type_name=ColumnTypeName.INTERVAL,
                type_text="interval day to second",
                position=13,
            ),
        ),
        (
            "INTERVAL '1 3:00:00' DAY TO SECOND",
            FunctionParameterInfo(
                "param",
                type_name=ColumnTypeName.INTERVAL,
                type_text="interval day to second",
                position=14,
            ),
        ),
        (
            123,
            FunctionParameterInfo(
                "param", type_name=ColumnTypeName.LONG, type_text="long", position=15
            ),
        ),
        (
            {"a": 1, "b": 2},
            FunctionParameterInfo(
                "param", type_name=ColumnTypeName.MAP, type_text="map<string, int>", position=16
            ),
        ),
        (
            {"a": [1, 2, 3], "b": [4, 5, 6]},
            FunctionParameterInfo(
                "param",
                type_name=ColumnTypeName.MAP,
                type_text="map<string, array<int>>",
                position=17,
            ),
        ),
        (
            123,
            FunctionParameterInfo(
                "param", type_name=ColumnTypeName.SHORT, type_text="short", position=18
            ),
        ),
        (
            "some_string",
            FunctionParameterInfo(
                "param", type_name=ColumnTypeName.STRING, type_text="string", position=19
            ),
        ),
        (
            {"spark": 123},
            FunctionParameterInfo(
                "param", type_name=ColumnTypeName.STRUCT, type_text="struct<spark:int>", position=20
            ),
        ),
        (
            datetime.datetime(2024, 8, 19, 11, 2, 3),
            FunctionParameterInfo(
                "param", type_name=ColumnTypeName.TIMESTAMP, type_text="timestamp", position=21
            ),
        ),
        (
            "2024-08-19T11:02:03",
            FunctionParameterInfo(
                "param", type_name=ColumnTypeName.TIMESTAMP, type_text="timestamp", position=22
            ),
        ),
        (
            datetime.datetime(2024, 8, 19, 11, 2, 3),
            FunctionParameterInfo(
                "param",
                type_name=ColumnTypeName.TIMESTAMP_NTZ,
                type_text="timestamp_ntz",
                position=23,
            ),
        ),
        (
            "2024-08-19T11:02:03",
            FunctionParameterInfo(
                "param",
                type_name=ColumnTypeName.TIMESTAMP_NTZ,
                type_text="timestamp_ntz",
                position=24,
            ),
        ),
    ],
)
def test_validate_param_type(client: DatabricksFunctionClient, param_value, param_info):
    client._validate_param_type(param_value, param_info)


def test_validate_param_type_errors(client: DatabricksFunctionClient):
    with pytest.raises(ValueError, match=r"Parameter a should be of type STRING"):
        client._validate_param_type(
            123,
            FunctionParameterInfo(
                "a", type_name=ColumnTypeName.STRING, type_text="string", position=0
            ),
        )

    with pytest.raises(ValueError, match=r"Invalid datetime string"):
        client._validate_param_type(
            "2024/08/19",
            FunctionParameterInfo(
                "param", type_name=ColumnTypeName.DATE, type_text="date", position=0
            ),
        )

    with pytest.raises(
        ValueError, match=r"python timedelta can only be used for day-time interval"
    ):
        client._validate_param_type(
            datetime.timedelta(days=1),
            FunctionParameterInfo(
                "param",
                type_name=ColumnTypeName.INTERVAL,
                type_text="interval year to month",
                position=0,
            ),
        )

    with pytest.raises(ValueError, match=r"Invalid interval string"):
        client._validate_param_type(
            "INTERVAL '10-0' YEAR TO MONTH",
            FunctionParameterInfo(
                "param",
                type_name=ColumnTypeName.INTERVAL,
                type_text="interval day to second",
                position=0,
            ),
        )

    with pytest.raises(
        ValueError, match=r"The string input for column type BINARY must be base64 encoded"
    ):
        client._validate_param_type(
            "some_string",
            FunctionParameterInfo(
                "param",
                type_name=ColumnTypeName.BINARY,
                type_text="binary",
                position=0,
            ),
        )


@pytest.fixture
def good_function_info():
    func_name = random_func_name(schema=SCHEMA).split(".")[-1]
    return FunctionInfo(
        catalog_name=CATALOG,
        schema_name=SCHEMA,
        name=func_name,
        input_params=FunctionParameterInfos(
            parameters=[
                FunctionParameterInfo(
                    "a", type_name=ColumnTypeName.INT, type_text="int", position=0
                ),
                FunctionParameterInfo(
                    "b", type_name=ColumnTypeName.STRING, type_text="string", position=1
                ),
            ]
        ),
        data_type=ColumnTypeName.STRING,
        external_language="Python",
        comment="test function",
        routine_body=CreateFunctionRoutineBody.EXTERNAL,
        routine_definition="return str(a) + b",
        full_data_type="STRING",
        return_params=FunctionParameterInfos(),
        routine_dependencies=DependencyList(),
        parameter_style=CreateFunctionParameterStyle.S,
        is_deterministic=False,
        sql_data_access=CreateFunctionSqlDataAccess.NO_SQL,
        is_null_call=False,
        security_type=CreateFunctionSecurityType.DEFINER,
        specific_name=func_name,
    )


def test_create_python_function_with_invalid_arguments(client: DatabricksFunctionClient):
    def invalid_func(self, x: int) -> str:
        """
        Function with 'self' in the argument.

        Args:
            x: An integer to convert to a string.
        """
        return str(x)

    with pytest.raises(
        ValueError, match="Parameter 'self' is not allowed in the function signature."
    ):
        client.create_python_function(func=invalid_func, catalog=CATALOG, schema=SCHEMA)

    def another_invalid_func(cls, x: int) -> str:
        """
        Function with 'cls' in the argument.

        Args:
            x: An integer to convert to a string.
        """
        return str(x)

    with pytest.raises(
        ValueError, match="Parameter 'cls' is not allowed in the function signature."
    ):
        client.create_python_function(func=another_invalid_func, catalog=CATALOG, schema=SCHEMA)


def test_create_python_function_missing_return_type(client: DatabricksFunctionClient):
    def missing_return_type_func(a: int, b: int):
        """A function that lacks a return type."""
        return a + b

    with pytest.raises(
        ValueError,
        match="Return type for function 'missing_return_type_func' is not defined. Please provide a return type.",
    ):
        client.create_python_function(func=missing_return_type_func, catalog=CATALOG, schema=SCHEMA)


def test_create_python_function_not_callable(client: DatabricksFunctionClient):
    scalar = 42

    with pytest.raises(ValueError, match="The provided function is not callable"):
        client.create_python_function(func=scalar, catalog=CATALOG, schema=SCHEMA)


def test_function_with_invalid_list_return_type(client: DatabricksFunctionClient):
    def func_with_invalid_list_return(a: int) -> List:
        """A function returning a list without specifying the element type."""
        return list(range(a))

    with pytest.raises(
        ValueError,
        match=re.escape(
            "Error in return type for function 'func_with_invalid_list_return': typing.List. Please define the inner types, e.g., List[int], Tuple[str, int], Dict[str, int]."
        ),
    ):
        client.create_python_function(
            func=func_with_invalid_list_return, catalog=CATALOG, schema=SCHEMA
        )


def test_function_with_invalid_dict_return_type(client: DatabricksFunctionClient):
    def func_with_invalid_dict_return(a: int) -> Dict:
        """A function returning a dict without specifying key and value types."""
        return {f"key_{i}": i for i in range(a)}

    with pytest.raises(
        ValueError,
        match=re.escape(
            "Error in return type for function 'func_with_invalid_dict_return': typing.Dict. Please define the inner types, e.g., List[int], Tuple[str, int], Dict[str, int]."
        ),
    ):
        client.create_python_function(
            func=func_with_invalid_dict_return, catalog=CATALOG, schema=SCHEMA
        )


def test_function_with_union_return_type(client: DatabricksFunctionClient):
    def func_with_union_return(a: int) -> Union[str, int]:
        """A function returning a union type."""
        return a if a % 2 == 0 else str(a)

    with pytest.raises(
        ValueError,
        match=re.escape(
            "Error in return type for function 'func_with_union_return': typing.Union[str, int]. Union types are not supported in return types."
        ),
    ):
        client.create_python_function(func=func_with_union_return, catalog=CATALOG, schema=SCHEMA)


class MockClient:
    def __init__(self):
        self.call_count = 0
        self.refresh_count = 0
        self._is_default_client = True

    @retry_on_session_expiration
    def mock_function(self):
        if self.call_count < 2:
            self.call_count += 1
            raise Exception("session_id is no longer usable")
        return "Success"

    def refresh_client_and_session(self):
        self.refresh_count += 1


def test_retry_on_session_expiration_decorator():
    client = MockClient()

    result = client.mock_function()

    assert result == "Success"
    assert client.call_count == 2
    assert client.refresh_count == 2


@patch("time.sleep", return_value=None)
def test_retry_on_session_expiration_decorator_exceeds_attempts(mock_sleep):
    client = MockClient()
    client._is_default_client = True

    @retry_on_session_expiration
    def mock_function_always_fail(self):
        self.call_count += 1
        raise Exception("session_id is no longer usable")

    client.mock_function = mock_function_always_fail.__get__(client)

    with pytest.raises(RuntimeError, match="Failed to execute mock_function_always_fail after"):
        client.mock_function()

    assert client.call_count == int(UCAI_DATABRICKS_SESSION_RETRY_MAX_ATTEMPTS.get())


@pytest.fixture
def mock_function_info():
    mock_function_info = MagicMock()
    mock_function_info.full_name = "catalog.schema.function_name"
    mock_function_info.catalog_name = "catalog"
    mock_function_info.schema_name = "schema"
    mock_function_info.name = "function_name"
    mock_function_info.data_type = "SCALAR"
    mock_function_info.input_params.parameters = []
    return mock_function_info


@pytest.fixture
def mock_spark_session():
    with patch("databricks.connect.session.DatabricksSession") as mock_session:
        mock_spark_session = mock_session.builder.getOrCreate.return_value
        yield mock_spark_session


@pytest.fixture
def mock_workspace_client():
    with patch("databricks.sdk.WorkspaceClient") as mock_workspace_client:
        mock_client_instance = mock_workspace_client.return_value
        yield mock_client_instance


def test_execute_function_success(mock_workspace_client, mock_spark_session, mock_function_info):
    class MockResult:
        def collect(self):
            return [[42]]

    mock_spark_session.sql.return_value = MockResult()

    client = DatabricksFunctionClient(client=mock_workspace_client)

    client.set_default_spark_session = MagicMock()
    client.spark = mock_spark_session

    client.get_function = MagicMock(return_value=mock_function_info)

    result = client.execute_function("catalog.schema.function_name")

    assert result.value == "42"
    assert result.format == "SCALAR"
    assert not result.truncated

    expected_sql = "SELECT `catalog`.`schema`.`function_name`()"
    mock_spark_session.sql.assert_called_with(sqlQuery=expected_sql, args=None)


def test_execute_function_with_retry(mock_workspace_client, mock_spark_session, mock_function_info):
    with patch("time.sleep", return_value=None):
        call_count = {"count": 0}

        def side_effect(*args, **kwargs):
            call_count["count"] += 1
            if call_count["count"] == 1:
                raise Exception("session_id is no longer usable")
            else:

                class MockResult:
                    def collect(self):
                        return [[42]]

                return MockResult()

        mock_spark_session.sql.side_effect = side_effect

        client = DatabricksFunctionClient(client=mock_workspace_client)
        client.set_default_spark_session = MagicMock()
        client.spark = mock_spark_session
        client._is_default_client = True

        client.get_function = MagicMock(return_value=mock_function_info)
        client.refresh_client_and_session = MagicMock()

        result = client.execute_function("catalog.schema.function_name")

        assert result.value == "42"
        assert result.format == "SCALAR"
        assert not result.truncated

        client.refresh_client_and_session.assert_called_once()
        expected_sql = "SELECT `catalog`.`schema`.`function_name`()"
        mock_spark_session.sql.assert_called_with(sqlQuery=expected_sql, args=None)
        assert mock_spark_session.sql.call_count == 2
        assert client.refresh_client_and_session.call_count == 1


def test_create_function_with_retry(mock_workspace_client, mock_spark_session):
    with patch("time.sleep", return_value=None) as mock_time_sleep:
        sql_function_body = f"""CREATE FUNCTION catalog.schema.test(s STRING)
RETURNS STRING
LANGUAGE PYTHON
AS $$
    return s
$$
"""

        mock_spark_session.sql.side_effect = [Exception("session_id is no longer usable"), None]

        client = DatabricksFunctionClient(client=mock_workspace_client)
        client._is_default_client = True
        client.set_default_spark_session = MagicMock()
        client.spark = mock_spark_session

        mock_function_info = MagicMock()
        client.get_function = MagicMock(return_value=mock_function_info)
        client.refresh_client_and_session = MagicMock()

        result = client.create_function(sql_function_body=sql_function_body)

        assert result == mock_function_info

        client.refresh_client_and_session.assert_called_once()

        assert mock_spark_session.sql.call_count == 2
        mock_spark_session.sql.assert_called_with(sql_function_body)

        expected_function_name = extract_function_name(sql_function_body)
        client.get_function.assert_called_with(expected_function_name)

        assert mock_time_sleep.call_count == 1


def test_create_function_retry_exceeds_attempts(mock_workspace_client, mock_spark_session):
    with patch("time.sleep", return_value=None) as mock_time_sleep:
        sql_function_body = """CREATE FUNCTION `catalog`.`schema`.`function_name`()
RETURNS INT
AS $$ return 1 $$"""

        mock_spark_session.sql.side_effect = Exception("session_id is no longer usable")

        client = DatabricksFunctionClient(client=mock_workspace_client)
        client._is_default_client = True
        client.set_default_spark_session = MagicMock()
        client.spark = mock_spark_session
        client.refresh_client_and_session = MagicMock()

        with pytest.raises(RuntimeError, match="Failed to execute create_function after"):
            client.create_function(sql_function_body=sql_function_body)

        max_attempts = int(UCAI_DATABRICKS_SESSION_RETRY_MAX_ATTEMPTS.get())
        assert client.refresh_client_and_session.call_count == max_attempts - 1
        assert mock_spark_session.sql.call_count == max_attempts
        assert mock_time_sleep.call_count == max_attempts - 1


def test_no_retry_with_custom_client(mock_workspace_client, mock_spark_session, mock_function_info):
    mock_spark_session.sql.side_effect = Exception("session_id is no longer usable")

    client = DatabricksFunctionClient(client=mock_workspace_client)
    client.set_default_spark_session = MagicMock()
    client.spark = mock_spark_session
    client._is_default_client = False

    client.get_function = MagicMock(return_value=mock_function_info)

    client.refresh_client_and_session = MagicMock()

    with pytest.raises(
        RuntimeError,
        match="Failed to execute _execute_uc_functions_with_serverless due to session expiration. "
        "Unable to automatically refresh session when using a custom client.",
    ):
        client.execute_function("catalog.schema.function_name")

    client.refresh_client_and_session.assert_not_called()

    assert mock_spark_session.sql.call_count == 1


def create_mock_function_info():
    return FunctionInfo(
        catalog_name="catalog",
        schema_name="schema",
        name="mock_function",
        data_type=ColumnTypeName.STRING,
        input_params=FunctionParameterInfos(
            parameters=[
                FunctionParameterInfo(
                    name="a",
                    type_name=ColumnTypeName.INT,
                    type_text="int",
                    position=0,
                ),
                FunctionParameterInfo(
                    name="b",
                    type_name=ColumnTypeName.STRING,
                    type_text="string",
                    position=1,
                ),
            ]
        ),
    )


def test_execute_function_with_mock_string_input(
    mock_workspace_client, mock_spark_session, mock_function_info
):
    mock_function_info.input_params = FunctionParameterInfos(
        parameters=[
            FunctionParameterInfo(
                name="a",
                type_name=ColumnTypeName.INT,
                type_text="int",
                position=0,
            ),
            FunctionParameterInfo(
                name="b",
                type_name=ColumnTypeName.STRING,
                type_text="string",
                position=1,
            ),
        ]
    )
    mock_function_info.catalog_name = "catalog"
    mock_function_info.schema_name = "schema"
    mock_function_info.name = "mock_function"

    parameters = {
        "a": 1,
        "b": "def func():\n    print('Hello, world!')",
    }
    expected_sql = f"SELECT `catalog`.`schema`.`mock_function`(:a,:b)"

    client = DatabricksFunctionClient(client=mock_workspace_client)

    client.set_default_spark_session = MagicMock()
    client.spark = mock_spark_session
    client.get_function = MagicMock(return_value=mock_function_info)

    mock_result = MagicMock()
    mock_result.collect.return_value = [[f"1-{parameters['b']}"]]
    mock_spark_session.sql.return_value = mock_result

    result = client.execute_function("catalog.schema.mock_function", parameters=parameters)

    mock_spark_session.sql.assert_called_once_with(sqlQuery=expected_sql, args=parameters)

    expected_result = f"1-{parameters['b']}"
    assert result.value == expected_result


def test_execute_function_with_genai_code_input(
    mock_workspace_client, mock_spark_session, mock_function_info
):
    mock_function_info.input_params = FunctionParameterInfos(
        parameters=[
            FunctionParameterInfo(
                name="a",
                type_name=ColumnTypeName.INT,
                type_text="int",
                position=0,
            ),
            FunctionParameterInfo(
                name="b",
                type_name=ColumnTypeName.STRING,
                type_text="string",
                position=1,
            ),
        ]
    )
    mock_function_info.catalog_name = "catalog"
    mock_function_info.schema_name = "schema"
    mock_function_info.name = "mock_function"

    genai_code = """def greet(name):
    print(f"Hello, {name}!")

greet("World")"""

    parameters = {
        "a": 1,
        "b": genai_code,
    }
    expected_sql = f"SELECT `catalog`.`schema`.`mock_function`(:a,:b)"

    client = DatabricksFunctionClient(client=mock_workspace_client)

    client.set_default_spark_session = MagicMock()
    client.spark = mock_spark_session

    client.get_function = MagicMock(return_value=mock_function_info)

    mock_result = MagicMock()
    mock_result.collect.return_value = [[f"1-{genai_code}"]]
    mock_spark_session.sql.return_value = mock_result

    result = client.execute_function("catalog.schema.mock_function", parameters=parameters)

    mock_spark_session.sql.assert_called_once_with(sqlQuery=expected_sql, args=parameters)

    assert result.value == f"1-{genai_code}"


def test_execute_function_warnings_missing_descriptions(mock_workspace_client, mock_spark_session):
    import warnings

    # Create a FunctionInfo object without parameter or function descriptions
    func_info = FunctionInfo(
        catalog_name="catalog",
        schema_name="schema",
        name="mock_function",
        data_type=ColumnTypeName.STRING,
        input_params=FunctionParameterInfos(
            parameters=[
                FunctionParameterInfo(
                    name="a",
                    type_name=ColumnTypeName.INT,
                    type_text="int",
                    position=0,
                    comment=None,
                ),
                FunctionParameterInfo(
                    name="b",
                    type_name=ColumnTypeName.STRING,
                    type_text="string",
                    position=1,
                    comment="",
                ),
            ]
        ),
        comment=None,
    )

    client = DatabricksFunctionClient(client=mock_workspace_client)
    client.set_default_spark_session = MagicMock()
    client.spark = mock_spark_session
    client.get_function = MagicMock(return_value=func_info)

    mock_result = MagicMock()
    mock_result.collect.return_value = [["test_result"]]
    mock_spark_session.sql.return_value = mock_result

    with warnings.catch_warnings(record=True) as w:
        warnings.simplefilter("always")

        client.execute_function("catalog.schema.mock_function", parameters={"a": 1, "b": "test"})

        assert len(w) == 2

        messages = [str(warning.message) for warning in w]

        assert any(
            "The following parameters do not have descriptions: a, b" in msg for msg in messages
        ), "Warning about missing parameter descriptions was not issued."

        assert any(
            "The function mock_function does not have a description." in msg for msg in messages
        ), "Warning about missing function description was not issued."


<<<<<<< HEAD
def test_create_python_function_with_dependencies(client: DatabricksFunctionClient):
    def sample_func(a: int, b: str) -> str:
        """
        Sample function that concatenates an integer and a string.

        Args:
            a (int): An integer value.
            b (str): A string value.

        Returns:
            str: The concatenated result.
        """
        return f"{a}-{b}"

    dependencies = ["numpy", "pandas"]

    expected_sql_body = (
        "CREATE OR REPLACE FUNCTION catalog.schema.sample_func(a INT, b STRING) "
        "RETURNS STRING "
        "LANGUAGE PYTHON "
        "ENVIRONMENT (dependencies = ['numpy', 'pandas'], environment_version = 'None') "
        "AS $$\n"
        "import numpy\n"
        "import pandas\n"
        "def sample_func(a: int, b: str) -> str:\n"
        '    return f"{a}-{b}"\n'
        "$$;"
    )

    with patch(
        "unitycatalog.ai.core.databricks.generate_sql_function_body",
        return_value=expected_sql_body,
    ) as mock_generate_sql:
        mock_function_info = create_mock_function_info()
        client.create_function = MagicMock(return_value=mock_function_info)

        result = client.create_python_function(
            func=sample_func,
            catalog="catalog",
            schema="schema",
            dependencies=dependencies,
        )

        mock_generate_sql.assert_called_once_with(
            sample_func,
            "catalog",
            "schema",
            False,
            dependencies,
            "None",
        )

        client.create_function.assert_called_once_with(sql_function_body=expected_sql_body)

        assert result == mock_function_info


def test_create_python_function_with_environment_version(client: DatabricksFunctionClient):
    def another_sample_func(x: float, y: float) -> float:
        """
        Function to add two floating-point numbers.

        Args:
            x (float): First number.
            y (float): Second number.

        Returns:
            float: The sum of x and y.
        """
        return x + y

    environment_version = "1"

    expected_sql_body = (
        "CREATE OR REPLACE FUNCTION catalog.schema.another_sample_func(x DOUBLE, y DOUBLE) "
        "RETURNS DOUBLE "
        "LANGUAGE PYTHON "
        "ENVIRONMENT (environment_version = '1') "
        "AS $$\n"
        "def another_sample_func(x: float, y: float) -> float:\n"
        "    return x + y\n"
        "$$;"
    )

    with patch(
        "unitycatalog.ai.core.databricks.generate_sql_function_body",
        return_value=expected_sql_body,
    ) as mock_generate_sql:
        mock_function_info = create_mock_function_info()
        client.create_function = MagicMock(return_value=mock_function_info)

        result = client.create_python_function(
            func=another_sample_func,
            catalog="catalog",
            schema="schema",
            environment_version=environment_version,
        )

        mock_generate_sql.assert_called_once_with(
            another_sample_func,
            "catalog",
            "schema",
            False,
            None,
            environment_version,
        )

        client.create_function.assert_called_once_with(sql_function_body=expected_sql_body)

        assert result == mock_function_info
=======
def test_workspace_provided_issues_warning(mock_workspace_client, caplog):
    with caplog.at_level(logging.WARNING):
        DatabricksFunctionClient(client=mock_workspace_client, warehouse_id="id")

    assert "The argument `warehouse_id` was specified" in caplog.text
>>>>>>> 276db8c9
<|MERGE_RESOLUTION|>--- conflicted
+++ resolved
@@ -858,7 +858,6 @@
         ), "Warning about missing function description was not issued."
 
 
-<<<<<<< HEAD
 def test_create_python_function_with_dependencies(client: DatabricksFunctionClient):
     def sample_func(a: int, b: str) -> str:
         """
@@ -969,10 +968,10 @@
         client.create_function.assert_called_once_with(sql_function_body=expected_sql_body)
 
         assert result == mock_function_info
-=======
+
+        
 def test_workspace_provided_issues_warning(mock_workspace_client, caplog):
     with caplog.at_level(logging.WARNING):
         DatabricksFunctionClient(client=mock_workspace_client, warehouse_id="id")
 
-    assert "The argument `warehouse_id` was specified" in caplog.text
->>>>>>> 276db8c9
+    assert "The argument `warehouse_id` was specified" in caplog.text