import base64
import functools
import json
import logging
import re
import time
from dataclasses import dataclass
from decimal import Decimal
from io import StringIO
from typing import TYPE_CHECKING, Any, Callable, Dict, List, Optional

from typing_extensions import override

from unitycatalog.ai.core.base import BaseFunctionClient, FunctionExecutionResult
from unitycatalog.ai.core.envs.databricks_env_vars import (
    UCAI_DATABRICKS_SERVERLESS_EXECUTION_RESULT_ROW_LIMIT,
    UCAI_DATABRICKS_SESSION_RETRY_MAX_ATTEMPTS,
)
from unitycatalog.ai.core.executor.local_subprocess import run_in_sandbox_subprocess
from unitycatalog.ai.core.paged_list import PagedList
from unitycatalog.ai.core.types import Variant
from unitycatalog.ai.core.utils.callable_utils import (
    dynamically_construct_python_function,
    generate_sql_function_body,
    generate_wrapped_sql_function_body,
    get_callable_definition,
)
from unitycatalog.ai.core.utils.function_processing_utils import process_function_parameter_defaults
from unitycatalog.ai.core.utils.type_utils import (
    column_type_to_python_type,
    convert_timedelta_to_interval_str,
    is_time_type,
)
from unitycatalog.ai.core.utils.validation_utils import (
    FullFunctionName,
    check_function_info,
    validate_param,
)

if TYPE_CHECKING:
    from databricks.sdk import WorkspaceClient
    from databricks.sdk.service.catalog import (
        FunctionInfo,
        FunctionParameterInfo,
    )
    from databricks.sdk.service.sql import StatementState

DATABRICKS_CONNECT_SUPPORTED_VERSION = "15.1.0"
DATABRICKS_CONNECT_IMPORT_ERROR_MESSAGE = (
    "Could not import databricks-connect python package. "
    "To interact with UC functions using serverless compute, install the package with "
    f"`pip install databricks-connect>={DATABRICKS_CONNECT_SUPPORTED_VERSION}`. "
    "Please note this requires python>=3.10."
)
DATABRICKS_CONNECT_VERSION_NOT_SUPPORTED_ERROR_MESSAGE = (
    "Serverless is not supported by the "
    "current databricks-connect version, install with "
    f"`pip install databricks-connect>={DATABRICKS_CONNECT_SUPPORTED_VERSION}` "
    "to use serverless compute in Databricks. Please note this requires python>=3.10."
)
SESSION_RETRY_BASE_DELAY = 1
SESSION_RETRY_MAX_DELAY = 4
SESSION_EXPIRED_MESSAGE = "session_id is no longer usable"
SESSION_CHANGED_MESSAGE = "The existing Spark server driver has restarted."
WAREHOUSE_DEFINED_NOT_SUPPORTED_MESSAGE = (
    "The argument `warehouse_id` was specified, which is no longer supported with "
    "the `DatabricksFunctionClient`. Please omit this argument as it is no longer used. "
    "This API only functions with a serverless compute resource."
    "serverless compute resource for interfacing with Unity Catalog."
    "Visit https://docs.unitycatalog.io/ai/client/#databricks-function-client for more details."
)


_logger = logging.getLogger(__name__)


class SessionExpirationException(Exception):
    """Exception raised when a session expiration error is detected."""

    pass


def get_default_databricks_workspace_client(profile=None) -> "WorkspaceClient":
    try:
        from databricks.sdk import WorkspaceClient
    except ImportError as e:
        raise ImportError(
            "Could not import databricks-sdk python package. "
            "If you want to use databricks backend then "
            "please install it with `pip install databricks-sdk`."
        ) from e
    return WorkspaceClient(profile=profile)


def _validate_databricks_connect_available() -> bool:
    try:
        from databricks.connect.session import DatabricksSession  # noqa: F401

        if not hasattr(DatabricksSession.builder, "serverless"):
            raise Exception(DATABRICKS_CONNECT_VERSION_NOT_SUPPORTED_ERROR_MESSAGE)
    except ImportError as e:
        raise Exception(DATABRICKS_CONNECT_IMPORT_ERROR_MESSAGE) from e


def _is_in_databricks_notebook_environment() -> bool:
    try:
        from dbruntime.databricks_repl_context import get_context

        return get_context().isInNotebook
    except Exception:
        return False


def _warn_if_workspace_provided(**kwargs):
    if "warehouse_id" in kwargs:
        _logger.warning(WAREHOUSE_DEFINED_NOT_SUPPORTED_MESSAGE)


def extract_function_name(sql_body: str) -> str:
    """
    Extract function name from the sql body.
    CREATE FUNCTION syntax reference: https://docs.databricks.com/en/sql/language-manual/sql-ref-syntax-ddl-create-sql-function.html#syntax
    """
    # NOTE: catalog/schema/function names follow guidance here:
    # https://docs.databricks.com/en/sql/language-manual/sql-ref-names.html#catalog-name
    pattern = re.compile(
        r"""
        CREATE\s+(?:OR\s+REPLACE\s+)?      # Match 'CREATE OR REPLACE' or just 'CREATE'
        (?:TEMPORARY\s+)?                  # Match optional 'TEMPORARY'
        FUNCTION\s+(?:IF\s+NOT\s+EXISTS\s+)?  # Match 'FUNCTION' and optional 'IF NOT EXISTS'
        (?P<name>[^ /.]+\.[^ /.]+\.[^ /.]+)          # Capture the function name (including schema if present)
        \s*\(                              # Match opening parenthesis after function name
    """,
        re.IGNORECASE | re.VERBOSE,
    )

    match = pattern.search(sql_body)
    if match:
        result = match.group("name")
        full_function_name = FullFunctionName.validate_full_function_name(result)
        # backticks are only required in SQL, not in python APIs
        return str(full_function_name)
    raise ValueError(
        f"Could not extract function name from the sql body: {sql_body}.\nPlease "
        "make sure the sql body follows the syntax of CREATE FUNCTION "
        "statement in Databricks: "
        "https://docs.databricks.com/en/sql/language-manual/sql-ref-syntax-ddl-create-sql-function.html#syntax."
    )


def retry_on_session_expiration(func):
    """
    Decorator to retry a method upon session expiration errors with exponential backoff.
    """
    max_attempts = UCAI_DATABRICKS_SESSION_RETRY_MAX_ATTEMPTS.get()

    @functools.wraps(func)
    def wrapper(self, *args, **kwargs):
        for attempt in range(1, max_attempts + 1):
            try:
                result = func(self, *args, **kwargs)
                if (
                    isinstance(result, FunctionExecutionResult)
                    and result.error
                    and any(
                        msg in result.error
                        for msg in (SESSION_EXPIRED_MESSAGE, SESSION_CHANGED_MESSAGE)
                    )
                ):
                    raise SessionExpirationException(result.error)
                return result
            except SessionExpirationException as e:
                if not self._is_default_client:
                    refresh_message = (
                        f"Failed to execute {func.__name__} due to session expiration. "
                        "Unable to automatically refresh session when using a custom client. "
                        "Recreate the DatabricksFunctionClient with a new client to recreate "
                        "the custom client session."
                    )
                    raise RuntimeError(refresh_message) from e

                if attempt < max_attempts:
                    delay = min(
                        SESSION_RETRY_BASE_DELAY * (2 ** (attempt - 1)), SESSION_RETRY_MAX_DELAY
                    )
                    _logger.warning(
                        f"Session expired. Retrying attempt {attempt} of {max_attempts}. "
                        f"Refreshing session and retrying after {delay} seconds..."
                    )
                    self.refresh_client_and_session()
                    time.sleep(delay)
                    continue
                else:
                    refresh_failure_message = (
                        f"Failed to execute {func.__name__} after {max_attempts} attempts due to session expiration. "
                        "Generate a new session_id by detaching and reattaching your compute."
                    )
                    raise RuntimeError(refresh_failure_message) from e

    return wrapper


class DatabricksFunctionClient(BaseFunctionClient):
    """
    Databricks UC function calling client
    """

    def __init__(
        self,
        client: Optional["WorkspaceClient"] = None,
        *,
        profile: Optional[str] = None,
        execution_mode: str = "serverless",
        **kwargs: Any,
    ) -> None:
        """
        Databricks UC function calling client.

        Args:
            client: The databricks workspace client. If it's None, a default databricks workspace client
                is generated based on the configuration. Defaults to None.
            profile: The configuration profile to use for databricks connect. Defaults to None.
            execution_mode: The execution mode of the client. Defaults to "serverless".
        """
        _warn_if_workspace_provided(**kwargs)
        self.client = client or get_default_databricks_workspace_client(profile=profile)
        self.profile = profile
<<<<<<< HEAD
        self.execution_mode = self._validate_execution_mode(execution_mode)
        self.spark = _try_get_spark_session_in_dbr()
=======
        self.spark = None
        self.set_spark_session()
>>>>>>> 3199121c
        self._is_default_client = client is None
        super().__init__()

    @classmethod
    def _validate_execution_mode(cls, execution_mode: str) -> None:
        if execution_mode not in ["serverless", "local"]:
            raise ValueError(
                f"Execution mode {execution_mode} is not supported. "
                "DatabricksFunctionClient only supports 'serverless' and 'local' sandbox execution modes."
            )
        if execution_mode == "local":
            _logger.warning(
                "You have configured the DatabricksFunctionClient to run in local sandbox mode. "
                "This mode is indended for local testing and development only. Production use cases "
                "should use the 'serverless' execution mode."
            )
        return execution_mode

    def _is_spark_session_active(self):
        if self.spark is None:
            return False
        if hasattr(self.spark, "is_stopped"):
            return not self.spark.is_stopped
        return self.spark.getActiveSession() is not None

    def set_spark_session(self):
        """
        Initialize the spark session with serverless compute if not already active.
        """
        if not self._is_spark_session_active():
            self.initialize_spark_session()

    def stop_spark_session(self):
        if self._is_spark_session_active():
            self.spark.stop()

    def initialize_spark_session(self):
        """
        Initialize the spark session with serverless compute.
        This method is called when the spark session is not active.
        """
        _validate_databricks_connect_available()

        from databricks.connect.session import DatabricksSession as SparkSession

        if self.profile:
            builder = SparkSession.builder.profile(self.profile)
        else:
            builder = SparkSession.builder
        self.spark = builder.serverless(True).getOrCreate()

    def refresh_client_and_session(self):
        """
        Refreshes the databricks client and spark session if the session_id has been invalidated due to expiration of temporary credentials.
        If the client is running within an interactive Databricks notebook environment, the spark session is not terminated.
        """

        _logger.info("Refreshing Databricks client and Spark session due to session expiration.")
        self.client = get_default_databricks_workspace_client(profile=self.profile)
        if not _is_in_databricks_notebook_environment():
            self.stop_spark_session()
        self.initialize_spark_session()

    @retry_on_session_expiration
    @override
    def create_function(
        self,
        *,
        sql_function_body: Optional[str] = None,
    ) -> "FunctionInfo":
        """
        Create a UC function with the given sql body or function info.

        Note: `databricks-connect` is required to use this function, make sure its version is 15.1.0 or above to use
            serverless compute.

        Args:
            sql_function_body: The sql body of the function. Defaults to None.
                It should follow the syntax of CREATE FUNCTION statement in Databricks.
                Ref: https://docs.databricks.com/en/sql/language-manual/sql-ref-syntax-ddl-create-sql-function.html#syntax

        Returns:
            FunctionInfo: The created function info.
        """
        if sql_function_body:
            self.set_spark_session()
            # TODO: add timeout
            self.spark.sql(sql_function_body)
            created_function_info = self.get_function(extract_function_name(sql_function_body))
            check_function_info(created_function_info)
            return created_function_info
        # TODO: support creating from function_info after CreateFunction bug is fixed in databricks-sdk
        # return self.client.functions.create(function_info)
        raise ValueError("sql_function_body must be provided.")

    @retry_on_session_expiration
    @override
    def create_python_function(
        self,
        *,
        func: Callable[..., Any],
        catalog: str,
        schema: str,
        replace: bool = False,
        dependencies: Optional[list[str]] = None,
        environment_version: str = "None",
    ) -> "FunctionInfo":
        """
        Create a Unity Catalog (UC) function directly from a Python function.

        This API allows you to convert a Python function into a Unity Catalog User-Defined Function (UDF).
        It automates the creation of UC functions while ensuring that the Python function meets certain
        criteria and adheres to best practices.

        **Requirements:**

        1. **Type Annotations**:
            - The Python function must use argument and return type annotations. These annotations are used
            to generate the SQL signature of the UC function.
            - Supported Python types and their corresponding UC types are as follows:

            | Python Type          | Unity Catalog Type       |
            |----------------------|--------------------------|
            | `int`                | `LONG`                |
            | `float`              | `DOUBLE`                 |
            | `str`                | `STRING`                 |
            | `bool`               | `BOOLEAN`                |
            | `Decimal`            | `DECIMAL`                |
            | `datetime.date`      | `DATE`                   |
            | `datetime.timedelta` | `INTERVAL DAY TO SECOND` |
            | `datetime.datetime`  | `TIMESTAMP`              |
            | `list`               | `ARRAY`                  |
            | `tuple`              | `ARRAY`                  |
            | `dict`               | `MAP`                    |
            | `bytes`              | `BINARY`                 |

            - **Example of a valid function**:
            ```python
            def my_function(a: int, b: str) -> float:
                return a + len(b)
            ```

            - **Invalid function (missing type annotations)**:
            ```python
            def my_function(a, b):
                return a + len(b)
            ```
            Attempting to create a UC function from a function without type hints will raise an error, as the
            system relies on type hints to generate the UC function's signature.

            - For container types like `list`, `tuple` and `dict`, the inner types **must be specified** and must be
            uniform (Union types are not permitted). For example:

            ```python
            def my_function(a: List[int], b: Dict[str, float]) -> List[str]:
                return [str(x) for x in a]
            ```

            - var args and kwargs are not supported. All arguments must be explicitly defined in the function signature.

        2. **Google Docstring Guidelines**:
            - It is required to include detailed Python docstrings in your function to provide additional context.
            The docstrings will be used to auto-generate parameter descriptions and a function-level comment.

            - A **function description** must be provided at the beginning of the docstring (within the triple quotes)
            to describe the function's purpose. This description will be used as the function-level comment in the UC function.
            The description **must** be included in the first portion of the docstring prior to any argument descriptions.

            - **Parameter descriptions** are optional but recommended. If provided, they should be included in the
            Google-style docstring. The parameter descriptions will be used to auto-generate detailed descriptions for
            each parameter in the UC function. The additional context provided by these argument descriptions can be
            useful for agent applications to understand context of the arguments and their purpose.

            - Only **Google-style docstrings** are supported for this auto-generation. For example:
            ```python
            def my_function(a: int, b: str) -> float:
                \"\"\"
                Adds the length of a string to an integer.

                Args:
                    a (int): The integer to add to.
                    b (str): The string whose length will be added.

                Returns:
                    float: The sum of the integer and the string length.
                \"\"\"
                return a + len(b)
            ```
            - If docstrings do not conform to Google-style for specifying arguments descriptions, parameter descriptions
             will default to `"Parameter <name>"`, and no further information will be provided in the function comment
             for the given parameter.

            For examples of Google docstring guidelines, see
            [this link](https://sphinxcontrib-napoleon.readthedocs.io/en/latest/example_google.html)

        3. **External Dependencies**:
            - Unity Catalog UDFs are limited to Python standard libraries and Databricks-provided libraries. If your
            function relies on unsupported external dependencies, the created UC function may fail at runtime.
            - It is strongly recommended to test the created function by executing it before integrating it into
            GenAI or other tools.

        **Function Metadata**:
        - Docstrings (if provided and Google-style) will automatically be included as detailed descriptions for
        function parameters as well as for the function itself, enhancing the discoverability of the utility of your
        UC function.

        **Example**:
        ```python
        def example_function(x: int, y: int) -> float:
            \"\"\"
            Multiplies an integer by the length of a string.

            Args:
                x (int): The number to be multiplied.
                y (int): A string whose length will be used for multiplication.

            Returns:
                float: The product of the integer and the string length.
            \"\"\"
            return x * len(y)

        client.create_python_function(
            func=example_function,
            catalog="my_catalog",
            schema="my_schema"
        )
        ```

        **Overwriting a function**:
        - If a function with the same name already exists in the specified catalog and schema, the function will not be
        created by default. To overwrite the existing function, set the `replace` parameter to `True`.

        Args:
            func: The Python function to convert into a UDF.
            catalog: The catalog name in which to create the function.
            schema: The schema name in which to create the function.
            replace: Whether to replace the function if it already exists. Defaults to False.
            dependencies: A list of external dependencies required by the function. Defaults to an empty list. Note that the
                `dependencies` parameter is not supported in all runtimes. Ensure that you are using a runtime that supports environment
                and dependency declaration prior to creating a function that defines dependencies.
                Standard PyPI package declarations are supported (i.e., `requests>=2.25.1`).
            environment_version: The version of the environment in which the function will be executed. Defaults to 'None'. Note
                that the `environment_version` parameter is not supported in all runtimes. Ensure that you are using a runtime that
                supports environment and dependency declaration prior to creating a function that declares an environment verison.

        Returns:
            FunctionInfo: Metadata about the created function, including its name and signature.
        """

        if not callable(func):
            raise ValueError("The provided function is not callable.")

        sql_function_body = generate_sql_function_body(
            func, catalog, schema, replace, dependencies, environment_version
        )

        try:
            return self.create_function(sql_function_body=sql_function_body)
        except Exception as e:
            if "Parameter default value is not supported" in str(e):
                # this is a known issue with external python functions in Unity Catalog. Defining a SQL body statement
                # can be used as a workaround for this issue.
                raise ValueError(
                    "Default parameters are not permitted with the create_python_function API. "
                    "Specify a SQL body statement for defaults and use the create_function API "
                    "to define functions with default values."
                ) from e
            raise e

    @retry_on_session_expiration
    @override
    def create_wrapped_function(
        self,
        *,
        primary_func: Callable[..., Any],
        functions: list[Callable[..., Any]],
        catalog: str,
        schema: str,
        replace=False,
        dependencies: Optional[list[str]] = None,
        environment_version: str = "None",
    ) -> "FunctionInfo":
        """
        Create a wrapped function comprised of a `primary_func` function and in-lined wrapped `functions` within the `primary_func` body.

        Note: `databricks-connect` is required to use this function, make sure its version is 15.1.0 or above to use
            serverless compute.

        Args:
            primary_func: The primary function to be wrapped.
            functions: A list of functions to be wrapped inline within the body of `primary_func`.
            catalog: The catalog name.
            schema: The schema name.
            replace: Whether to replace the function if it already exists. Defaults to False.
            dependencies: A list of external dependencies required by the function. Defaults to an empty list. Note that the
                `dependencies` parameter is not supported in all runtimes. Ensure that you are using a runtime that supports environment
                and dependency declaration prior to creating a function that defines dependencies.
                Standard PyPI package declarations are supported (i.e., `requests>=2.25.1`).
            environment_version: The version of the environment in which the function will be executed. Defaults to 'None'. Note
                that the `environment_version` parameter is not supported in all runtimes. Ensure that you are using a runtime that
                supports environment and dependency declaration prior to creating a function that declares an environment verison.

        Returns:
            FunctionInfo: Metadata about the created function, including its name and signature.
        """
        if not callable(primary_func):
            raise ValueError("The provided primary function is not callable.")

        sql_function_body = generate_wrapped_sql_function_body(
            primary_func=primary_func,
            functions=functions,
            catalog=catalog,
            schema=schema,
            replace=replace,
            dependencies=dependencies,
            environment_version=environment_version,
        )

        return self.create_function(sql_function_body=sql_function_body)

    @override
    def get_function(self, function_name: str, **kwargs: Any) -> "FunctionInfo":
        """
        Get a function by its name.

        Args:
            function_name: The name of the function to get.
            kwargs: additional key-value pairs to include when getting the function.
            Allowed keys for retrieving functions are:
            - include_browse: bool (default to None)
                Whether to include functions in the response for which the principal can only
                access selective metadata for.

        Note:
            The function name shouldn't be *, to get all functions in a catalog and schema,
            please use list_functions API instead.

        Returns:
            FunctionInfo: The function info.
        """
        full_func_name = FullFunctionName.validate_full_function_name(function_name)
        if "*" in full_func_name.function:
            raise ValueError(
                "function name cannot include *, to get all functions in a catalog and schema, "
                "please use list_functions API instead."
            )
        return self.client.functions.get(function_name)

    @override
    def list_functions(
        self,
        catalog: str,
        schema: str,
        max_results: Optional[int] = None,
        page_token: Optional[str] = None,
        include_browse: Optional[bool] = None,
    ) -> PagedList["FunctionInfo"]:
        """
        List functions in a catalog and schema.

        Args:
            catalog: The catalog name.
            schema: The schema name.
            max_results: The maximum number of functions to return. Defaults to None.
            page_token: The token for the next page. Defaults to None.
            include_browse: Whether to include functions in the response for which the
            principal can only access selective metadata for. Defaults to None.

        Returns:
            PageList[FunctionInfo]: The paginated list of function infos.
        """
        from databricks.sdk.service.catalog import FunctionInfo

        # do not reuse self.client.functions.list because the list API in databricks-sdk
        # doesn't work for max_results and page_token
        query = {}
        if catalog is not None:
            query["catalog_name"] = catalog
        if max_results is not None:
            query["max_results"] = max_results
        if page_token is not None:
            query["page_token"] = page_token
        if schema is not None:
            query["schema_name"] = schema
        if include_browse is not None:
            query["include_browse"] = include_browse
        headers = {
            "Accept": "application/json",
        }

        function_infos = []
        json = self.client.functions._api.do(
            "GET", "/api/2.1/unity-catalog/functions", query=query, headers=headers
        )
        if "functions" in json:
            function_infos = [FunctionInfo.from_dict(v) for v in json["functions"]]
        token = json.get("next_page_token")
        return PagedList(function_infos, token)

    @override
    def _validate_param_type(self, value: Any, param_info: "FunctionParameterInfo") -> None:
        value_python_type = column_type_to_python_type(param_info.type_name.value)
        if value_python_type is Variant:
            Variant.validate(value)
            return
        if not isinstance(value, value_python_type):
            raise ValueError(
                f"Parameter {param_info.name} should be of type {param_info.type_name.value} "
                f"(corresponding python type {value_python_type}), but got {type(value)}"
            )
        validate_param(value, param_info.type_name.value, param_info.type_text)

    @override
    def execute_function(
        self, function_name: str, parameters: Optional[Dict[str, Any]] = None, **kwargs: Any
    ) -> FunctionExecutionResult:
        """
        Execute a UC function by name with the given parameters.

        Args:
            function_name: The name of the function to execute.
            parameters: The parameters to pass to the function. Defaults to None.
            kwargs: additional key-value pairs to include when executing the function.
                Allowed keys for retrieving functions are:
                - include_browse: bool (default to False)
                    Whether to include functions in the response for which the principal can only access selective
                    metadata for.
                Allowed keys for executing functions are:
                - wait_timeout: str (default to `30s`)
                    The time in seconds the call will wait for the statement's result set as `Ns`, where `N` can be set
                    to 0 or to a value between 5 and 50.

                    When set to `0s`, the statement will execute in asynchronous mode and the call will not wait for the
                    execution to finish. In this case, the call returns directly with `PENDING` state and a statement ID
                    which can be used for polling with :method:statementexecution/getStatement.

                    When set between 5 and 50 seconds, the call will behave synchronously up to this timeout and wait
                    for the statement execution to finish. If the execution finishes within this time, the call returns
                    immediately with a manifest and result data (or a `FAILED` state in case of an execution error). If
                    the statement takes longer to execute, `on_wait_timeout` determines what should happen after the
                    timeout is reached.
                - row_limit: int (default to 100)
                    Applies the given row limit to the statement's result set, but unlike the `LIMIT` clause in SQL, it
                    also sets the `truncated` field in the response to indicate whether the result was trimmed due to
                    the limit or not.
                - byte_limit: int (default to 1048576 = 1MB)
                    Applies the given byte limit to the statement's result size. Byte counts are based on internal data
                    representations and might not match the final size in the requested `format`. If the result was
                    truncated due to the byte limit, then `truncated` in the response is set to `true`. When using
                    `EXTERNAL_LINKS` disposition, a default `byte_limit` of 100 GiB is applied if `byte_limit` is not
                    explcitly set.

        Returns:
            FunctionExecutionResult: The result of executing the function.
        """
        return super().execute_function(function_name, parameters, **kwargs)

    @override
    def _execute_uc_function(
        self, function_info: "FunctionInfo", parameters: Dict[str, Any], **kwargs: Any
    ) -> Any:
        check_function_info(function_info)
        if self.execution_mode == "serverless":
            return self._execute_uc_functions_with_serverless(function_info, parameters)
        elif self.execution_mode == "local":
            return self._execute_uc_functions_with_local(function_info, parameters)
        else:
            raise ValueError(
                f"Execution mode {self.execution_mode} is not supported. Must be either 'serverless' or 'local'."
            )

    @retry_on_session_expiration
    def _execute_uc_functions_with_serverless(
        self, function_info: "FunctionInfo", parameters: Dict[str, Any]
    ) -> FunctionExecutionResult:
        _logger.info("Using databricks connect to execute functions with serverless compute.")
        self.set_spark_session()

        parameters = process_function_parameter_defaults(function_info, parameters)

        sql_command = get_execute_function_sql_command(function_info, parameters)
        try:
            result = self.spark.sql(sqlQuery=sql_command.sql_query, args=sql_command.args or None)
            if is_scalar(function_info):
                return FunctionExecutionResult(format="SCALAR", value=str(result.collect()[0][0]))
            else:
                row_limit = UCAI_DATABRICKS_SERVERLESS_EXECUTION_RESULT_ROW_LIMIT.get()
                truncated = result.count() > row_limit
                pdf = result.limit(row_limit).toPandas()
                csv_buffer = StringIO()
                pdf.to_csv(csv_buffer, index=False)
                return FunctionExecutionResult(
                    format="CSV", value=csv_buffer.getvalue(), truncated=truncated
                )
        except Exception as e:
            sql_command_msg = (
                f"spark.sql({sql_command.sql_query}" + f", args={sql_command.args})"
                if sql_command.args
                else ")"
            )
            error = f"Failed to execute function with command `{sql_command_msg}`\nError: {e}"
            return FunctionExecutionResult(error=error)

    @retry_on_session_expiration
    def _execute_uc_functions_with_local(
        self, function_info: "FunctionInfo", parameters: Dict[str, Any]
    ) -> FunctionExecutionResult:
        if not is_scalar(function_info):
            raise ValueError(
                "Local sandbox execution is only supported for scalar Python functions. "
                "Use 'serverless' execution mode for table functions."
            )
        _logger.info("Using local sandbox to execute functions.")

        parameters = process_function_parameter_defaults(function_info, parameters)
        python_def = get_callable_definition(function_info)
        try:
            succeeded, result = run_in_sandbox_subprocess(python_def, parameters)
            if not succeeded:
                raise Exception(
                    f"Failed to execute function {function_info.name} with error: {result}"
                )
            return FunctionExecutionResult(format="SCALAR", value=result)
        except Exception as e:
            return FunctionExecutionResult(error=str(e))

    @override
    def delete_function(
        self,
        function_name: str,
        force: Optional[bool] = None,
    ) -> None:
        """
        Delete a function by its full name.

        Args:
            function_name: The full name of the function to delete.
                It should be in the format of "catalog.schema.function_name".
            force: Force deletion even if the function is not empty. This
                parameter is used by underlying databricks workspace client
                when deleting a function. If it is None then the parameter
                is not included in the request. Defaults to None.
        """
        self.client.functions.delete(function_name, force=force)

    @override
    def to_dict(self):
        return {
            # TODO: workspaceClient related config
            "profile": self.profile,
        }

    @classmethod
    def from_dict(cls, config: Dict[str, Any]):
        accept_keys = ["profile"]
        return cls(**{k: v for k, v in config.items() if k in accept_keys})

    @override
    def get_function_source(self, function_name: str) -> str:
        """
        Returns the Python callable definition as a string for an EXTERNAL Python function that
        is stored within Unity Catalog. This function can only parse and extract the full callable
        definition for Python functions and cannot be used on SQL or TABLE functions.

        Args:
            function_name: The name of the function to retrieve the Python callable definition for.

        Returns:
            str: The Python callable definition as a string.
        """

        function_info = self.get_function(function_name)
        if function_info.routine_body.value != "EXTERNAL":
            raise ValueError(
                f"Function {function_name} is not an EXTERNAL Python function and cannot be retrieved."
            )
        return dynamically_construct_python_function(function_info)


def is_scalar(function: "FunctionInfo") -> bool:
    from databricks.sdk.service.catalog import ColumnTypeName

    return function.data_type != ColumnTypeName.TABLE_TYPE


def job_pending(state: "StatementState") -> bool:
    from databricks.sdk.service.sql import StatementState

    return state in (StatementState.PENDING, StatementState.RUNNING)


@dataclass
class SparkSqlCommand:
    sql_query: str
    args: dict[str, Any]


def get_execute_function_sql_command(
    function: "FunctionInfo", parameters: Dict[str, Any]
) -> SparkSqlCommand:
    from databricks.sdk.service.catalog import ColumnTypeName

    sql_query = ""
    if is_scalar(function):
        sql_query += f"SELECT `{function.catalog_name}`.`{function.schema_name}`.`{function.name}`("
    else:
        sql_query += (
            f"SELECT * FROM `{function.catalog_name}`.`{function.schema_name}`.`{function.name}`("
        )

    params_dict: dict[str, Any] = {}
    if parameters and function.input_params and function.input_params.parameters:
        args: List[str] = []
        use_named_args = False

        for param_info in function.input_params.parameters:
            if param_info.name not in parameters:
                use_named_args = True
            else:
                arg_clause = ""
                if use_named_args:
                    arg_clause += f"{param_info.name} => "
                param_value = parameters[param_info.name]
                if param_info.type_name in (
                    ColumnTypeName.ARRAY,
                    ColumnTypeName.MAP,
                    ColumnTypeName.STRUCT,
                ):
                    json_value_str = json.dumps(param_value)
                    arg_clause += f"from_json('{json_value_str}', '{param_info.type_text}')"
                elif param_info.type_name == ColumnTypeName.VARIANT:
                    json_value_str = json.dumps(param_value)
                    arg_clause += f"parse_json('{json_value_str}')"
                elif param_info.type_name == ColumnTypeName.BINARY:
                    if isinstance(param_value, bytes):
                        param_value = base64.b64encode(param_value).decode("utf-8")
                    # Use ubbase64 to restore binary values.
                    arg_clause += f"unbase64('{param_value}')"
                elif is_time_type(param_info.type_name.value):
                    date_str = (
                        param_value if isinstance(param_value, str) else param_value.isoformat()
                    )
                    arg_clause += f"'{date_str}'"
                elif param_info.type_name == ColumnTypeName.INTERVAL:
                    interval_str = (
                        convert_timedelta_to_interval_str(param_value)
                        if not isinstance(param_value, str)
                        else param_value
                    )
                    arg_clause += interval_str
                else:
                    if param_info.type_name == ColumnTypeName.DECIMAL and isinstance(
                        param_value, Decimal
                    ):
                        param_value = float(param_value)
                    arg_clause += f":{param_info.name}"
                    params_dict[param_info.name] = param_value
                args.append(arg_clause)
        sql_query += ",".join(args)
    sql_query += ")"
    return SparkSqlCommand(sql_query=sql_query, args=params_dict)<|MERGE_RESOLUTION|>--- conflicted
+++ resolved
@@ -225,13 +225,9 @@
         _warn_if_workspace_provided(**kwargs)
         self.client = client or get_default_databricks_workspace_client(profile=profile)
         self.profile = profile
-<<<<<<< HEAD
         self.execution_mode = self._validate_execution_mode(execution_mode)
-        self.spark = _try_get_spark_session_in_dbr()
-=======
         self.spark = None
         self.set_spark_session()
->>>>>>> 3199121c
         self._is_default_client = client is None
         super().__init__()
 
