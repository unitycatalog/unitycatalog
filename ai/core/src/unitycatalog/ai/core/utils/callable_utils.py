--- conflicted
+++ resolved
@@ -595,6 +595,8 @@
         sql_metadata.func_comment,
         sql_metadata.indented_body,
         replace,
+        dependencies,
+        environment_version,
     )
 
     return sql_body
@@ -670,24 +672,7 @@
 
     func_comment = function_metadata.docstring_info.description.replace("'", '"')
 
-<<<<<<< HEAD
-    sql_body = assemble_sql_body(
-        catalog,
-        schema,
-        metadata.func_name,
-        sql_params,
-        metadata.sql_return_type,
-        func_comment,
-        indented_body,
-        replace,
-        dependencies,
-        environment_version,
-    )
-
-    return sql_body
-=======
     return SQLMetadata(sql_params, func_comment, indented_body)
->>>>>>> df8fa2e4
 
 
 def validate_return_type(func_name: str, type_hints: dict[str, Any]) -> str:
